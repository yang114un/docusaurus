# Docusaurus 2 Changelog

## 2.0.0-alpha.30
- Fix babel transpilation include/exclude logic to be more efficient. This also fix a very weird bug `TypeError: Cannot assign to read only property 'exports' of object '#<Object>'` if your website path contains `docusaurus` word in it.

## 2.0.0-alpha.29

**HOTFIX for 2.0.0-alpha.28**. 
- Fix missing `core-js` dependencies on `@docusaurus/core`.
- Fix wrong `@babel/env` preset configuration that causes build compilation error.
- New UI for webpack compilation progress bar.

## 2.0.0-alpha.28
- Further reduce memory usage to avoid heap memory allocation failure.
- Fix `keywords` frontmatter for SEO not working properly.
- Fix `swizzle` command not passing context properly to theme packages.
- Add `extendCli` api for plugins. This will allow plugin to further extend Docusaurus CLI.
- Fix `swizzle` command not being able to swizzle single js file.
- Fix logo URL in footer to be appended with baseUrl automatically.
<<<<<<< HEAD
- Add sticky footer.
=======
- Add the option `--no-open` for `start` command.
- Set `@babel/env` useBuiltins to `usage`. This will automatically use browserlist and import polyfills required.
- Modified TerserWebpackPlugin `terserOptions` for better cross-browser compatibility. 
- **BREAKING** `withBaseUrl` is renamed to `useBaseUrl` because its a React Hooks. Make sure you import/rename it correctly. Eg: `import useBaseUrl from '@docusaurus/useBaseUrl`;
- Fix potential security vulnerability because we're exposing the directory structure of the host machine.
- Upgrade dependencies.
>>>>>>> b65c1b22

## 2.0.0-alpha.27

- Add `@theme/Tabs` which can be used to implement multi-language code tabs.
- Implement `custom_edit_url` and `hide_title` markdown header for docusaurus v1 feature parity.
- Reduce memory usage and slightly faster production build.
- Misc dependency upgrades. 

## 2.0.0-alpha.26

- Docs, pages plugin is rewritten in TypeScript
- Docs improvements and tweaks
  - Improved metadata which results in smaller bundle size.
  - Docs sidebar can now be more than one level deep, theoretically up to infinity
  - Collapsible docs sidebar!
  - Make doc page title larger
  - Add `editUrl` option (URL for editing) to docs plugin. If this field is set, there will be an "Edit this page" link for each doc page. Example: 'https://github.com/facebook/docusaurus/edit/master/docs'
  - Add `showLastUpdateTime` and `showLastUpdateAuthor` options to docs plugin to further achieve v1 parity of showing last update data for a particular doc
- Slight tweaks to the Blog components - blog title is larger now
- Code Blocks
  - Change default theme from Night Owl to Palenight
  - Slight tweaks to playground/preview components
- Add `scripts` and `stylesheets` field to `docusaurus.config.js`
- More documentation...

## 2.0.0-alpha.25

- Blog plugin is rewritten in TypeScript and can now support CJK
- Upgrade key direct dependencies such as webpack, mdx and babel to latest
- Do not escape html and body attributes
- For devices with very small viewport width, the searchbar is replaced with a search icon. On tap of the search icon the searchbar is expanded and the text beside the logo is hidden and remains hidden while the search bar is expanded.
- Add `date` frontMatter support for blog plugin
- Add `truncateMarker` option to blog plugin, support string or regex.
- Webpack `optimization.removeAvailableModules` is now disabled for performance gain. See https://github.com/webpack/webpack/releases/tag/v4.38.0 for more context.

## 2.0.0-alpha.24

- Remove unused metadata for pages. This minimize number of http request & smaller bundle size.
- Upgrade dependencies of css-loader from 2.x to 3.x. Css modules localIdentName hash now only use the last 4 characters instead of 8.
- Fix broken markdown linking replacement for mdx files
- Fix potential security vulnerability because we're exposing the directory structure of the host machine. Instead of absolute path, we use relative path from site directory. Resulting in shorter webpack chunk naming and smaller bundle size.
- Use contenthash instead of chunkhash for better long term caching
- Allow user to customize generated heading from MDX. Swizzle `@theme/Heading`

## 2.0.0-alpha.23

- Fix docusaurus route config generation for certain edge case

## 2.0.0-alpha.22

- Add missing dependencies on `@docusaurus/preset-classic`
- New plugin `@docusaurus/plugin-ideal-image` to generate an almost ideal image (responsive, lazy-loading, and low quality placeholder)
- Better Twitter/discord image preview. Previously the size is too zoomed
- Allow prism syntax highlighting theme customization. Refer to https://v2.docusaurus.io/docs/markdown-features#syntax-highlighting
- CSS is now autoprefixed using postcss
- Faster, lighter webpack bundle size
- `@docusaurus/theme-live-codeblock` is now much smaller in size and no longer only load on viewport
- Blog markdown files now support using the id field to specify the path

## 2.0.0-alpha.21

- Fix babel-loader not transpiling docusaurus package

## 2.0.0-alpha.20

- Add copy codeblock button
- Add Google analytics and Google gtag plugins.
- Move source components to `/src`. Please create a `website/src` directory and move your `/pages` and `/theme` code into it. This is to make it easier to integrate your website with external build/static analysis tooling (you can now just pass in `src/**/*.js` as the path to process).
- Adde more documentation thanks to @wgao19.
- Deprecate the current docs plugin. The docs plugin as of 2.0.0-alpha.19 is heavily based on V1 specifications and we intend to create a better one that fixes some of the inconsistencies in V1. If you have swizzled any doc components, you will have to update their names. You are highly encourages to not swizzle the legacy doc components until we have completed the new docs plugin.
- Separate v2 init command to new package @docusaurus/init
- Render 404.html page
- Improve SEO
- Clicking on the logo in the mobile sliding navigation will now bring you to the homepage.
- Performance
  - Disable webpack output pathinfo. Webpack has the ability to generate path info in the output bundle. However, this puts garbage collection pressure on projects that bundle thousands of modules. Not very useful for our case
  - Drop cache-loader in CI and test environment because it has an initial overhead. We always start from scratch in vm instance like CI so cache-loader is useless
  - Better splitchunks and babel default webpack config

## 2.0.0-alpha.19

- Add a sensible default for browserslist config.
- UI
  - Add sun and moon emoji to the dark mode toggle.
  - Mobile responsive menu.
  - Right table of contents for docs is now sticky.
- Plugins
  - Change plugin definitions from classes to functions. Refer to the new plugin docs.
  - Implement Clients module API.
  - Change format within `docusaurus.config.js` to be like presets.
- Deps
  - Infima CSS is now locked down to specific versions and not relying upon the CDN which reads from trunk.
  - Update dependencies to latest
- Customize/ Override infima CSS variables by passing options into the classic preset.

```
presets: [
  [
    '@docusaurus/preset-classic',
    {
      theme: {
        customCss: require.resolve('./css/custom.css'),
      },
      ...
    },
  ],
],
```

- Allow passing remark and rehype plugins to mdx-loader for docs and blog plugin
- Move themes component of docs and blog to be part of theme-classic
- Use composition style for prism syntax highlighting instead of doing it via rehype plugin
- Pass MDXProvider to docs and blog. To change the provided MDX components, run `docusaurus swizzle @docusaurus/theme-classic MDXComponents`
- Add @docusaurus/theme-livecodeblock plugin
- Better run-time code generation & webpack splitchunks optimization
- Minify css for production build
- Fix weird scrolling problem when navigating to a route with a `hash` location

## V2 Changelog

### `siteConfig.js` changes

- `siteConfig.js` renamed to `docusaurus.config.js`.
- Remove the following config options:
  - `docsUrl`. Use the plugin option on `docusaurus-plugin-content-docs` instead.
  - `customDocsPath`. Use the plugin option on `docusaurus-plugin-content-docs` instead.
  - `sidebars.json` now has to be explicitly loaded by users and passed into the the plugin option on `docusaurus-plugin-content-docs`.
  - `headerLinks` doc, page, blog is deprecated and has been to moved into `themeConfig` under the name `navbar`. The syntax is now:

```js
themeConfig: {
  navbar: {
    title: 'Docusaurus',
    logo: {
      alt: 'Docusaurus Logo',
      src: 'img/docusaurus.svg',
    },
    links: [
      {to: 'docs/introduction', label: 'Docs', position: 'left'},
      {to: 'blog', label: 'Blog', position: 'left'},
      {to: 'feedback', label: 'Feedback', position: 'left'},
      {
        href: 'https://github.com/facebook/docusaurus',
        label: 'GitHub',
        position: 'right',
      },
    ],
  },
}
```

# Migration Guide

_Work in Progress_

### Presets

- Add presets for plugins that follow the [Babel preset convention](https://babeljs.io/docs/en/presets).<|MERGE_RESOLUTION|>--- conflicted
+++ resolved
@@ -2,6 +2,7 @@
 
 ## 2.0.0-alpha.30
 - Fix babel transpilation include/exclude logic to be more efficient. This also fix a very weird bug `TypeError: Cannot assign to read only property 'exports' of object '#<Object>'` if your website path contains `docusaurus` word in it.
+- Add sticky footer.
 
 ## 2.0.0-alpha.29
 
@@ -17,16 +18,7 @@
 - Add `extendCli` api for plugins. This will allow plugin to further extend Docusaurus CLI.
 - Fix `swizzle` command not being able to swizzle single js file.
 - Fix logo URL in footer to be appended with baseUrl automatically.
-<<<<<<< HEAD
 - Add sticky footer.
-=======
-- Add the option `--no-open` for `start` command.
-- Set `@babel/env` useBuiltins to `usage`. This will automatically use browserlist and import polyfills required.
-- Modified TerserWebpackPlugin `terserOptions` for better cross-browser compatibility. 
-- **BREAKING** `withBaseUrl` is renamed to `useBaseUrl` because its a React Hooks. Make sure you import/rename it correctly. Eg: `import useBaseUrl from '@docusaurus/useBaseUrl`;
-- Fix potential security vulnerability because we're exposing the directory structure of the host machine.
-- Upgrade dependencies.
->>>>>>> b65c1b22
 
 ## 2.0.0-alpha.27
 
