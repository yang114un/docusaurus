--- conflicted
+++ resolved
@@ -2,11 +2,8 @@
 
 ## Unreleased
 
-<<<<<<< HEAD
 - Add `truncateMarker` option to blog plugin, support string or regex.
-=======
 - Webpack `optimization.removeAvailableModules` is now disabled for performance gain. See https://github.com/webpack/webpack/releases/tag/v4.38.0 for more context.
->>>>>>> e38373ac
 
 ## 2.0.0-alpha.24
 
