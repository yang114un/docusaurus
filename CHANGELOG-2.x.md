# Docusaurus 2 Changelog

## Unreleased

- Docs, pages plugin is rewritten in TypeScript
- Docs improvements and tweaks
  - Improved metadata which results in smaller bundle size.
  - Docs sidebar can now be more than one level deep, theoretically up to infinity
  - Collapsible docs sidebar!
  - Make doc page title larger
  - Add `editUrl` option (URL for editing) to docs plugin. If this field is set, there will be an "Edit this page" link for each doc page. Example: 'https://github.com/facebook/docusaurus/edit/master/docs'
  - Add `showLastUpdateTime` and `showLastUpdateAuthor` options to docs plugin to further achieve v1 parity of showing last update data for a particular doc
- Slight tweaks to the Blog components - blog title is larger now
- Code Blocks
  - Change default theme from Night Owl to Palenight
  - Slight tweaks to playground/preview components
<<<<<<< HEAD
  - Add `scripts` and `stylesheets` field to docusaurus.config.
=======
- More documentation...
>>>>>>> 9692d4e6

## 2.0.0-alpha.25

- Blog plugin is rewritten in TypeScript and can now support CJK
- Upgrade key direct dependencies such as webpack, mdx and babel to latest
- Do not escape html and body attributes
- For devices with very small viewport width, the searchbar is replaced with a search icon. On tap of the search icon the searchbar is expanded and the text beside the logo is hidden and remains hidden while the search bar is expanded.
- Add `date` frontMatter support for blog plugin
- Add `truncateMarker` option to blog plugin, support string or regex.
- Webpack `optimization.removeAvailableModules` is now disabled for performance gain. See https://github.com/webpack/webpack/releases/tag/v4.38.0 for more context.

## 2.0.0-alpha.24

- Remove unused metadata for pages. This minimize number of http request & smaller bundle size.
- Upgrade dependencies of css-loader from 2.x to 3.x. Css modules localIdentName hash now only use the last 4 characters instead of 8.
- Fix broken markdown linking replacement for mdx files
- Fix potential security vulnerability because we're exposing the directory structure of the host machine. Instead of absolute path, we use relative path from site directory. Resulting in shorter webpack chunk naming and smaller bundle size.
- Use contenthash instead of chunkhash for better long term caching
- Allow user to customize generated heading from MDX. Swizzle `@theme/Heading`

## 2.0.0-alpha.23

- Fix docusaurus route config generation for certain edge case

## 2.0.0-alpha.22

- Add missing dependencies on `@docusaurus/preset-classic`
- New plugin `@docusaurus/plugin-ideal-image` to generate an almost ideal image (responsive, lazy-loading, and low quality placeholder)
- Better Twitter/discord image preview. Previously the size is too zoomed
- Allow prism syntax highlighting theme customization. Refer to https://v2.docusaurus.io/docs/markdown-features#syntax-highlighting
- CSS is now autoprefixed using postcss
- Faster, lighter webpack bundle size
- `@docusaurus/theme-live-codeblock` is now much smaller in size and no longer only load on viewport
- Blog markdown files now support using the id field to specify the path

## 2.0.0-alpha.21

- Fix babel-loader not transpiling docusaurus package

## 2.0.0-alpha.20

- Add copy codeblock button
- Add Google analytics and Google gtag plugins.
- Move source components to `/src`. Please create a `website/src` directory and move your `/pages` and `/theme` code into it. This is to make it easier to integrate your website with external build/static analysis tooling (you can now just pass in `src/**/*.js` as the path to process).
- Adde more documentation thanks to @wgao19.
- Deprecate the current docs plugin. The docs plugin as of 2.0.0-alpha.19 is heavily based on V1 specifications and we intend to create a better one that fixes some of the inconsistencies in V1. If you have swizzled any doc components, you will have to update their names. You are highly encourages to not swizzle the legacy doc components until we have completed the new docs plugin.
- Separate v2 init command to new package @docusaurus/init
- Render 404.html page
- Improve SEO
- Clicking on the logo in the mobile sliding navigation will now bring you to the homepage.
- Performance
  - Disable webpack output pathinfo. Webpack has the ability to generate path info in the output bundle. However, this puts garbage collection pressure on projects that bundle thousands of modules. Not very useful for our case
  - Drop cache-loader in CI and test environment because it has an initial overhead. We always start from scratch in vm instance like CI so cache-loader is useless
  - Better splitchunks and babel default webpack config

## 2.0.0-alpha.19

- Add a sensible default for browserslist config.
- UI
  - Add sun and moon emoji to the dark mode toggle.
  - Mobile responsive menu.
  - Right table of contents for docs is now sticky.
- Plugins
  - Change plugin definitions from classes to functions. Refer to the new plugin docs.
  - Implement Clients module API.
  - Change format within `docusaurus.config.js` to be like presets.
- Deps
  - Infima CSS is now locked down to specific versions and not relying upon the CDN which reads from trunk.
  - Update dependencies to latest
- Customize/ Override infima CSS variables by passing options into the classic preset.

```
presets: [
  [
    '@docusaurus/preset-classic',
    {
      theme: {
        customCss: require.resolve('./css/custom.css'),
      },
      ...
    },
  ],
],
```

- Allow passing remark and rehype plugins to mdx-loader for docs and blog plugin
- Move themes component of docs and blog to be part of theme-classic
- Use composition style for prism syntax highlighting instead of doing it via rehype plugin
- Pass MDXProvider to docs and blog. To change the provided MDX components, run `docusaurus swizzle @docusaurus/theme-classic MDXComponents`
- Add @docusaurus/theme-livecodeblock plugin
- Better run-time code generation & webpack splitchunks optimization
- Minify css for production build
- Fix weird scrolling problem when navigating to a route with a `hash` location

## V2 Changelog

### `siteConfig.js` changes

- `siteConfig.js` renamed to `docusaurus.config.js`.
- Remove the following config options:
  - `docsUrl`. Use the plugin option on `docusaurus-plugin-content-docs` instead.
  - `customDocsPath`. Use the plugin option on `docusaurus-plugin-content-docs` instead.
  - `sidebars.json` now has to be explicitly loaded by users and passed into the the plugin option on `docusaurus-plugin-content-docs`.
  - `headerLinks` doc, page, blog is deprecated and has been to moved into `themeConfig` under the name `navbar`. The syntax is now:

```js
themeConfig: {
  navbar: {
    title: 'Docusaurus',
    logo: {
      alt: 'Docusaurus Logo',
      src: 'img/docusaurus.svg',
    },
    links: [
      {to: 'docs/introduction', label: 'Docs', position: 'left'},
      {to: 'blog', label: 'Blog', position: 'left'},
      {to: 'feedback', label: 'Feedback', position: 'left'},
      {
        href: 'https://github.com/facebook/docusaurus',
        label: 'GitHub',
        position: 'right',
      },
    ],
  },
}
```

# Migration Guide

_Work in Progress_

### Presets

- Add presets for plugins that follow the [Babel preset convention](https://babeljs.io/docs/en/presets).<|MERGE_RESOLUTION|>--- conflicted
+++ resolved
@@ -14,11 +14,8 @@
 - Code Blocks
   - Change default theme from Night Owl to Palenight
   - Slight tweaks to playground/preview components
-<<<<<<< HEAD
-  - Add `scripts` and `stylesheets` field to docusaurus.config.
-=======
+- Add `scripts` and `stylesheets` field to docusaurus.config.
 - More documentation...
->>>>>>> 9692d4e6
 
 ## 2.0.0-alpha.25
 
