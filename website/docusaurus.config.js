--- conflicted
+++ resolved
@@ -7,6 +7,7 @@
 // @ts-check
 
 const path = require('path');
+const math = require('remark-math');
 const npm2yarn = require('@docusaurus/remark-plugin-npm2yarn');
 const versions = require('./versions.json');
 const VersionsArchived = require('./versionsArchived.json');
@@ -87,94 +88,6 @@
   return value;
 }
 
-<<<<<<< HEAD
-/** @type {import('@docusaurus/types').Config} */
-const config = {
-  title: 'Docusaurus',
-  tagline: getLocalizedConfigValue('tagline'),
-  organizationName: 'facebook',
-  projectName: 'docusaurus',
-  baseUrl,
-  baseUrlIssueBanner: true,
-  url: 'https://docusaurus.io',
-  // Dogfood both settings:
-  // - force trailing slashes for deploy previews
-  // - avoid trailing slashes in prod
-  trailingSlash: isDeployPreview,
-  stylesheets: [
-    {
-      href: '/katex/katex.min.css',
-      type: 'text/css',
-    },
-  ],
-  i18n: {
-    defaultLocale,
-
-    locales:
-      isDeployPreview || isBranchDeploy
-        ? // Deploy preview and branch deploys: keep them fast!
-          [defaultLocale]
-        : isI18nStaging
-        ? // Staging locales: https://docusaurus-i18n-staging.netlify.app/
-          [defaultLocale, 'ja']
-        : // Production locales
-          [defaultLocale, 'fr', 'pt-BR', 'ko', 'zh-CN'],
-  },
-  webpack: {
-    jsLoader: (isServer) => ({
-      loader: require.resolve('swc-loader'),
-      options: {
-        jsc: {
-          parser: {
-            syntax: 'typescript',
-            tsx: true,
-          },
-          target: 'es2017',
-        },
-        module: {
-          type: isServer ? 'commonjs' : 'es6',
-        },
-      },
-    }),
-  },
-  markdown: {
-    mermaid: true,
-    preprocessor: ({filePath, fileContent}) => {
-      if (isDev) {
-        // "vscode://file/${projectPath}${filePath}:${line}:${column}",
-        // "webstorm://open?file=${projectPath}${filePath}&line=${line}&column=${column}",
-        const vscodeLink = `vscode://file/${filePath}`;
-        const webstormLink = `webstorm://open?file=${filePath}`;
-        const intellijLink = `idea://open?file=${filePath}`;
-        return `${fileContent}\n\n---\n\n**DEV**: open this file in [VSCode](<${vscodeLink}>) | [WebStorm](<${webstormLink}>) | [IntelliJ](<${intellijLink}>)\n`;
-      }
-      return fileContent;
-    },
-    mdx1Compat: {
-      // comments: false,
-    },
-  },
-  onBrokenLinks: 'throw',
-  onBrokenMarkdownLinks: 'warn',
-  favicon: 'img/docusaurus.ico',
-  customFields: {
-    crashTest,
-    isDeployPreview,
-    description:
-      'An optimized site generator in React. Docusaurus helps you to move fast and write content. Build documentation websites, blogs, marketing pages, and more.',
-  },
-  staticDirectories: [
-    'static',
-    path.join(__dirname, '_dogfooding/_asset-tests'),
-    // Adding a non-existent static directory. If user deleted `static` without
-    // specifying `staticDirectories: []`, build should still work
-    path.join(__dirname, '_dogfooding/non-existent'),
-  ],
-  themes: ['live-codeblock', ...dogfoodingThemeInstances],
-  plugins: [
-    [
-      require.resolve('./src/plugins/changelog/index.js'),
-=======
 /** @returns {Promise<import('@docusaurus/types').Config>} */
 module.exports = async function createConfigAsync() {
   return {
@@ -190,7 +103,6 @@
     // - avoid trailing slashes in prod
     trailingSlash: isDeployPreview,
     stylesheets: [
->>>>>>> 4a4a8be0
       {
         href: '/katex/katex.min.css',
         type: 'text/css',
@@ -281,46 +193,13 @@
             if (locale !== defaultLocale) {
               return `https://crowdin.com/project/docusaurus-v2/${locale}`;
             }
-<<<<<<< HEAD
-            // We want users to submit doc updates to the upstream/next version!
-            // Otherwise we risk losing the update on the next release.
-            const nextVersionDocsDirPath = 'docs';
-            return `https://github.com/facebook/docusaurus/edit/main/website/${nextVersionDocsDirPath}/${docPath}`;
-          },
-          admonitions: {
-            keywords: ['my-custom-admonition'],
-=======
             return `https://github.com/facebook/docusaurus/edit/main/website/${versionDocsDirPath}/${docPath}`;
->>>>>>> 4a4a8be0
           },
           remarkPlugins: [npm2yarn],
           editCurrentVersion: true,
           sidebarPath: require.resolve('./sidebarsCommunity.js'),
           showLastUpdateAuthor: true,
           showLastUpdateTime: true,
-<<<<<<< HEAD
-          remarkPlugins: [[npm2yarn, {sync: true}]],
-          rehypePlugins: [],
-          disableVersioning: isVersioningDisabled,
-          lastVersion:
-            isDev || isDeployPreview || isBranchDeploy ? 'current' : undefined,
-
-          // TODO temporary for mdx2 PR
-          ...(isDeployPreview && {lastVersion: undefined}),
-          onlyIncludeVersions: (() => {
-            // TODO temporary for mdx2 PR
-            if (isDeployPreview) {
-              return undefined;
-            }
-
-            if (isBuildFast) {
-              return ['current'];
-            } else if (
-              !isVersioningDisabled &&
-              (isDev || isDeployPreview || isBranchDeploy)
-            ) {
-              return ['current', ...versions.slice(0, 2)];
-=======
         }),
       ],
       [
@@ -332,7 +211,6 @@
             // Redirect to /docs from /docs/introduction (now docs root doc)
             if (routePath === '/docs' || routePath === '/docs/') {
               return [`${routePath}/introduction`];
->>>>>>> 4a4a8be0
             }
             return [];
           },
@@ -785,40 +663,6 @@
           },
           copyright: `Copyright © ${new Date().getFullYear()} Meta Platforms, Inc. Built with Docusaurus.`,
         },
-<<<<<<< HEAD
-        copyright: `Copyright © ${new Date().getFullYear()} Meta Platforms, Inc. Built with Docusaurus.`,
-      },
-    }),
-};
-
-async function createConfig() {
-  const FeatureRequestsPlugin = (
-    await import('./src/plugins/featureRequests/FeatureRequestsPlugin.mjs')
-  ).default;
-  const configTabs = (await import('./src/remark/configTabs.mjs')).default;
-  const lightTheme = (await import('./src/utils/prismLight.mjs')).default;
-  const darkTheme = (await import('./src/utils/prismDark.mjs')).default;
-  const katex = (await import('rehype-katex')).default;
-  const math = (await import('remark-math')).default;
-
-  config.plugins?.push(FeatureRequestsPlugin);
-
-  // @ts-expect-error: we know it exists, right
-  const docsPluginOptions = config.presets[0][1].docs;
-  docsPluginOptions.remarkPlugins.push(math);
-  docsPluginOptions.remarkPlugins.unshift(configTabs);
-  docsPluginOptions.rehypePlugins.push(katex);
-
-  // @ts-expect-error: we know it exists, right
-  config.themeConfig.prism.theme = lightTheme;
-  // @ts-expect-error: we know it exists, right
-  config.themeConfig.prism.darkTheme = darkTheme;
-  return config;
-}
-
-module.exports = createConfig;
-=======
       }),
   };
-};
->>>>>>> 4a4a8be0
+};