--- conflicted
+++ resolved
@@ -57,10 +57,6 @@
   organizationName: 'facebook',
   projectName: 'docusaurus',
   baseUrl,
-<<<<<<< HEAD
-  url: 'https://v2.docusaurus.io',
-  onBrokenLinks: isVersioningDisabled ? 'warn' : 'error',
-=======
   baseUrlIssueBanner: true,
   url: 'https://docusaurus.io',
   // Dogfood both settings:
@@ -98,7 +94,6 @@
   },
   onBrokenLinks: 'throw',
   onBrokenMarkdownLinks: 'warn',
->>>>>>> 33a85c71
   favicon: 'img/docusaurus.ico',
   customFields: {
     description:
