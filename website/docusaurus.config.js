--- conflicted
+++ resolved
@@ -332,16 +332,7 @@
         additionalLanguages: ['java'],
       },
       image: 'img/docusaurus-soc.png',
-<<<<<<< HEAD
-      // metadatas: [{name: 'twitter:card', content: 'summary'}],
-=======
       // metadata: [{name: 'twitter:card', content: 'summary'}],
-      gtag: !isDeployPreview
-        ? {
-            trackingID: 'UA-141789564-1',
-          }
-        : undefined,
->>>>>>> ecce576b
       algolia: {
         appId: 'X1Z85QJPUV',
         apiKey: 'bf7211c161e8205da2f933a02534105a',
