--- conflicted
+++ resolved
@@ -9,23 +9,16 @@
     "deploy": "docusaurus deploy"
   },
   "dependencies": {
-<<<<<<< HEAD
-    "@docusaurus/core": "^2.0.0-alpha.50",
-    "@docusaurus/plugin-ideal-image": "^2.0.0-alpha.50",
-    "@docusaurus/plugin-pwa": "^2.0.0-alpha.50",
-    "@docusaurus/preset-classic": "^2.0.0-alpha.50",
-    "classnames": "^2.2.6",
-=======
     "@docusaurus/core": "^2.0.0-alpha.56",
     "@docusaurus/plugin-ideal-image": "^2.0.0-alpha.56",
+    "@docusaurus/plugin-pwa": "^2.0.0-alpha.50",
     "@docusaurus/preset-classic": "^2.0.0-alpha.56",
     "@docusaurus/theme-live-codeblock": "^2.0.0-alpha.56",
     "clsx": "^1.1.1",
->>>>>>> 3e43955d
     "color": "^3.1.2",
     "npm-to-yarn": "^1.0.0-2",
+    "react-dom": "^16.8.4",
     "react": "^16.8.4",
-    "react-dom": "^16.8.4",
     "workbox-routing": "^5.0.0",
     "workbox-strategies": "^5.0.0"
   },
