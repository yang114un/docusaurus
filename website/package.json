{
  "name": "website",
  "version": "2.0.0-beta.9",
  "private": true,
  "scripts": {
    "docusaurus": "docusaurus",
    "start": "docusaurus start",
    "build": "docusaurus build",
    "swizzle": "docusaurus swizzle",
    "deploy": "docusaurus deploy",
    "clear": "docusaurus clear",
    "serve": "docusaurus serve",
<<<<<<< HEAD
    "upgrade": "docusaurus upgrade",
=======
    "write-translations": "docusaurus write-translations",
    "write-heading-ids": "docusaurus write-heading-ids",
>>>>>>> 284cdabb
    "start:baseUrl": "cross-env BASE_URL='/build/' yarn start",
    "build:baseUrl": "cross-env BASE_URL='/build/' yarn build",
    "start:blogOnly": "cross-env yarn start --config=docusaurus.config-blog-only.js",
    "build:blogOnly": "cross-env yarn build --config=docusaurus.config-blog-only.js",
    "build:fast": "cross-env BUILD_FAST=true yarn build --locale en",
    "netlify:build:production": "yarn docusaurus write-translations && yarn netlify:crowdin:delay && yarn netlify:crowdin:uploadSources && yarn netlify:crowdin:downloadTranslations && yarn build",
    "netlify:build:deployPreview": "yarn docusaurus write-translations --locale fr --messagePrefix '(fr) ' && yarn build",
    "netlify:crowdin:delay": "node delayCrowdin.js",
    "netlify:crowdin:wait": "node waitForCrowdin.js",
    "netlify:crowdin:downloadTranslations": "yarn netlify:crowdin:wait && yarn --cwd .. crowdin:download:website",
    "netlify:crowdin:downloadTranslationsFailSafe": "yarn netlify:crowdin:wait && (yarn --cwd .. crowdin:download:website || echo 'Crowdin translation download failure (only internal PRs have access to the Crowdin env token)')",
    "netlify:crowdin:uploadSources": "yarn --cwd .. crowdin:upload:website",
    "netlify:test": "yarn netlify:build:deployPreview && yarn netlify dev --debug",
    "typecheck": "tsc",
    "watch": "tsc --watch"
  },
  "dependencies": {
    "@crowdin/cli": "^3.7.1",
    "@crowdin/crowdin-api-client": "^1.10.6",
    "@docusaurus/core": "2.0.0-beta.9",
    "@docusaurus/plugin-client-redirects": "2.0.0-beta.9",
    "@docusaurus/plugin-ideal-image": "2.0.0-beta.9",
    "@docusaurus/plugin-pwa": "2.0.0-beta.9",
    "@docusaurus/preset-classic": "2.0.0-beta.9",
    "@docusaurus/remark-plugin-npm2yarn": "2.0.0-beta.9",
    "@docusaurus/theme-live-codeblock": "2.0.0-beta.9",
    "@docusaurus/utils": "2.0.0-beta.9",
    "clsx": "^1.1.1",
    "color": "^4.0.1",
    "esbuild-loader": "2.13.1",
    "hast-util-is-element": "1.1.0",
    "netlify-plugin-cache": "^1.0.3",
    "npm-to-yarn": "^1.0.0-2",
    "react": "^17.0.2",
    "react-dom": "^17.0.2",
    "rehype-katex": "^4.0.0",
    "remark-math": "^3.0.1",
    "workbox-routing": "^5.0.0",
    "workbox-strategies": "^5.0.0"
  },
  "browserslist": {
    "production": [
      ">0.5%",
      "not dead",
      "not op_mini all"
    ],
    "development": [
      "last 1 chrome version",
      "last 1 firefox version",
      "last 1 safari version"
    ]
  },
  "devDependencies": {
    "@tsconfig/docusaurus": "^1.0.4",
    "cross-env": "^7.0.3",
    "raw-loader": "^4.0.2"
  }
}<|MERGE_RESOLUTION|>--- conflicted
+++ resolved
@@ -10,12 +10,9 @@
     "deploy": "docusaurus deploy",
     "clear": "docusaurus clear",
     "serve": "docusaurus serve",
-<<<<<<< HEAD
     "upgrade": "docusaurus upgrade",
-=======
     "write-translations": "docusaurus write-translations",
     "write-heading-ids": "docusaurus write-heading-ids",
->>>>>>> 284cdabb
     "start:baseUrl": "cross-env BASE_URL='/build/' yarn start",
     "build:baseUrl": "cross-env BASE_URL='/build/' yarn build",
     "start:blogOnly": "cross-env yarn start --config=docusaurus.config-blog-only.js",
