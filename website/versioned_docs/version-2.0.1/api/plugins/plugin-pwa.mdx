--- conflicted
+++ resolved
@@ -124,11 +124,7 @@
 - `appInstalled`: activates for users having installed the site as an app (not 100% reliable)
 - `standalone`: activates for users running the app as standalone (often the case once a PWA is installed)
 - `queryString`: activates if queryString contains `offlineMode=true` (convenient for PWA debugging)
-<<<<<<< HEAD
-- `mobile`: activates for mobile users (width \<= 996px)
-=======
 - `mobile`: activates for mobile users (`width <= 996px`)
->>>>>>> 49b1795c
 - `saveData`: activates for users with `navigator.connection.saveData === true`
 - `always`: activates for all users
 
