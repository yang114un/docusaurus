<<<<<<< HEAD
/** 
 * Copyright (c) 2017-present, Facebook, Inc. 
 * 
 * This source code is licensed under the MIT license found in the 
 * LICENSE file in the root directory of this source tree. 
 */ 
 
const languages = [ 
  { 
    enabled: true, 
    name: "English", 
    tag: "en" 
  }, 
  { 
    enabled: false, 
    name: "日本語", 
    tag: "ja" 
  }, 
  { 
    enabled: false, 
    name: "العربية", 
    tag: "ar" 
  }, 
  { 
    enabled: false, 
    name: "Bosanski", 
    tag: "bs-BA" 
  }, 
  { 
    enabled: false, 
    name: "Català", 
    tag: "ca" 
  }, 
  { 
    enabled: false, 
    name: "Čeština", 
    tag: "cs" 
  }, 
  { 
    enabled: false, 
    name: "Dansk", 
    tag: "da" 
  }, 
  { 
    enabled: false, 
    name: "Deutsch", 
    tag: "de" 
  }, 
  { 
    enabled: false, 
    name: "Ελληνικά", 
    tag: "el" 
  }, 
  { 
    enabled: false, 
    name: "Español", 
    tag: "es-ES" 
  }, 
  { 
    enabled: false, 
    name: "فارسی", 
    tag: "fa-IR" 
  }, 
  { 
    enabled: false, 
    name: "Suomi", 
    tag: "fi" 
  }, 
  { 
    enabled: false, 
    name: "Français", 
    tag: "fr" 
  }, 
  { 
    enabled: false, 
    name: "עִברִית", 
    tag: "he" 
  }, 
  { 
    enabled: false, 
    name: "Magyar", 
    tag: "hu" 
  }, 
  { 
    enabled: false, 
    name: "Bahasa Indonesia", 
    tag: "id-ID" 
  }, 
  { 
    enabled: false, 
    name: "Italiano", 
    tag: "it" 
  }, 
  { 
    enabled: false, 
    name: "Afrikaans", 
    tag: "af" 
  }, 
  { 
    enabled: false, 
    name: "한국어", 
    tag: "ko" 
  }, 
  { 
    enabled: false, 
    name: "मराठी", 
    tag: "mr-IN" 
  }, 
  { 
    enabled: false, 
    name: "Nederlands", 
    tag: "nl" 
  }, 
  { 
    enabled: false, 
    name: "Norsk", 
    tag: "no-NO" 
  }, 
  { 
    enabled: false, 
    name: "Polskie", 
    tag: "pl" 
  }, 
  { 
    enabled: false, 
    name: "Português", 
    tag: "pt-PT" 
  }, 
  { 
    enabled: false, 
    name: "Português (Brasil)", 
    tag: "pt-BR" 
  }, 
  { 
    enabled: false, 
    name: "Română", 
    tag: "ro" 
  }, 
  { 
    enabled: false, 
    name: "Русский", 
    tag: "ru" 
  }, 
  { 
    enabled: false, 
    name: "Slovenský", 
    tag: "sk-SK" 
  }, 
  { 
    enabled: false, 
    name: "Српски језик (Ћирилица)", 
    tag: "sr" 
  }, 
  { 
    enabled: false, 
    name: "Svenska", 
    tag: "sv-SE" 
  }, 
  { 
    enabled: false, 
    name: "Türkçe", 
    tag: "tr" 
  }, 
  { 
    enabled: false, 
    name: "Українська", 
    tag: "uk" 
  }, 
  { 
    enabled: false, 
    name: "Tiếng Việt", 
    tag: "vi" 
  }, 
=======
/**
 * Copyright (c) 2017-present, Facebook, Inc.
 *
 * This source code is licensed under the MIT license found in the
 * LICENSE file in the root directory of this source tree.
 */

const languages = [
  {
    enabled: true,
    name: "English",
    tag: "en"
  },
  {
    enabled: false,
    name: "日本語",
    tag: "ja"
  },
  {
    enabled: false,
    name: "العربية",
    tag: "ar"
  },
  {
    enabled: false,
    name: "Bosanski",
    tag: "bs-BA"
  },
  {
    enabled: false,
    name: "Català",
    tag: "ca"
  },
  {
    enabled: false,
    name: "Čeština",
    tag: "cs"
  },
  {
    enabled: false,
    name: "Dansk",
    tag: "da"
  },
  {
    enabled: false,
    name: "Deutsch",
    tag: "de"
  },
  {
    enabled: false,
    name: "Ελληνικά",
    tag: "el"
  },
  {
    enabled: false,
    name: "Español",
    tag: "es-ES"
  },
  {
    enabled: false,
    name: "فارسی",
    tag: "fa-IR"
  },
  {
    enabled: false,
    name: "Suomi",
    tag: "fi"
  },
  {
    enabled: false,
    name: "Français",
    tag: "fr"
  },
  {
    enabled: false,
    name: "עִברִית",
    tag: "he"
  },
  {
    enabled: false,
    name: "Magyar",
    tag: "hu"
  },
  {
    enabled: false,
    name: "Bahasa Indonesia",
    tag: "id-ID"
  },
  {
    enabled: false,
    name: "Italiano",
    tag: "it"
  },
  {
    enabled: false,
    name: "Afrikaans",
    tag: "af"
  },
  {
    enabled: false,
    name: "한국어",
    tag: "ko"
  },
  {
    enabled: false,
    name: "मराठी",
    tag: "mr-IN"
  },
  {
    enabled: false,
    name: "Nederlands",
    tag: "nl"
  },
  {
    enabled: false,
    name: "Norsk",
    tag: "no-NO"
  },
  {
    enabled: false,
    name: "Polskie",
    tag: "pl"
  },
  {
    enabled: false,
    name: "Português",
    tag: "pt-PT"
  },
  {
    enabled: false,
    name: "Português (Brasil)",
    tag: "pt-BR"
  },
  {
    enabled: false,
    name: "Română",
    tag: "ro"
  },
  {
    enabled: false,
    name: "Русский",
    tag: "ru"
  },
  {
    enabled: false,
    name: "Slovenský",
    tag: "sk-SK"
  },
  {
    enabled: false,
    name: "Српски језик (Ћирилица)",
    tag: "sr"
  },
  {
    enabled: false,
    name: "Svenska",
    tag: "sv-SE"
  },
  {
    enabled: false,
    name: "Türkçe",
    tag: "tr"
  },
  {
    enabled: false,
    name: "Українська",
    tag: "uk"
  },
  {
    enabled: false,
    name: "Tiếng Việt",
    tag: "vi"
  },
  {
    enabled: false,
    name: "简体中文",
    tag: "zh-Hans"
  },
>>>>>>> 9b224509
  { 
    enabled: false, 
    name: "中文", 
    tag: "zh-Hans" 
  }, 
  { enabled: false, 
    name: "繁體中文", 
    tag: "zh-Hant" } 
]; 
module.exports = languages; <|MERGE_RESOLUTION|>--- conflicted
+++ resolved
@@ -1,178 +1,3 @@
-<<<<<<< HEAD
-/** 
- * Copyright (c) 2017-present, Facebook, Inc. 
- * 
- * This source code is licensed under the MIT license found in the 
- * LICENSE file in the root directory of this source tree. 
- */ 
- 
-const languages = [ 
-  { 
-    enabled: true, 
-    name: "English", 
-    tag: "en" 
-  }, 
-  { 
-    enabled: false, 
-    name: "日本語", 
-    tag: "ja" 
-  }, 
-  { 
-    enabled: false, 
-    name: "العربية", 
-    tag: "ar" 
-  }, 
-  { 
-    enabled: false, 
-    name: "Bosanski", 
-    tag: "bs-BA" 
-  }, 
-  { 
-    enabled: false, 
-    name: "Català", 
-    tag: "ca" 
-  }, 
-  { 
-    enabled: false, 
-    name: "Čeština", 
-    tag: "cs" 
-  }, 
-  { 
-    enabled: false, 
-    name: "Dansk", 
-    tag: "da" 
-  }, 
-  { 
-    enabled: false, 
-    name: "Deutsch", 
-    tag: "de" 
-  }, 
-  { 
-    enabled: false, 
-    name: "Ελληνικά", 
-    tag: "el" 
-  }, 
-  { 
-    enabled: false, 
-    name: "Español", 
-    tag: "es-ES" 
-  }, 
-  { 
-    enabled: false, 
-    name: "فارسی", 
-    tag: "fa-IR" 
-  }, 
-  { 
-    enabled: false, 
-    name: "Suomi", 
-    tag: "fi" 
-  }, 
-  { 
-    enabled: false, 
-    name: "Français", 
-    tag: "fr" 
-  }, 
-  { 
-    enabled: false, 
-    name: "עִברִית", 
-    tag: "he" 
-  }, 
-  { 
-    enabled: false, 
-    name: "Magyar", 
-    tag: "hu" 
-  }, 
-  { 
-    enabled: false, 
-    name: "Bahasa Indonesia", 
-    tag: "id-ID" 
-  }, 
-  { 
-    enabled: false, 
-    name: "Italiano", 
-    tag: "it" 
-  }, 
-  { 
-    enabled: false, 
-    name: "Afrikaans", 
-    tag: "af" 
-  }, 
-  { 
-    enabled: false, 
-    name: "한국어", 
-    tag: "ko" 
-  }, 
-  { 
-    enabled: false, 
-    name: "मराठी", 
-    tag: "mr-IN" 
-  }, 
-  { 
-    enabled: false, 
-    name: "Nederlands", 
-    tag: "nl" 
-  }, 
-  { 
-    enabled: false, 
-    name: "Norsk", 
-    tag: "no-NO" 
-  }, 
-  { 
-    enabled: false, 
-    name: "Polskie", 
-    tag: "pl" 
-  }, 
-  { 
-    enabled: false, 
-    name: "Português", 
-    tag: "pt-PT" 
-  }, 
-  { 
-    enabled: false, 
-    name: "Português (Brasil)", 
-    tag: "pt-BR" 
-  }, 
-  { 
-    enabled: false, 
-    name: "Română", 
-    tag: "ro" 
-  }, 
-  { 
-    enabled: false, 
-    name: "Русский", 
-    tag: "ru" 
-  }, 
-  { 
-    enabled: false, 
-    name: "Slovenský", 
-    tag: "sk-SK" 
-  }, 
-  { 
-    enabled: false, 
-    name: "Српски језик (Ћирилица)", 
-    tag: "sr" 
-  }, 
-  { 
-    enabled: false, 
-    name: "Svenska", 
-    tag: "sv-SE" 
-  }, 
-  { 
-    enabled: false, 
-    name: "Türkçe", 
-    tag: "tr" 
-  }, 
-  { 
-    enabled: false, 
-    name: "Українська", 
-    tag: "uk" 
-  }, 
-  { 
-    enabled: false, 
-    name: "Tiếng Việt", 
-    tag: "vi" 
-  }, 
-=======
 /**
  * Copyright (c) 2017-present, Facebook, Inc.
  *
@@ -282,7 +107,7 @@
     tag: "mr-IN"
   },
   {
-    enabled: false,
+    enabled: true,
     name: "Nederlands",
     tag: "nl"
   },
@@ -351,13 +176,173 @@
     name: "简体中文",
     tag: "zh-Hans"
   },
->>>>>>> 9b224509
+  { 
+    enabled: false, 
+    name: "日本語", 
+    tag: "ja" 
+  }, 
+  { 
+    enabled: false, 
+    name: "العربية", 
+    tag: "ar" 
+  }, 
+  { 
+    enabled: false, 
+    name: "Bosanski", 
+    tag: "bs-BA" 
+  }, 
+  { 
+    enabled: false, 
+    name: "Català", 
+    tag: "ca" 
+  }, 
+  { 
+    enabled: false, 
+    name: "Čeština", 
+    tag: "cs" 
+  }, 
+  { 
+    enabled: false, 
+    name: "Dansk", 
+    tag: "da" 
+  }, 
+  { 
+    enabled: false, 
+    name: "Deutsch", 
+    tag: "de" 
+  }, 
+  { 
+    enabled: false, 
+    name: "Ελληνικά", 
+    tag: "el" 
+  }, 
+  { 
+    enabled: false, 
+    name: "Español", 
+    tag: "es-ES" 
+  }, 
+  { 
+    enabled: false, 
+    name: "فارسی", 
+    tag: "fa-IR" 
+  }, 
+  { 
+    enabled: false, 
+    name: "Suomi", 
+    tag: "fi" 
+  }, 
+  { 
+    enabled: false, 
+    name: "Français", 
+    tag: "fr" 
+  }, 
+  { 
+    enabled: false, 
+    name: "עִברִית", 
+    tag: "he" 
+  }, 
+  { 
+    enabled: false, 
+    name: "Magyar", 
+    tag: "hu" 
+  }, 
+  { 
+    enabled: false, 
+    name: "Bahasa Indonesia", 
+    tag: "id-ID" 
+  }, 
+  { 
+    enabled: false, 
+    name: "Italiano", 
+    tag: "it" 
+  }, 
+  { 
+    enabled: false, 
+    name: "Afrikaans", 
+    tag: "af" 
+  }, 
+  { 
+    enabled: false, 
+    name: "한국어", 
+    tag: "ko" 
+  }, 
+  { 
+    enabled: false, 
+    name: "मराठी", 
+    tag: "mr-IN" 
+  }, 
+  { 
+    enabled: false, 
+    name: "Nederlands", 
+    tag: "nl" 
+  }, 
+  { 
+    enabled: false, 
+    name: "Norsk", 
+    tag: "no-NO" 
+  }, 
+  { 
+    enabled: false, 
+    name: "Polskie", 
+    tag: "pl" 
+  }, 
+  { 
+    enabled: false, 
+    name: "Português", 
+    tag: "pt-PT" 
+  }, 
+  { 
+    enabled: false, 
+    name: "Português (Brasil)", 
+    tag: "pt-BR" 
+  }, 
+  { 
+    enabled: false, 
+    name: "Română", 
+    tag: "ro" 
+  }, 
+  { 
+    enabled: false, 
+    name: "Русский", 
+    tag: "ru" 
+  }, 
+  { 
+    enabled: false, 
+    name: "Slovenský", 
+    tag: "sk-SK" 
+  }, 
+  { 
+    enabled: false, 
+    name: "Српски језик (Ћирилица)", 
+    tag: "sr" 
+  }, 
+  { 
+    enabled: false, 
+    name: "Svenska", 
+    tag: "sv-SE" 
+  }, 
+  { 
+    enabled: false, 
+    name: "Türkçe", 
+    tag: "tr" 
+  }, 
+  { 
+    enabled: false, 
+    name: "Українська", 
+    tag: "uk" 
+  }, 
+  { 
+    enabled: false, 
+    name: "Tiếng Việt", 
+    tag: "vi" 
+  }, 
   { 
     enabled: false, 
     name: "中文", 
     tag: "zh-Hans" 
   }, 
-  { enabled: false, 
+  { 
+    enabled: false, 
     name: "繁體中文", 
     tag: "zh-Hant" } 
 ]; 
