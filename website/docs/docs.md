---
id: docs-introduction
title: Docs Introduction
sidebar_label: Introduction
---

The docs feature provides users with a way to organize Markdown files in a hierarchical format.

## Document ID

Every document has a unique `id`. By default, a document `id` is the name of the document (without the extension) relative to the root docs directory.

For example, `greeting.md` id is `greeting` and `guide/hello.md` id is `guide/hello`.

```bash
website # Root directory of your site
└── docs
   ├── greeting.md
   └── guide
      └── hello.md
```

However, the last part of the `id` can be defined by user in the front matter. For example, if `guide/hello.md`'s content is defined as below, its final `id` is `guide/part1`.

```yml
---
id: part1
---
Lorem ipsum
```

## Home page docs

Using the `homePageId` property, you can create a home page of your docs. To do this, you can create a new document, especially for this purpose with the id as `_index`, or you could specify an existing document id.

```js {8} title="docusaurus.config.js"
module.exports = {
  // ...
  presets: [
    [
      '@docusaurus/preset-classic',
      {
        docs: {
          homePageId: 'getting-started', // Defaults to `_index`
          // ...
        },
      },
    ],
  ],
  // ...
};
```

Given the example above, now when you navigate to the path `/docs` you will see that the document content with id is `getting-started`. This functionality also works for docs with versioning enabled.

:::important

<<<<<<< HEAD
A standalone route will not be generated for the document that serves as home docs page.
=======
The document id of `_index` is reserved exclusively for the home doc page, so it will not work as a standalone route. If left to the default, the page will not show a sidebar. If you wish to have a sidebar for this page, specify the document id that is listed in the sidebar file.
>>>>>>> f25dd514

:::

:::note

The page `docs` that you created (eg. `src/pages/docs.js`) will take precedence over the route generated via the `homePageId` option.

:::

## Sidebar

To generate a sidebar to your Docusaurus site, you need to define a file that exports a sidebar object and pass that into the `@docusaurus/plugin-docs` plugin directly or via `@docusaurus/preset-classic`.

```js {8-9} title="docusaurus.config.js"
module.exports = {
  // ...
  presets: [
    [
      '@docusaurus/preset-classic',
      {
        docs: {
          // Sidebars filepath relative to the site dir.
          sidebarPath: require.resolve('./sidebars.js'),
        },
        // ...
      },
    ],
  ],
};
```

### Sidebar object

A sidebar object is defined like this:

```typescript
type Sidebar = {
  [sidebarId: string]:
    | {
        [sidebarCategory: string]: SidebarItem[];
      }
    | SidebarItem[];
};
```

Below is an example of a sidebar object. The key `docs` is the id of the sidebar (can be renamed to something else) and `Getting Started` is a category within the sidebar. `greeting` and `doc1` are both [sidebar item](#sidebar-item).

```js title="sidebars.js"
module.exports = {
  docs: {
    'Getting started': ['greeting'],
    Docusaurus: ['doc1'],
  },
};
```

Keep in mind that EcmaScript does not guarantee `Object.keys({a,b}) === ['a','b']` (yet, this is generally true). If you don't want to rely on iteration order of JavaScript object keys for the category name, the following sidebar object is also equivalent of the above shorthand syntax.

```js title="sidebars.js"
module.exports = {
  docs: [
    {
      type: 'category',
      label: 'Getting Started',
      items: ['greeting'],
    },
    {
      type: 'category',
      label: 'Docusaurus',
      items: ['doc1'],
    },
  ],
};
```

You can also have multiple sidebars for different Markdown files by adding more top-level keys to the exported object.

Example:

```js title="sidebars.js"
module.exports = {
  firstSidebar: {
    'Category A': ['doc1'],
  },
  secondSidebar: {
    'Category A': ['doc2'],
    'Category B': ['doc3'],
  },
};
```

#### Sidebar item

As the name implies, `SidebarItem` is an item defined in a Sidebar. There are a few types we support:

- [Doc](#doc)
- [Link](#link)
- [Ref](#ref)
- [Category](#category)

#### Doc

```typescript
type SidebarItemDoc =
  | string
  | {
      type: 'doc';
      id: string;
    };
```

Sidebar item type that links to a doc page. Example:

```js
{
  type: 'doc',
  id: 'doc1', // string - document id
}
```

Using just the [Document ID](#document-id) is perfectly valid as well, the following is equivalent to the above:

```js
'doc1'; // string - document id
```

Note that using this type will bind the linked doc to current sidebar, this means that if you access `doc1` page, the sidebar displayed will be the sidebar this item is on. For below case, `doc1` is bounded to `firstSidebar`.

```js title="sidebars.js"
module.exports = {
  firstSidebar: {
    'Category A': ['doc1'],
  },
  secondSidebar: {
    'Category A': ['doc2'],
    'Category B': ['doc3'],
  },
};
```

#### Link

```typescript
type SidebarItemLink = {
  type: 'link';
  label: string;
  href: string;
};
```

Sidebar item type that links to a non-document page. Example:

```js
{
  type: 'link',
  label: 'Custom Label', // The label that should be displayed (string).
  href: 'https://example.com' // The target URL (string).
}
```

#### Ref

```typescript
type SidebarItemRef = {
  type: 'ref';
  id: string;
};
```

Sidebar item type that links to doc without bounding it to the sidebar. Example:

```js
{
  type: 'ref',
  id: 'doc1', // Document id (string).
}
```

#### Category

This is used to add hierarchies to the sidebar:

```typescript
type SidebarItemCategory = {
  type: 'category';
  label: string; // Sidebar label text.
  items: SidebarItem[]; // Array of sidebar items.
  collapsed: boolean; // Set the category to be collapsed or open by default
};
```

As an example, here's how we created the subcategory for "Docs" under "Guides" in this site:

```js title="sidebars.js"
module.exports = {
  docs: {
    Guides: [
      'creating-pages',
      {
        type: 'category',
        label: 'Docs',
        items: ['markdown-features', 'sidebar', 'versioning'],
      },
    ],
  },
};
```

**Note**: it's possible to use the shorthand syntax to create nested categories:

```js title="sidebars.js"
module.exports = {
  docs: {
    Guides: [
      'creating-pages',
      {
        Docs: ['markdown-features', 'sidebar', 'versioning'],
      },
    ],
  },
};
```

#### Collapsible categories

For sites with a sizable amount of content, we support the option to expand/collapse a category to toggle the display of its contents. Categories are collapsible by default. If you want them to be always expanded, set `themeConfig.sidebarCollapsible` to `false`:

```js {4} title="docusaurus.config.js"
module.exports = {
  // ...
  themeConfig: {
    sidebarCollapsible: false,
    // ...
  },
};
```

#### Expanded categories by default

For docs that have collapsible categories, you may want more fine-grain control over certain categories. If you want specific categories to be always expanded, you can set `collapsed` to `false`:

```js title="sidebars.js"
module.exports = {
  docs: {
    Guides: [
      'creating-pages',
      {
        type: 'category',
        label: 'Docs',
        collapsed: false,
        items: ['markdown-features', 'sidebar', 'versioning'],
      },
    ],
  },
};
```

## Docs-only mode

If you just want the documentation feature, you can enable "docs-only mode".

To achieve this, set the `routeBasePath` property of the `docs` object in `@docusaurus/preset-classic` in `docusaurus.config.js` to the root of your site, and also in that object set the `homePageId` property with the value of the document ID that you show as root of the docs.

:::note

More details on functionality of home page for docs can be found in [appropriate section](#home-page-docs).

:::

```js {8-9} title="docusaurus.config.js"
module.exports = {
  // ...
  presets: [
    [
      '@docusaurus/preset-classic',
      {
        docs: {
          routeBasePath: '/', // Set this value to '/'.
          homePageId: 'getting-started', // Set to existing document id.
          // ...
        },
      },
    ],
  ],
  // ...
};
```

Now, when visiting your site, it will show your initial document instead of a landing page.

:::tip

There's also a "blog-only mode", for those who only want to use the blog component of Docusaurus 2. You can use the same method detailed above, except that you need to delete the `/src/pages/index.js` file. Follow the setup instructions on [Blog-only mode](blog.md#blog-only-mode).

:::<|MERGE_RESOLUTION|>--- conflicted
+++ resolved
@@ -51,15 +51,11 @@
 };
 ```
 
-Given the example above, now when you navigate to the path `/docs` you will see that the document content with id is `getting-started`. This functionality also works for docs with versioning enabled.
+Given the example above, now when you navigate to the path `/docs` you will see that the document content with id is `getting-started`. This functionality also works for docs with versioning enabled. Importantly, with document serves as home docs page, it will not be available at its URL. Following the example above, this means that the `docs/getting-started` URL will be lead to a 404 error.
 
 :::important
 
-<<<<<<< HEAD
-A standalone route will not be generated for the document that serves as home docs page.
-=======
 The document id of `_index` is reserved exclusively for the home doc page, so it will not work as a standalone route. If left to the default, the page will not show a sidebar. If you wish to have a sidebar for this page, specify the document id that is listed in the sidebar file.
->>>>>>> f25dd514
 
 :::
 
