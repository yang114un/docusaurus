--- conflicted
+++ resolved
@@ -84,11 +84,7 @@
 
 The exported modules for plugins are called with two parameters: `context` and `options` and returns a JavaScript object with defining the [lifecycle APIs](./lifecycle-apis.md).
 
-<<<<<<< HEAD
-For example if you have a reference to a local folder such as this in your docusaurus.config.js:
-=======
 For example if you have a reference to a local folder such as this in your `docusaurus.config.js`:
->>>>>>> 9265de98
 
 ```js title="docusaurus.config.js"
 module.exports = {
@@ -100,12 +96,16 @@
 Then in the folder `my-plugin` you can create an index.js such as this
 
 ```js title="index.js"
-module.exports = function(context, options) {
+module.exports = function (context, options) {
   // ...
   return {
     name: 'my-docusaurus-plugin',
-    async loadContent() { ... },
-    async contentLoaded({content, actions}) { ... },
+    async loadContent() {
+      /* ... */
+    },
+    async contentLoaded({content, actions}) {
+      /* ... */
+    },
     /* other lifecycle API */
   };
 };
@@ -117,7 +117,7 @@
 
 `context` is plugin-agnostic and the same object will be passed into all plugins used for a Docusaurus website. The `context` object contains the following fields:
 
-```js
+```ts
 interface LoadContext {
   siteDir: string;
   generatedFilesDir: string;
@@ -293,18 +293,16 @@
          */
         showLastUpdateTime: false,
         /**
-<<<<<<< HEAD
          * By default, versioning is enabled on versioned sites.
          * This is a way to explicitly disable the versioning feature.
          */
         disableVersioning: false,
-=======
+        /**
          * Skip the next release docs when versioning is enabled.
          * This will not generate HTML files in the production build for documents
          * in `/docs/next` directory, only versioned docs.
          */
         excludeNextVersionDocs: false,
->>>>>>> 9265de98
       },
     ],
   ],
