--- conflicted
+++ resolved
@@ -23,33 +23,18 @@
 
 The goals of the Docusaurus i18n system are:
 
-<<<<<<< HEAD
-- **Simple**: just put the translated files in the correct filesystem location.
-- **Flexible translation workflows**: use Git (monorepo, forks, or submodules), SaaS software, FTP...
-- **Flexible deployment options**: single, multiple domains, or hybrid.
-- **Modular**: allow plugin authors to provide i18n support.
-- **Low-overhead runtime**: documentation is mostly static and does not require a heavy JS library or polyfills.
-- **Scalable build-times**: allow building and deploying localized sites independently.
-- **Localize assets**: an image of your site might contain text that should be translated.
-- **No coupling**: not forced to use any SaaS, yet integrations are possible.
-- **Easy to use with [Crowdin](https://crowdin.com/)**: multiple Docusaurus v1 sites use Crowdin, and should be able to migrate to v2.
-- **Good SEO defaults**: setting useful SEO headers like [`hreflang`](https://developers.google.com/search/docs/advanced/crawling/localized-versions) for you.
-- **RTL support**: locales reading right-to-left (Arabic, Hebrew...) are supported and easy to implement.
-- **Default translations**: theme labels are translated for you in [many languages](https://github.com/facebook/docusaurus/tree/master/packages/docusaurus-theme-classic/codeTranslations).
-=======
-- **Simple**: just put the translated files in the correct file-system location
-- **Flexible translation workflows**: based on Git (monorepo, forks or submodules), SaaS software, FTP
-- **Flexible deployment options**: single or multiple domains
-- **Modular**: allow plugin author to provide i18n support
+- **Simple**: just put the translated files in the correct filesystem location
+- **Flexible translation workflows**: use Git (monorepo, forks, or submodules), SaaS software, FTP
+- **Flexible deployment options**: single, multiple domains, or hybrid
+- **Modular**: allow plugin authors to provide i18n support
 - **Low-overhead runtime**: documentation is mostly static and does not require a heavy JS library or polyfills
-- **Acceptable build-times**: allow building and deploying localized sites independently
+- **Scalable build-times**: allow building and deploying localized sites independently
 - **Localize assets**: an image of your site might contain text that should be translated
-- **No coupling**: not forced to use any SaaS, yet the integration is possible
+- **No coupling**: not forced to use any SaaS, yet integrations are possible
 - **Easy to use with [Crowdin](https://crowdin.com/)**: multiple Docusaurus v1 sites use Crowdin, and should be able to migrate to v2
 - **Good SEO defaults**: setting useful SEO headers like [`hreflang`](https://developers.google.com/search/docs/advanced/crawling/localized-versions) for you
-- **RTL support**: locales reading right-to-left (Arabic, Hebrew, etc.) should be easy to use
-- **Default translations**: classic theme labels are translated for you in [many languages](https://github.com/facebook/docusaurus/tree/master/packages/docusaurus-theme-classic/codeTranslations).
->>>>>>> 3a242e62
+- **RTL support**: locales reading right-to-left (Arabic, Hebrew, etc.) are supported and easy to implement
+- **Default translations**: classic theme labels are translated for you in [many languages](https://github.com/facebook/docusaurus/tree/master/packages/docusaurus-theme-classic/codeTranslations)
 
 ### i18n non-goals
 
@@ -65,15 +50,9 @@
 
 Overview of the workflow to create a translated Docusaurus website:
 
-<<<<<<< HEAD
-1. **Configure**: declare the default locale and alternative locales in `docusaurus.config.js`.
-1. **Translate**: put the translation files at the correct filesystem location.
-1. **Deploy**: build and deploy your site using a single or multi-domain strategy.
-=======
-- **Configure**: declare the default locale and alternative locales in `docusaurus.config.js`
-- **Translate**: put the translation files at the correct file-system location
-- **Deploy**: build and deploy your site using a single or multi-domain strategy
->>>>>>> 3a242e62
+1. **Configure**: declare the default locale and alternative locales in `docusaurus.config.js`
+1. **Translate**: put the translation files at the correct filesystem location
+1. **Deploy**: build and deploy your site using a single or multi-domain strategy
 
 ### Translation files
 
