---
id: deployment
title: Deployment
---

To build the static files of your website for production, run:

```bash npm2yarn
npm run build
```

Once it finishes, the static files will be generated within the `build` directory.

:::note

The only responsibility of Docusaurus is to build your site and emit static files in `build`.

It is now up to you to choose how to host those static files.

:::

You can deploy your site to static site hosting services such as [Vercel](https://vercel.com/), [GitHub Pages](https://pages.github.com/), [Netlify](https://www.netlify.com/), [Render](https://render.com/docs/static-sites), [Surge](https://surge.sh/help/getting-started-with-surge)...

A Docusaurus site is statically rendered, and it can generally work without JavaScript!

## Configuration {#configuration}

The following parameters are required in `docusaurus.config.js` in order for Docusaurus to optimize routing and serve files from the correct location:

| Name | Description |
| --- | --- |
| `url` | URL for your site. For a site deployed at `https://my-org.com/my-project/`, `url` is `https://my-org.com/`. |
| `baseUrl` | Base URL for your project, with a trailing slash. For a site deployed at `https://my-org.com/my-project/`, `baseUrl` is `/my-project/`. |

## Testing your Build Locally {#testing-build-locally}

It is important to test your build locally before deploying to production. Docusaurus provides a [`docusaurus serve`](cli.md#docusaurus-serve-sitedir) command for that:

```bash npm2yarn
npm run serve
```

By default, this will load your site at [http://localhost:3000/](http://localhost:3000/).

## Trailing slash configuration {#trailing-slashes}

Docusaurus has a [`trailingSlash` config](./api/docusaurus.config.js.md#trailing-slash), to allow customizing URLs/links and emitted filename patterns.

The default value generally works fine. Unfortunately, each static hosting provider has a **different behavior**, and deploying the exact same site to various hosts can lead to distinct results. Depending on your host, it can be useful to change this config.

:::tip

Use [slorber/trailing-slash-guide](https://github.com/slorber/trailing-slash-guide) to understand better the behavior of your host and configure `trailingSlash` appropriately.

:::

## Self-Hosting {#self-hosting}

Docusaurus can be self-hosted using [`docusaurus serve`](cli.md#docusaurus-serve-sitedir). Change port using `--port` and `--host` to change host.

```bash npm2yarn
npm run serve -- --build --port 80 --host 0.0.0.0
```

:::warning

It is not the best option, compared to a static hosting provider / CDN.

:::

:::warning

In the following sections, we will introduce a few common hosting providers and how they should be configured to deploy Docusaurus sites most efficiently. The documentation may not be up-to-date: recent changes in their API may not be reflected on our side. If you see outdated content, PRs are welcome.

For the same concern of up-to-datedness, we have stopped accepting PRs adding new hosting options. You can, however, publish your writeup on a separate site (e.g. your blog, or the provider's official website), and ask us to include a link to your writeup.

:::

## Deploying to GitHub Pages {#deploying-to-github-pages}

Docusaurus provides an easy way to publish to [GitHub Pages](https://pages.github.com/), which comes for free with every GitHub repository.

### Overview {#github-pages-overview}

Usually, there are two repositories (at least, two branches) involved in a publishing process: the branch containing the source files, and the branch containing the build output to be served with GitHub Pages. In the following tutorial they will be referred to as **"source"** and **"target"**, respectively.

Each GitHub repository is associated with a GitHub Pages service. If the target repository is called `my-org/my-project` (where `my-org` is the organization name or username), the deployed site will appear at `https://my-org.github.io/my-project/`. Specially, if the target repository is called `my-org/my-org.github.io` (the _organization GitHub Pages repo_), the site will appear at `https://my-org.github.io/`.

:::info

In case you want to use your custom domain for GitHub Pages, create a `CNAME` file in the `static` directory. Anything within the `static` directory will be copied to the root of the `build` directory for deployment. When using a custom domain, you should be able to move back from `baseUrl: '/projectName/'` to `baseUrl: '/'`.

You may refer to GitHub Pages' documentation [User, Organization, and Project Pages](https://help.github.com/en/articles/user-organization-and-project-pages) for more details.

:::

GitHub Pages picks up deploy-ready files (the output from `docusaurus build`) from the default branch (`master` / `main`, usually) or the `gh-pages` branch, and either from the root or the `/docs` folder. You can configure that through `Settings > Pages` in your repository. This branch will be called the "target branch".

We provide a `docusaurus deploy` command that helps you deploy your site from the source branch to the target branch in one command: clone, build, and commit.

### `docusaurus.config.js` settings {#docusaurusconfigjs-settings}

First, modify your `docusaurus.config.js` and add the following params:

| Name | Description |
| --- | --- |
| `organizationName` | The GitHub user or organization that owns the target repository. |
| `projectName` | The name of the target repository. |
| `deploymentBranch` | The name of target branch. Defaults to `'gh-pages'` for non-organization GitHub Pages repos (`projectName` not ending in `.github.io`). Otherwise, this needs to be explicit as a config field or environment variable. |

These fields also have their environment variable counterparts, which have a higher priority: `ORGANIZATION_NAME`, `PROJECT_NAME`, and `DEPLOYMENT_BRANCH`.

:::caution

GitHub Pages adds a trailing slash to Docusaurus URLs by default. It is recommended to set a `trailingSlash` config (`true` or `false`, not `undefined`).

:::

Example:

```jsx {3-6} title="docusaurus.config.js"
module.exports = {
  // ...
  url: 'https://endiliey.github.io', // Your website URL
  baseUrl: '/',
  projectName: 'endiliey.github.io',
  organizationName: 'endiliey',
  trailingSlash: false,
  // ...
};
```

:::warning

By default, GitHub Pages runs published files through [Jekyll](https://jekyllrb.com/). Since Jekyll will discard any files that begin with `_`, it is recommended that you disable Jekyll by adding an empty file named `.nojekyll` file to your `static` directory.

:::

### Environment settings {#environment-settings}

<<<<<<< HEAD
Optional parameters, set as environment variables:
=======
Specify the Git user as an environment variable.

| Name | Description |
| --- | --- |
| `GIT_USER` | The username for a GitHub account that **has push access to the target repo**. For your own repositories, this will usually be your GitHub username. |

Optional parameters, also set as environment variables:
>>>>>>> caa9d923

| Name | Description |
| --- | --- |
| `USE_SSH` | Set to `true` to use SSH instead of the default HTTPS for the connection to the GitHub repo. |
<<<<<<< HEAD
| `GIT_USER` | The username for a GitHub account that has commit access to this repo. For your own repositories, this will usually be your GitHub username. The specified `GIT_USER` must have push access to the repository specified in the combination of `organizationName` and `projectName`. If SSH is not used, this env variable is required. Otherwise, it is ignored. |
| `GIT_PASS` | Password (or token) of the `git` user (specified by `GIT_USER`). For example, to facilitate non-interactive deployment (e.g. continuous deployment) |
| `DEPLOYMENT_BRANCH` | The branch that the website will be deployed to, defaults to `gh-pages`. For GitHub Pages Organization repos (`config.projectName` ending in `github.io`), you need to either set this env variable or specify the `deploymentBranch` param in `docusaurus.config.js`. |
| `CURRENT_BRANCH` | The branch that contains the latest docs changes that will be deployed. Usually, the branch will be `main`, but it could be any branch (default or otherwise) except for `gh-pages`. If nothing is set for this variable, then the current branch will be used. |
=======
| `CURRENT_BRANCH` | The source branch. Usually, the branch will be `main` or `master`, but it could be any branch except for `gh-pages`. If nothing is set for this variable, then the current branch from which `docusaurus deploy` is invoked will be used. |
| `GIT_PASS` | Personal access token of the `git` user (specified by `GIT_USER`), to facilitate non-interactive deployment (e.g. continuous deployment) |
>>>>>>> caa9d923

GitHub enterprise installations should work in the same manner as github.com; you only need to set the organization's GitHub Enterprise host as an environment variable:

| Name          | Description                                     |
| ------------- | ----------------------------------------------- |
| `GITHUB_HOST` | The domain name of your GitHub enterprise site. |
| `GITHUB_PORT` | The port of your GitHub enterprise site.        |

### Deploy {#deploy}

Finally, to deploy your site to GitHub Pages, run:

````mdx-code-block
<Tabs>
<TabItem value="bash" label="Bash">

```bash
GIT_USER=<GITHUB_USERNAME> yarn deploy
```

</TabItem>
<TabItem value="windows" label="Windows">

```batch
cmd /C "set "GIT_USER=<GITHUB_USERNAME>" && yarn deploy"
```

</TabItem>
<TabItem value="powershell" label="PowerShell">

```powershell
cmd /C 'set "GIT_USER=<GITHUB_USERNAME>" && yarn deploy'
```

</TabItem>
</Tabs>
````

:::caution

Beginning in August 2021, GitHub requires every command-line sign-in to use the **personal access token** instead of the password. When GitHub prompts for your password, enter the PAT instead. See the [GitHub documentation](https://docs.github.com/en/authentication/keeping-your-account-and-data-secure/creating-a-personal-access-token) for more information.

Alternatively, you can use SSH (`USE_SSH=true`) to login.

:::

### Triggering deployment with GitHub Actions {#triggering-deployment-with-github-actions}

[GitHub Actions](https://help.github.com/en/actions) allow you to automate, customize, and execute your software development workflows right in your repository.

The workflow examples below assume your website source resides in the `main` branch of your repository (the _source branch_ is `main`), under a folder called `website/`, and your [publishing source](https://help.github.com/en/github/working-with-github-pages/configuring-a-publishing-source-for-your-github-pages-site) is configured for the `gh-pages` branch (the _target branch_ is `gh-pages`).

Our goal is that:

1. When a new pull request is made to `main` and updates `website/`, there's an action that ensures the site builds successfully, without actually deploying. This job will be called `test-deploy`.
2. When a pull request is merged to the `main` branch or someone pushes to the `main` branch directly and `website/` is updated, it will be built and deployed to the `gh-pages` branch. After that, the new built output will be served on the GitHub Pages site. This job will be called `deploy`.

Here are two approaches to deploying your docs with GitHub Actions. Based on the location of your target branch (`gh-pages`), choose the relevant tab below:

- Source repo and target repo are the **same** repository.
- The target repo is a **remote** repository, different from the source.

````mdx-code-block
<Tabs>
<TabItem value="same" label="Same">

While you can have both jobs defined in the same workflow file, the `deploy` job will always be listed as skipped in the PR check suite status. That's added noise providing no value to the review process, and as you cannot easily share common snippets, it is better to manage them as separate workflows instead.

We will use a popular third-party deployment action: [peaceiris/actions-gh-pages](https://github.com/peaceiris/actions-gh-pages#%EF%B8%8F-docusaurus).

<details>

<summary>GitHub action files</summary>

Add these two workflow files:

:::warning

These files assume you are using yarn. If you use npm, change `cache: yarn`, `yarn install --frozen-lockfile`, `yarn build` to `cache: npm`, `npm ci`, `npm run build` accordingly.

:::

```yml title=".github/workflows/deploy.yml"
name: Deploy to GitHub Pages

on:
  push:
    branches: [main]
    paths: [website/**]

jobs:
  deploy:
    name: Deploy to GitHub Pages
    runs-on: ubuntu-latest
    steps:
      - uses: actions/checkout@v2
      - uses: actions/setup-node@v2
        with:
          node-version: 14.x
          cache: yarn
      - name: Build website
        working-directory: website
        run: |
          yarn install --frozen-lockfile
          yarn build

      # Popular action to deploy to GitHub Pages:
      # Docs: https://github.com/peaceiris/actions-gh-pages#%EF%B8%8F-docusaurus
      - name: Deploy to GitHub Pages
        uses: peaceiris/actions-gh-pages@v3
        with:
          github_token: ${{ secrets.GITHUB_TOKEN }}
          # Build output to publish to the `gh-pages` branch:
          publish_dir: ./website/build
          # Assign commit authorship to the official GH-Actions bot for deploys to `gh-pages` branch:
          # https://github.com/actions/checkout/issues/13#issuecomment-724415212
          # The GH actions bot is used by default if you didn't specify the two fields.
          # You can swap them out with your own user credentials.
          user_name: github-actions[bot]
          user_email: 41898282+github-actions[bot]@users.noreply.github.com
```

```yml title=".github/workflows/test-deploy.yml"
name: Test deployment

on:
  pull_request:
    branches: [main]
    paths: [website/**]

jobs:
  test-deploy:
    name: Test deployment
    runs-on: ubuntu-latest
    steps:
      - uses: actions/checkout@v2
      - uses: actions/setup-node@v2
        with:
          node-version: 14.x
          cache: yarn
      - name: Test build
        working-directory: website
        run: |
          yarn install --frozen-lockfile
          yarn build
```

</details>

</TabItem>
<TabItem value="remote" label="Remote">

A cross-repo publish is more difficult to set up, because you need to push to another repo with permission checks. We will be using SSH to do the authentication.

1. Generate a new [SSH key](https://help.github.com/en/github/authenticating-to-github/generating-a-new-ssh-key-and-adding-it-to-the-ssh-agent).
2. By default, your public key should have been created in `~/.ssh/id_rsa.pub`; otherwise, use the name you've provided in the previous step to add your key to [GitHub deploy keys](https://developer.github.com/v3/guides/managing-deploy-keys/).
3. Copy the key to clipboard with `xclip -sel clip < ~/.ssh/id_rsa.pub` and paste it as a [deploy key](https://developer.github.com/v3/guides/managing-deploy-keys/#deploy-keys) in your repository. Copy the file content if the command line doesn't work for you. Check the box for `Allow write access` before saving your deployment key.
4. You'll need your private key as a [GitHub secret](https://help.github.com/en/actions/configuring-and-managing-workflows/creating-and-storing-encrypted-secrets) to allow Docusaurus to run the deployment for you.
5. Copy your private key with `xclip -sel clip < ~/.ssh/id_rsa` and paste a GitHub secret with the name `GH_PAGES_DEPLOY`. Copy the file content if the command line doesn't work for you. Save your secret.
6. Create your [documentation workflow file](https://help.github.com/en/actions/configuring-and-managing-workflows/configuring-a-workflow#creating-a-workflow-file) in `.github/workflows/`. In this example it's `deploy.yml`.

<details>

<summary>GitHub action file</summary>

:::warning

Please make sure that you replace `actions@github.com` with your GitHub email and `gh-actions` with your name.

This file assumes you are using yarn. If you use npm, change `cache: yarn`, `yarn install --frozen-lockfile`, `yarn build` to `cache: npm`, `npm ci`, `npm run build` accordingly.

:::

```yml title=".github/workflows/deploy.yml"
name: Deploy to GitHub Pages

on:
  pull_request:
    branches: [main]
  push:
    branches: [main]

jobs:
  test-deploy:
    if: github.event_name != 'push'
    runs-on: ubuntu-latest
    steps:
      - uses: actions/checkout@v2
      - uses: actions/setup-node@v2
        with:
          node-version: 14.x
          cache: yarn
      - name: Test deployment
        run: |
          yarn install --frozen-lockfile
          yarn build
  deploy:
    if: github.event_name != 'pull_request'
    runs-on: ubuntu-latest
    steps:
      - uses: actions/checkout@v2
      - uses: actions/setup-node@v2
        with:
          node-version: 14.x
          cache: yarn
      - uses: webfactory/ssh-agent@v0.5.0
        with:
          ssh-private-key: ${{ secrets.GH_PAGES_DEPLOY }}
      - name: Deploy to GitHub Pages
        env:
          USE_SSH: true
        run: |
          git config --global user.email "actions@github.com"
          git config --global user.name "gh-actions"
          yarn install --frozen-lockfile
          yarn deploy
```

</details>

</TabItem>
</Tabs>
````

### Triggering deployment with Travis CI {#triggering-deployment-with-travis-ci}

Continuous integration (CI) services are typically used to perform routine tasks whenever new commits are checked in to source control. These tasks can be any combination of running unit tests and integration tests, automating builds, publishing packages to NPM, and deploying changes to your website. All you need to do to automate the deployment of your website is to invoke the `yarn deploy` script whenever your website is updated. The following section covers how to do just that using [Travis CI](https://travis-ci.com/), a popular continuous integration service provider.

1. Go to https://github.com/settings/tokens and generate a new [personal access token](https://help.github.com/articles/creating-a-personal-access-token-for-the-command-line/). When creating the token, grant it the `repo` scope so that it has the permissions it needs.
2. Using your GitHub account, [add the Travis CI app](https://github.com/marketplace/travis-ci) to the repository you want to activate.
3. Open your Travis CI dashboard. The URL looks like `https://travis-ci.com/USERNAME/REPO`, and navigate to the `More options > Setting > Environment Variables` section of your repository.
4. Create a new environment variable named `GH_TOKEN` with your newly generated token as its value, then `GH_EMAIL` (your email address) and `GH_NAME` (your GitHub username).
5. Create a `.travis.yml` on the root of your repository with the following:

```yml title=".travis.yml"
language: node_js
node_js:
  - '14.15.0'
branches:
  only:
    - main
cache:
  yarn: true
script:
  - git config --global user.name "${GH_NAME}"
  - git config --global user.email "${GH_EMAIL}"
  - echo "machine github.com login ${GH_NAME} password ${GH_TOKEN}" > ~/.netrc
  - yarn install
  - GIT_USER="${GH_NAME}" yarn deploy
```

Now, whenever a new commit lands in `main`, Travis CI will run your suite of tests and if everything passes, your website will be deployed via the `yarn deploy` script.

### Triggering deployment with Buddy {#triggering-deployment-with-buddy}

[Buddy](https://buddy.works/) is an easy-to-use CI/CD tool that allows you to automate the deployment of your portal to different environments, including GitHub Pages.

Follow these steps to create a pipeline that automatically deploys a new version of your website whenever you push changes to the selected branch of your project:

1. Go to https://github.com/settings/tokens and generate a new [personal access token](https://help.github.com/articles/creating-a-personal-access-token-for-the-command-line/). When creating the token, grant it the `repo` scope so that it has the permissions it needs.
2. Sign in to your Buddy account and create a new project.
3. Choose GitHub as your git hosting provider and select the repository with the code of your website.
4. Using the left navigation panel, switch to the `Pipelines` view.
5. Create a new pipeline. Define its name, set the trigger mode to `On push`, and select the branch that triggers the pipeline execution.
6. Add a `Node.js` action.
7. Add these commands in the action's terminal:

```bash
GIT_USER=<GH_PERSONAL_ACCESS_TOKEN>
git config --global user.email "<YOUR_GH_EMAIL>"
git config --global user.name "<YOUR_GH_USERNAME>"
yarn deploy
```

After creating this simple pipeline, each new commit pushed to the branch you selected deploys your website to GitHub Pages using `yarn deploy`. Read [this guide](https://buddy.works/guides/react-docusaurus) to learn more about setting up a CI/CD pipeline for Docusaurus.

### Using Azure Pipelines {#using-azure-pipelines}

1. Sign Up at [Azure Pipelines](https://azure.microsoft.com/en-us/services/devops/pipelines/) if you haven't already.
2. Create an organization and within the organization create a project and connect your repository from GitHub.
3. Go to https://github.com/settings/tokens and generate a new [personal access token](https://help.github.com/articles/creating-a-personal-access-token-for-the-command-line/) with the `repo` scope.
4. In the project page (which looks like `https://dev.azure.com/ORG_NAME/REPO_NAME/_build` create a new pipeline with the following text. Also, click on edit and add a new environment variable named `GH_TOKEN` with your newly generated token as its value, then `GH_EMAIL` (your email address) and `GH_NAME` (your GitHub username). Make sure to mark them as secret. Alternatively, you can also add a file named `azure-pipelines.yml` at your repository root.

```yml title="azure-pipelines.yml"
trigger:
  - main

pool:
  vmImage: ubuntu-latest

steps:
  - checkout: self
    persistCredentials: true

  - task: NodeTool@0
    inputs:
      versionSpec: 14.x
    displayName: Install Node.js

  - script: |
      git config --global user.name "${GH_NAME}"
      git config --global user.email "${GH_EMAIL}"
      git checkout -b main
      echo "machine github.com login ${GH_NAME} password ${GH_TOKEN}" > ~/.netrc
      yarn install
      GIT_USER="${GH_NAME}" yarn deploy
    env:
      GH_NAME: $(GH_NAME)
      GH_EMAIL: $(GH_EMAIL)
      GH_TOKEN: $(GH_TOKEN)
    displayName: Install and build
```

### Using Drone {#using-drone}

1. Create a new ssh key that will be the [deploy key](https://docs.github.com/en/free-pro-team@latest/developers/overview/managing-deploy-keys#deploy-keys) for your project.
2. Name your private and public keys to be specific and so that it does not overwrite your other [ssh keys](https://docs.github.com/en/free-pro-team@latest/github/authenticating-to-github/generating-a-new-ssh-key-and-adding-it-to-the-ssh-agent).
3. Go to `https://github.com/USERNAME/REPO/settings/keys` and add a new deploy key by pasting in our public key you just generated.
4. Open your Drone.io dashboard and login. The URL looks like `https://cloud.drone.io/USERNAME/REPO`.
5. Click on the repository, click on activate repository, and add a secret called `git_deploy_private_key` with your private key value that you just generated.
6. Create a `.drone.yml` on the root of your repository with below text.

```yml title=".drone.yml"
kind: pipeline
type: docker
trigger:
  event:
    - tag
- name: Website
  image: node
  commands:
    - mkdir -p $HOME/.ssh
    - ssh-keyscan -t rsa github.com >> $HOME/.ssh/known_hosts
    - echo "$GITHUB_PRIVATE_KEY" > "$HOME/.ssh/id_rsa"
    - chmod 0600 $HOME/.ssh/id_rsa
    - cd website
    - yarn install
    - yarn deploy
  environment:
    USE_SSH: true
    GITHUB_PRIVATE_KEY:
      from_secret: git_deploy_private_key
```

Now, whenever you push a new tag to github, this trigger will start the drone ci job to publish your website.

## Deploying to Netlify {#deploying-to-netlify}

To deploy your Docusaurus 2 sites to [Netlify](https://www.netlify.com/), first make sure the following options are properly configured:

```js {2-3} title="docusaurus.config.js"
module.exports = {
  url: 'https://docusaurus-2.netlify.com', // Url to your site with no trailing slash
  baseUrl: '/', // Base directory of your site relative to your repo
  // ...
};
```

Then, [create your site with Netlify](https://app.netlify.com/start).

While you set up the site, specify the build commands and directories as follows:

- build command: `npm run build`
- build directory: `build`

If you did not configure these build options, you may still go to "Site settings" -> "Build and deploy" after your site is created.

Once properly configured with the above options, your site should deploy and automatically redeploy upon merging to your deploy branch, which defaults to `main`.

:::caution

Some Docusaurus sites put the `docs` folder outside of `website` (most likely former Docusaurus v1 sites):

```bash
repo           # git root
├── docs       # md files
└── website    # docusaurus root
```

If you decide to use the `website` folder as Netlify's base directory, Netlify will not trigger builds when you update the `docs` folder, and you need to configure a [custom `ignore` command](https://docs.netlify.com/configure-builds/common-configurations/ignore-builds/):

```toml title="website/netlify.toml"
[build]
  ignore = "git diff --quiet $CACHED_COMMIT_REF $COMMIT_REF . ../docs/"
```

:::

:::warning

By default, Netlify adds trailing slashes to Docusaurus URLs.

It is recommended to disable the Netlify setting `Post Processing > Asset Optimization > Pretty Urls` to prevent lowercased URLs, unnecessary redirects and 404 errors.

**Be very careful**: the `Disable asset optimization` global checkbox is broken and does not really disable the `Pretty URLs` setting in practice. Please make sure to **uncheck it independently**.

If you want to keep the `Pretty Urls` Netlify setting on, adjust the `trailingSlash` Docusaurus config appropriately.

Refer to [slorber/trailing-slash-guide](https://github.com/slorber/trailing-slash-guide) for more information.

:::

## Deploying to Vercel {#deploying-to-vercel}

Deploying your Docusaurus project to [Vercel](https://vercel.com/) will provide you with [various benefits](https://vercel.com/) in the areas of performance and ease of use.

To deploy your Docusaurus project with a [Vercel for Git Integration](https://vercel.com/docs/git-integrations), make sure it has been pushed to a Git repository.

Import the project into Vercel using the [Import Flow](https://vercel.com/import/git). During the import, you will find all relevant options preconfigured for you; however, you can choose to change any of these options, a list of which can be found [here](https://vercel.com/docs/build-step#build-&-development-settings).

After your project has been imported, all subsequent pushes to branches will generate [Preview Deployments](https://vercel.com/docs/platform/deployments#preview), and all changes made to the [Production Branch](https://vercel.com/docs/git-integrations#production-branch) (commonly "main") will result in a [Production Deployment](https://vercel.com/docs/platform/deployments#production).

## Deploying to Render {#deploying-to-render}

[Render](https://render.com) offers [free static site hosting](https://render.com/docs/static-sites) with fully managed SSL, custom domains, a global CDN and continuous auto-deploy from your Git repo. Get started in just a few minutes by following [Render's guide to deploying Docusaurus](https://render.com/docs/deploy-docusaurus).

## Deploying to Qovery {#deploying-to-qovery}

[Qovery](https://www.qovery.com) is a fully-managed cloud platform that runs on your AWS, Digital Ocean and Scaleway account where you can host static sites, backend APIs, databases, cron jobs, and all your other apps in one place.

1. Create a Qovery account. Visit the [Qovery dashboard](https://console.qovery.com) to create an account if you don't already have one.
2. Create a project.
   - Click on **Create project** and give a name to your project.
   - Click on **Next**.
3. Create a new environment.
   - Click on **Create environment** and give a name (e.g. staging, production).
4. Add an application.
   - Click on **Create an application**, give a name and select your GitHub or GitLab repository where your Docusaurus app is located.
   - Define the main branch name and the root application path.
   - Click on **Create**. After the application is created:
   - Navigate to your application **Settings**
   - Select **Port**
   - Add port used by your Docusaurus application
5. Deploy All you have to do now is to navigate to your application and click on **Deploy**.

![Deploy the app](https://hub.qovery.com/img/heroku/heroku-1.png)

That's it. Watch the status and wait till the app is deployed. To open the application in your browser, click on **Action** and **Open** in your application overview.

## Deploying to Hostman {#deploying-to-hostman}

[Hostman](https://hostman.com/) allows you to host static websites for free. Hostman automates everything, you just need to connect your repository and follow easy steps:

1. Create a service.

   To deploy a Docusaurus static website, click **Create** in the top-left corner of your [Dashboard](https://dashboard.hostman.com/) and choose **Front-end app or static website**.

2. Select the project to deploy.

   If you are logged in to Hostman with your GitHub, GitLab or Bitbucket account, at this point you will see the repository with your projects, including the private ones.

   Choose the project you want to deploy. It must contain the directory with the project’s files (usually it is website or my-website).

   To access a different repository, click **Connect another repository**.

   If you didn’t use your Git account credentials to log in, you’ll be able to access the necessary account now, and then select the project.

3. Configure the build settings.

   Next, the **Website customization** window will appear. Choose the **Static website** option from the list of frameworks.

   The **Directory with app** points at the directory that will contain the project's files after the build. You can leave it empty if during Step 2 you selected the repository with the contents of the website (or `my_website`) directory.

   The standard build command for Docusaurus will be:

   ```bash npm2yarn
   npm run build
   ```

   You can modify the build command if needed. You can enter multiple commands separated by `&&`.

4. Deploy.

   Click **Deploy** to start the build process.

   Once it starts, you will enter the deployment log. If there are any issues with the code, you will get warning or error messages in the log, specifying the cause of the problem. Usually, the log contains all the debugging data you'll need.

   When the deployment is complete, you will receive an email notification and also see a log entry. All done! Your project is up and ready.

## Deploying to Surge {#deploying-to-surge}

Surge is a [static web hosting platform](https://surge.sh/help/getting-started-with-surge), it is used to deploy your Docusaurus project from the command line in a minute. Deploying your project to Surge is easy and it is also free (including a custom domain and SSL).

Deploy your app in a matter of seconds using surge with the following steps:

1. First, install Surge using npm by running the following command:
   ```bash npm2yarn
   npm install -g surge
   ```
2. To build the static files of your site for production in the root directory of your project, run:
   ```bash npm2yarn
   npm run build
   ```
3. Then, run this command inside the root directory of your project:
   ```bash
   surge build/
   ```

First-time users of Surge would be prompted to create an account from the command line(happens only once).

Confirm that the site you want to publish is in the `build` directory, a randomly generated subdomain `*.surge.sh subdomain` is always given (which can be edited).

### Using your domain {#using-your-domain}

If you have a domain name you can deploy your site using surge to your domain using the command:

```bash
surge build/ yourdomain.com
```

Your site is now deployed for free at `subdomain.surge.sh` or `yourdomain.com` depending on the method you chose.

### Setting up CNAME file {#setting-up-cname-file}

Store your domain in a CNAME file for future deployments with the following command:

```bash
echo subdomain.surge.sh > CNAME
```

You can deploy any other changes in the future with the command `surge`.

## Deploying to QuantCDN {#deploying-to-quantcdn}

1. Install [Quant CLI](https://docs.quantcdn.io/docs/cli/get-started)
2. Create a QuantCDN account by [signing up](https://dashboard.quantcdn.io/register)
3. Initialize your project with `quant init` and fill in your credentials:
   ```bash
   quant init
   ```
4. Deploy your site.
   ```bash
   quant deploy
   ```

See [docs](https://docs.quantcdn.io/docs/cli/continuous-integration) and [blog](https://www.quantcdn.io/blog) for more examples and use cases for deploying to QuantCDN.<|MERGE_RESOLUTION|>--- conflicted
+++ resolved
@@ -138,30 +138,12 @@
 
 ### Environment settings {#environment-settings}
 
-<<<<<<< HEAD
-Optional parameters, set as environment variables:
-=======
-Specify the Git user as an environment variable.
-
-| Name | Description |
-| --- | --- |
-| `GIT_USER` | The username for a GitHub account that **has push access to the target repo**. For your own repositories, this will usually be your GitHub username. |
-
-Optional parameters, also set as environment variables:
->>>>>>> caa9d923
-
 | Name | Description |
 | --- | --- |
 | `USE_SSH` | Set to `true` to use SSH instead of the default HTTPS for the connection to the GitHub repo. |
-<<<<<<< HEAD
-| `GIT_USER` | The username for a GitHub account that has commit access to this repo. For your own repositories, this will usually be your GitHub username. The specified `GIT_USER` must have push access to the repository specified in the combination of `organizationName` and `projectName`. If SSH is not used, this env variable is required. Otherwise, it is ignored. |
-| `GIT_PASS` | Password (or token) of the `git` user (specified by `GIT_USER`). For example, to facilitate non-interactive deployment (e.g. continuous deployment) |
-| `DEPLOYMENT_BRANCH` | The branch that the website will be deployed to, defaults to `gh-pages`. For GitHub Pages Organization repos (`config.projectName` ending in `github.io`), you need to either set this env variable or specify the `deploymentBranch` param in `docusaurus.config.js`. |
-| `CURRENT_BRANCH` | The branch that contains the latest docs changes that will be deployed. Usually, the branch will be `main`, but it could be any branch (default or otherwise) except for `gh-pages`. If nothing is set for this variable, then the current branch will be used. |
-=======
+| `GIT_USER` | The username for a GitHub account that **has push access to the target repo**. For your own repositories, this will usually be your GitHub username. Required if SSH is not used, and ignored otherwise. |
+| `GIT_PASS` | Personal access token of the git user (specified by `GIT_USER`), to facilitate non-interactive deployment (e.g. continuous deployment) |
 | `CURRENT_BRANCH` | The source branch. Usually, the branch will be `main` or `master`, but it could be any branch except for `gh-pages`. If nothing is set for this variable, then the current branch from which `docusaurus deploy` is invoked will be used. |
-| `GIT_PASS` | Personal access token of the `git` user (specified by `GIT_USER`), to facilitate non-interactive deployment (e.g. continuous deployment) |
->>>>>>> caa9d923
 
 GitHub enterprise installations should work in the same manner as github.com; you only need to set the organization's GitHub Enterprise host as an environment variable:
 
