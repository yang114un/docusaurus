---
id: deployment
title: Deployment
---

To build the static files of your website for production, run:

```bash npm2yarn
npm run build
```

Once it finishes, the static files will be generated within the `build` directory.

:::note

The only responsibility of Docusaurus is to build your site and emit static files in `build`.

It is now up to you to choose how to host those static files.

:::

You can deploy your site to static site hosting services such as [Vercel](https://vercel.com/), [GitHub Pages](https://pages.github.com/), [Netlify](https://www.netlify.com/), [Render](https://render.com/docs/static-sites), [Surge](https://surge.sh/help/getting-started-with-surge)...

A Docusaurus site is statically rendered, and it can generally work without JavaScript!

## Testing your Build Locally {#testing-build-locally}

It is important to test your build locally before deploying to production.

Docusaurus includes a [`docusaurus serve`](cli.md#docusaurus-serve-sitedir) command for that:

```bash npm2yarn
npm run serve
```

## Trailing slash configuration {#trailing-slashes}

Docusaurus has a [`trailingSlash` config](./api/docusaurus.config.js.md#trailing-slash), to allow customizing URLs/links and emitted filename patterns.

The default value generally works fine.

Unfortunately, each static hosting provider has a **different behavior**, and deploying the exact same site to various hosts can lead to distinct results.

Depending on your host, it can be useful to change this config.

:::tip

Use [slorber/trailing-slash-guide](https://github.com/slorber/trailing-slash-guide) to understand better the behavior of your host and configure `trailingSlash` appropriately.

:::

## Self-Hosting {#self-hosting}

Docusaurus can be self-hosted using [`docusaurus serve`](cli.md#docusaurus-serve-sitedir). Change port using `--port` and `--host` to change host.

```bash npm2yarn
npm run serve -- --build --port 80 --host 0.0.0.0
```

:::warning

It is not the best option, compared to a static hosting provider / CDN.

:::

## Deploying to GitHub Pages {#deploying-to-github-pages}

Docusaurus provides an easy way to publish to [GitHub Pages](https://pages.github.com/). Which is hosting that comes for free with every GitHub repository.

### `docusaurus.config.js` settings {#docusaurusconfigjs-settings}

First, modify your `docusaurus.config.js` and add the required params:

| Name | Description |
| --- | --- |
| `organizationName` | The GitHub user or organization that owns the repository. If you are the owner, it is your GitHub username. In the case of Docusaurus, it is "_facebook_" which is the GitHub organization that owns Docusaurus. |
| `projectName` | The name of the GitHub repository. For example, the repository name for Docusaurus is "docusaurus", so the project name is "docusaurus". |
| `url` | URL for your GitHub Page's user/organization page. This is commonly https://_username_.github.io. |
| `baseUrl` | Base URL for your project. For projects hosted on GitHub pages, it follows the format "/_projectName_/". For https://github.com/facebook/docusaurus, `baseUrl` is `/docusaurus/`. |

<<<<<<< HEAD
:::info In case you want to use your custom domain for GitHub Pages, create a `CNAME` file in the `static` directory. Anything within the `static` directory will be copied to the root of the `build` directory for deployment.

You may refer to GitHub Pages' documentation [User, Organization, and Project Pages](https://help.github.com/en/articles/user-organization-and-project-pages) for more details. :::
=======
:::info

In case you want to use your custom domain for GitHub Pages, create a `CNAME` file in the `static` directory. Anything within the `static` directory will be copied to the root of the `build` directory for deployment.

When using a custom domain, you should be able to move back from `baseUrl: '/projectName/'` to `baseUrl: '/'`

You may refer to GitHub Pages' documentation [User, Organization, and Project Pages](https://help.github.com/en/articles/user-organization-and-project-pages) for more details.

:::

:::caution

GitHub Pages adds a trailing slash to Docusaurus URLs by default. It is recommended to set a `trailingSlash` config (`true` or `false`, not `undefined`).

:::
>>>>>>> 7a6607cf

Example:

```jsx {3-6} title="docusaurus.config.js"
module.exports = {
  // ...
  url: 'https://endiliey.github.io', // Your website URL
  baseUrl: '/',
  projectName: 'endiliey.github.io',
  organizationName: 'endiliey',
  trailingSlash: false,
  // ...
};
```

:::warning

By default, GitHub Pages runs published files through [Jekyll](https://jekyllrb.com/). Since Jekyll will discard any files that begin with `_`, it is recommended that you disable Jekyll by adding an empty file named `.nojekyll` file to your `static` directory.

:::

### Environment settings {#environment-settings}

Specify the Git user as an environment variable.

| Name | Description |
| --- | --- |
| `GIT_USER` | The username for a GitHub account that has commit access to this repo. For your own repositories, this will usually be your GitHub username. The specified `GIT_USER` must have push access to the repository specified in the combination of `organizationName` and `projectName`. |

Optional parameters, also set as environment variables:

| Name | Description |
| --- | --- |
| `USE_SSH` | Set to `true` to use SSH instead of the default HTTPS for the connection to the GitHub repo. |
| `DEPLOYMENT_BRANCH` | The branch that the website will be deployed to, defaults to `gh-pages`. For GitHub Pages Organization repos (`config.projectName` ending in `github.io`), this env variable is required. |
| `CURRENT_BRANCH` | The branch that contains the latest docs changes that will be deployed. Usually, the branch will be `main`, but it could be any branch (default or otherwise) except for `gh-pages`. If nothing is set for this variable, then the current branch will be used. |
| `GIT_PASS` | Password (or token) of the `git` user (specified by `GIT_USER`). For example, to facilitate non-interactive deployment (e.g. continuous deployment) |

GitHub enterprise installations should work in the same manner as github.com; you only need to set the organization's GitHub Enterprise host as an environment variable:

| Name          | Description                                     |
| ------------- | ----------------------------------------------- |
| `GITHUB_HOST` | The domain name of your GitHub enterprise site. |
| `GITHUB_PORT` | The port of your GitHub enterprise site.        |

### Deploy {#deploy}

Finally, to deploy your site to GitHub Pages, run:

````mdx-code-block
<Tabs>
<TabItem value="bash" label="Bash">

```bash
GIT_USER=<GITHUB_USERNAME> yarn deploy
```

</TabItem>
<TabItem value="windows" label="Windows">

```batch
cmd /C "set "GIT_USER=<GITHUB_USERNAME>" && yarn deploy"
```

</TabItem>
<TabItem value="powershell" label="PowerShell">

```powershell
cmd /C 'set "GIT_USER=<GITHUB_USERNAME>" && yarn deploy'
```

</TabItem>
</Tabs>
````

### Triggering deployment with GitHub Actions {#triggering-deployment-with-github-actions}

[GitHub Actions](https://help.github.com/en/actions) allow you to automate, customize, and execute your software development workflows right in your repository.

This workflow assumes your documentation resided in `documentation` branch of your repository and your [publishing source](https://help.github.com/en/github/working-with-github-pages/configuring-a-publishing-source-for-your-github-pages-site) is configured for `gh-pages` branch.

1. Generate a new [SSH key](https://help.github.com/en/github/authenticating-to-github/generating-a-new-ssh-key-and-adding-it-to-the-ssh-agent).
1. By default, your public key should have been created in `~/.ssh/id_rsa.pub` or use the name you've provided in the previous step to add your key to [GitHub deploy keys](https://developer.github.com/v3/guides/managing-deploy-keys/).
1. Copy key to clipboard with `xclip -sel clip < ~/.ssh/id_rsa.pub` and paste it as a [deploy key](https://developer.github.com/v3/guides/managing-deploy-keys/#deploy-keys) in your repository. Copy file content if the command line doesn't work for you. Check the box for `Allow write access` before saving your deployment key.
1. You'll need your private key as a [GitHub secret](https://help.github.com/en/actions/configuring-and-managing-workflows/creating-and-storing-encrypted-secrets) to allow Docusaurus to run the deployment for you.
1. Copy your private key with `xclip -sel clip < ~/.ssh/id_rsa` and paste a GitHub secret with name `GH_PAGES_DEPLOY`. Copy file content if the command line doesn't work for you. Save your secret.
1. Create your [documentation workflow file](https://help.github.com/en/actions/configuring-and-managing-workflows/configuring-a-workflow#creating-a-workflow-file) in `.github/workflows/`. In this example it's `documentation.yml`.

:::warning

Please make sure that you replace `actions@github.com` with your GitHub email and `gh-actions` with your name.

:::

```yaml title="documentation.yml"
name: documentation

on:
  pull_request:
    branches: [documentation]
  push:
    branches: [documentation]

jobs:
  checks:
    if: github.event_name != 'push'
    runs-on: ubuntu-latest
    steps:
      - uses: actions/checkout@v1
      - uses: actions/setup-node@v1
        with:
          node-version: '12.x'
      - name: Test Build
        run: |
          if [ -e yarn.lock ]; then
            yarn install --frozen-lockfile
          elif [ -e package-lock.json ]; then
            npm ci
          else
            npm i
          fi
          npm run build
  gh-release:
    if: github.event_name != 'pull_request'
    runs-on: ubuntu-latest
    steps:
      - uses: actions/checkout@v1
      - uses: actions/setup-node@v1
        with:
          node-version: '12.x'
      - uses: webfactory/ssh-agent@v0.5.0
        with:
          ssh-private-key: ${{ secrets.GH_PAGES_DEPLOY }}
      - name: Release to GitHub Pages
        env:
          USE_SSH: true
          GIT_USER: git
        run: |
          git config --global user.email "actions@github.com"
          git config --global user.name "gh-actions"
          if [ -e yarn.lock ]; then
            yarn install --frozen-lockfile
          elif [ -e package-lock.json ]; then
            npm ci
          else
            npm i
          fi
          npm run deploy
```

1. Now when a new pull request arrives towards your repository in branch `documentation` it will automatically ensure that Docusaurus build is successful.
1. When pull request is merged to `documentation` branch or someone pushes to `documentation` branch directly it will be built and deployed to `gh-pages` branch.
1. After this step, your updated documentation will be available on the GitHub pages.

### Triggering deployment with Travis CI {#triggering-deployment-with-travis-ci}

Continuous integration (CI) services are typically used to perform routine tasks whenever new commits are checked in to source control. These tasks can be any combination of running unit tests and integration tests, automating builds, publishing packages to NPM, and deploying changes to your website. All you need to do to automate the deployment of your website is to invoke the `yarn deploy` script whenever your website is updated. The following section covers how to do just that using [Travis CI](https://travis-ci.com/), a popular continuous integration service provider.

1. Go to https://github.com/settings/tokens and generate a new [personal access token](https://help.github.com/articles/creating-a-personal-access-token-for-the-command-line/). When creating the token, grant it the `repo` scope so that it has the permissions it needs.
1. Using your GitHub account, [add the Travis CI app](https://github.com/marketplace/travis-ci) to the repository you want to activate.
1. Open your Travis CI dashboard. The URL looks like `https://travis-ci.com/USERNAME/REPO`, and navigate to the `More options` > `Setting` > `Environment Variables` section of your repository.
1. Create a new environment variable named `GH_TOKEN` with your newly generated token as its value, then `GH_EMAIL` (your email address) and `GH_NAME` (your GitHub username).
1. Create a `.travis.yml` on the root of your repository with the following:

```yaml title=".travis.yml"
language: node_js
node_js:
  - '12.13.0'
branches:
  only:
    - main
cache:
  yarn: true
script:
  - git config --global user.name "${GH_NAME}"
  - git config --global user.email "${GH_EMAIL}"
  - echo "machine github.com login ${GH_NAME} password ${GH_TOKEN}" > ~/.netrc
  - yarn && GIT_USER="${GH_NAME}" yarn deploy
```

Now, whenever a new commit lands in `main`, Travis CI will run your suite of tests and if everything passes, your website will be deployed via the `yarn deploy` script.

### Triggering deployment with Buddy {#triggering-deployment-with-buddy}

[Buddy](https://buddy.works/) is an easy-to-use CI/CD tool that allows you to automate the deployment of your portal to different environments, including GitHub Pages.

Follow these steps to create a pipeline that automatically deploys a new version of your website whenever you push changes to the selected branch of your project:

1. Go to https://github.com/settings/tokens and generate a new [personal access token](https://help.github.com/articles/creating-a-personal-access-token-for-the-command-line/). When creating the token, grant it the `repo` scope so that it has the permissions it needs.
1. Sign in to your Buddy account and create a new project.
1. Choose GitHub as your git hosting provider and select the repository with the code of your website.
1. Using the left navigation panel, switch to the `Pipelines` view.
1. Create a new pipeline. Define its name, set the trigger mode to `On push`, and select the branch that triggers the pipeline execution.
1. Add a `Node.js` action.
1. Add these command in the action's terminal:
   ```bash
   GIT_USER=<GH_PERSONAL_ACCESS_TOKEN>
   git config --global user.email "<YOUR_GH_EMAIL>"
   git config --global user.name "<YOUR_GH_USERNAME>"
   yarn deploy
   ```

After creating this simple pipeline, each new commit pushed to the branch you selected deploys your website to GitHub Pages using `yarn deploy`. Read [this guide](https://buddy.works/guides/react-docusaurus) to learn more about setting up a CI/CD pipeline for Docusaurus.

### Using Azure Pipelines {#using-azure-pipelines}

1.  Sign Up at [Azure Pipelines](https://azure.microsoft.com/en-us/services/devops/pipelines/) if you haven't already.
1.  Create an organization and within the organization create a project and connect your repository from GitHub.
1.  Go to https://github.com/settings/tokens and generate a new [personal access token](https://help.github.com/articles/creating-a-personal-access-token-for-the-command-line/) with the `repo` scope.
1.  In the project page (which looks like `https://dev.azure.com/ORG_NAME/REPO_NAME/_build` create a new pipeline with the following text. Also, click on edit and add a new environment variable named `GH_TOKEN` with your newly generated token as its value, then `GH_EMAIL` (your email address) and `GH_NAME` (your GitHub username). Make sure to mark them as secret. Alternatively, you can also add a file named `azure-pipelines.yml` at your repository root.

```yaml title="azure-pipelines.yml"
trigger:
  - main

pool:
  vmImage: 'ubuntu-latest'

steps:
  - checkout: self
    persistCredentials: true

  - task: NodeTool@0
    inputs:
      versionSpec: '10.x'
    displayName: 'Install Node.js'

  - script: |
      git config --global user.name "${GH_NAME}"
      git config --global user.email "${GH_EMAIL}"
      git checkout -b main
      echo "machine github.com login ${GH_NAME} password ${GH_TOKEN}" > ~/.netrc
      yarn && GIT_USER="${GH_NAME}" yarn deploy
    env:
      GH_NAME: $(GH_NAME)
      GH_EMAIL: $(GH_EMAIL)
      GH_TOKEN: $(GH_TOKEN)
    displayName: 'yarn install and build'
```

### Using Drone {#using-drone}

1.  Create a new ssh key that will be the [deploy key](https://docs.github.com/en/free-pro-team@latest/developers/overview/managing-deploy-keys#deploy-keys) for your project.
1.  Name your private and public keys to be specific and so that it does not overwrite your other [ssh keys](https://docs.github.com/en/free-pro-team@latest/github/authenticating-to-github/generating-a-new-ssh-key-and-adding-it-to-the-ssh-agent).
1.  Go to `https://github.com/USERNAME/REPO/settings/keys` and add a new deploy key by pasting in our public key you just generated.
1.  Open your Drone.io dashboard and login. The URL looks like `https://cloud.drone.io/USERNAME/REPO`.
1.  Click on the repository, click on activate repository, and add a secret called `git_deploy_private_key` with your private key value that you just generated.
1.  Create a `.drone.yml` on the root of your repository with below text.

```yaml
# .drone.yml
kind: pipeline
type: docker
trigger:
  event:
    - tag
- name: Website
  image: node
  commands:
    - mkdir -p $HOME/.ssh
    - ssh-keyscan -t rsa github.com >> $HOME/.ssh/known_hosts
    - echo "$GITHUB_PRIVATE_KEY > $HOME/.ssh/id_rsa"
    - chmod 0600 $HOME/.ssh/id_rsa
    - cd website
    - npm i
    - npm run publish-gh-pages
  environment:
    USE_SSH: true
    GIT_USER: $DRONE_COMMIT_AUTHOR
    GITHUB_PRIVATE_KEY: git_deploy_private_key
```

Now, whenever you push a new tag to github, this trigger will start the drone ci job to publish your website.

## Deploying to Netlify {#deploying-to-netlify}

To deploy your Docusaurus 2 sites to [Netlify](https://www.netlify.com/), first make sure the following options are properly configured:

```js {2-3} title="docusaurus.config.js"
module.exports = {
  url: 'https://docusaurus-2.netlify.com', // Url to your site with no trailing slash
  baseUrl: '/', // Base directory of your site relative to your repo
  // ...
};
```

Then, [create your site with Netlify](https://app.netlify.com/start).

While you set up the site, specify the build commands and directories as follows:

- build command: `npm run build`
- build directory: `build`

If you did not configure these build options, you may still go to "Site settings" -> "Build and deploy" after your site is created.

Once properly configured with the above options, your site should deploy and automatically redeploy upon merging to your deploy branch, which defaults to `main`.

:::caution

Some Docusaurus sites put the `docs` folder outside of `website` (most likely former Docusaurus v1 sites):

```bash
repo           # git root
├── docs       # md files
└── website    # docusaurus root
```

If you decide to use the `website` folder as Netlify's base directory, Netlify will not trigger builds when you update the `docs` folder, and you need to configure a [custom `ignore` command](https://docs.netlify.com/configure-builds/common-configurations/ignore-builds/):

```toml title="website/netlify.toml"
[build]
  ignore = "git diff --quiet $CACHED_COMMIT_REF $COMMIT_REF . ../docs/"
```

:::

:::warning

By default, Netlify adds trailing slashes to Docusaurus URLs.

It is recommended to disable the Netlify setting `Post Processing > Asset Optimization > Pretty Urls` to prevent lowercased URLs, unnecessary redirects and 404 errors.

**Be very careful**: the `Disable asset optimization` global checkbox is broken and does not really disable the `Pretty URLs` setting in practice. Please make sure to **uncheck it independently**.

If you want to keep the `Pretty Urls` Netlify setting on, adjust the `trailingSlash` Docusaurus config appropriately.

Refer to [slorber/trailing-slash-guide](https://github.com/slorber/trailing-slash-guide) for more information.

:::

## Deploying to Vercel {#deploying-to-vercel}

Deploying your Docusaurus project to [Vercel](https://vercel.com/) will provide you with [various benefits](https://vercel.com/) in the areas of performance and ease of use.

To deploy your Docusaurus project with a [Vercel for Git Integration](https://vercel.com/docs/git-integrations), make sure it has been pushed to a Git repository.

Import the project into Vercel using the [Import Flow](https://vercel.com/import/git). During the import, you will find all relevant options preconfigured for you; however, you can choose to change any of these options, a list of which can be found [here](https://vercel.com/docs/build-step#build-&-development-settings).

After your project has been imported, all subsequent pushes to branches will generate [Preview Deployments](https://vercel.com/docs/platform/deployments#preview), and all changes made to the [Production Branch](https://vercel.com/docs/git-integrations#production-branch) (commonly "main") will result in a [Production Deployment](https://vercel.com/docs/platform/deployments#production).

## Deploying to Render {#deploying-to-render}

[Render](https://render.com) offers [free static site hosting](https://render.com/docs/static-sites) with fully managed SSL, custom domains, a global CDN and continuous auto-deploy from your Git repo. Get started in just a few minutes by following [Render's guide to deploying Docusaurus](https://render.com/docs/deploy-docusaurus).

## Deploying to Qovery {#deploying-to-qovery}

[Qovery](https://www.qovery.com) is a fully-managed cloud platform that runs on your AWS, Digital Ocean and Scaleway account where you can host static sites, backend APIs, databases, cron jobs, and all your other apps in one place.

1. Create a Qovery account. Visit the [Qovery dashboard](https://console.qovery.com) to create an account if you don't already have one.

2. Create a project

- Click on **Create project** and give a name to your project.
- Click on **Next**.

3. Create a new environment

- Click on **Create environment** and give a name (e.g. staging, production).

4. Add an application

- Click on **Create an application**, give a name and select your GitHub or GitLab repository where your Docusaurus app is located.
- Define the main branch name and the root application path.
- Click on **Create**.

After the application is created:

- Navigate to your application **Settings**
- Select **Port**
- Add port used by your Docusaurus application

5. Deploy All you have to do now is to navigate to your application and click on **Deploy**

![Deploy the app](https://hub.qovery.com/img/heroku/heroku-1.png)

That's it. Watch the status and wait till the app is deployed.

To open the application in your browser, click on **Action** and **Open** in your application overview

## Deploying to Hostman {#deploying-to-hostman}

[Hostman](https://hostman.com/) allows you to host static websites for free. Hostman automates everything, you just need to connect your repository and follow easy steps:

1. Create a service

To deploy a Docusaurus static website, click Create in the top-left corner of your [Dashboard](https://dashboard.hostman.com/) and choose Front-end app or static website.

2. Select the project to deploy

If you are logged in to Hostman with your GitHub, GitLab or Bitbucket account, at this point you will see the repository with your projects, including the private ones.

Choose the project you want to deploy. It must contain the directory with the project’s files (usually it is website or my-website).

To access a different repository, click Connect another repository.

If you didn’t use your Git account credentials to log in, you’ll be able to access the necessary account now, and then select the project.

3. Configure the build settings Next, the Website customization window will appear.

Choose the Static website option from the list of frameworks.

The Directory with app points at the directory that will contain the project's files after the build. You can leave it empty if during Step 2 you selected the repository with the contents of the website (or my_website) directory.

The standard build command for Docusaurus will be:

```bash
yarn run build
```

You can modify the build command if needed. You can enter multiple commands separated by &&.

4. Deploy Click Deploy to start the build process.

Once it starts, you will enter the deployment log. If there are any issues with the code, you will get warning or error messages in the log, specifying the cause of the problem.

Usually the log contains all the debugging data you'll need, but we are also here to help you solve the issues, so do not hesitate to contact us via chat.

When the deployment is complete, you will receive an e-mail notification and also see a log entry.

All done!

Your project is up and ready.

## Deploying to Surge {#deploying-to-surge}

Surge is a [static web hosting platform](https://surge.sh/help/getting-started-with-surge), it is used to deploy your Docusaurus project from the command line in a minute. Deploying your project to Surge is easy and it is also free (including a custom domain and SSL).

Deploy your app in a matter of seconds using surge with the following steps:

1. First, install Surge using npm by running the following command:

```bash
npm install --g surge
```

2. To build the static files of your site for production in the root directory of your project, run:

```bash
npm run build
```

3. Then, run this command inside the root directory of your project:

```bash
surge build/
```

First-time users of Surge would be prompted to create an account from the command line(happens only once).

Confirm that the site you want to publish is in the `build` directory, a randomly generated subdomain `*.surge.sh subdomain` is always given (which can be edited).

### Using your domain {#using-your-domain}

If you have a domain name you can deploy your site using surge to your domain using the command:

```bash
surge build/ yourdomain.com
```

Your site is now deployed for free at `subdomain.surge.sh` or `yourdomain.com` depending on the method you chose.

### Setting up CNAME file {#setting-up-cname-file}

Store your domain in a CNAME file for future deployments with the following command:

```bash
echo subdomain.surge.sh > CNAME
```

You can deploy any other changes in the future with the command `surge`.

## Deploying to QuantCDN {#deploying-to-quantcdn}

1. Install [Quant CLI](https://docs.quantcdn.io/docs/cli/get-started)

2. Create a QuantCDN account by [signing up](https://dashboard.quantcdn.io/register)

3. Initialize your project with `quant init` and fill in your credentials:

```bash
quant init
```

4. Deploy your site

```bash
quant deploy
```

See [docs](https://docs.quantcdn.io/docs/cli/continuous-integration) and [blog](https://www.quantcdn.io/blog) for more examples and use cases for deploying to QuantCDN.<|MERGE_RESOLUTION|>--- conflicted
+++ resolved
@@ -78,11 +78,6 @@
 | `url` | URL for your GitHub Page's user/organization page. This is commonly https://_username_.github.io. |
 | `baseUrl` | Base URL for your project. For projects hosted on GitHub pages, it follows the format "/_projectName_/". For https://github.com/facebook/docusaurus, `baseUrl` is `/docusaurus/`. |
 
-<<<<<<< HEAD
-:::info In case you want to use your custom domain for GitHub Pages, create a `CNAME` file in the `static` directory. Anything within the `static` directory will be copied to the root of the `build` directory for deployment.
-
-You may refer to GitHub Pages' documentation [User, Organization, and Project Pages](https://help.github.com/en/articles/user-organization-and-project-pages) for more details. :::
-=======
 :::info
 
 In case you want to use your custom domain for GitHub Pages, create a `CNAME` file in the `static` directory. Anything within the `static` directory will be copied to the root of the `build` directory for deployment.
@@ -98,7 +93,6 @@
 GitHub Pages adds a trailing slash to Docusaurus URLs by default. It is recommended to set a `trailingSlash` config (`true` or `false`, not `undefined`).
 
 :::
->>>>>>> 7a6607cf
 
 Example:
 
