---
id: deployment
title: Deployment
---

To build the static files of your website for production, run:

```bash npm2yarn
npm run build
```

Once it finishes, the static files will be generated within the `build` directory.

:::note

The only responsibility of Docusaurus is to build your site and emit static files in `build`.

It is now up to you to choose how to host those static files.

:::

You can deploy your site to static site hosting services such as [Vercel](https://vercel.com/), [GitHub Pages](https://pages.github.com/), [Netlify](https://www.netlify.com/), [Render](https://render.com/docs/static-sites), [Surge](https://surge.sh/help/getting-started-with-surge)...

A Docusaurus site is statically rendered, and it can generally work without JavaScript!

## Testing your Build Locally {#testing-build-locally}

It is important to test your build locally before deploying to production.

Docusaurus includes a [`docusaurus serve`](cli.md#docusaurus-serve-sitedir) command for that:

```bash npm2yarn
npm run serve
```

By default this will load your site at [http://localhost:3000/](http://localhost:3000/).

## Trailing slash configuration {#trailing-slashes}

Docusaurus has a [`trailingSlash` config](./api/docusaurus.config.js.md#trailing-slash), to allow customizing URLs/links and emitted filename patterns.

The default value generally works fine.

Unfortunately, each static hosting provider has a **different behavior**, and deploying the exact same site to various hosts can lead to distinct results.

Depending on your host, it can be useful to change this config.

:::tip

Use [slorber/trailing-slash-guide](https://github.com/slorber/trailing-slash-guide) to understand better the behavior of your host and configure `trailingSlash` appropriately.

:::

## Self-Hosting {#self-hosting}

Docusaurus can be self-hosted using [`docusaurus serve`](cli.md#docusaurus-serve-sitedir). Change port using `--port` and `--host` to change host.

```bash npm2yarn
npm run serve -- --build --port 80 --host 0.0.0.0
```

:::warning

It is not the best option, compared to a static hosting provider / CDN.

:::

## Deploying to GitHub Pages {#deploying-to-github-pages}

Docusaurus provides an easy way to publish to [GitHub Pages](https://pages.github.com/). Which is hosting that comes for free with every GitHub repository.

### `docusaurus.config.js` settings {#docusaurusconfigjs-settings}

First, modify your `docusaurus.config.js` and add the required params:

| Name | Description |
| --- | --- |
| `organizationName` | The GitHub user or organization that owns the repository. If you are the owner, it is your GitHub username. In the case of Docusaurus, it is "_facebook_" which is the GitHub organization that owns Docusaurus. |
| `projectName` | The name of the GitHub repository. For example, the repository name for Docusaurus is "docusaurus", so the project name is "docusaurus". |
| `deploymentBranch` | The name of the branch to deploy the static files to. This defaults to "gh-pages" for non-organization GitHub Pages repos. If the repo name ends in ".github.io", you have to either specify this property or set the environment variable `DEPLOYMENT_BRANCH`. |
| `url` | URL for your GitHub Page's user/organization page. This is commonly https://_username_.github.io. |
| `baseUrl` | Base URL for your project. For projects hosted on GitHub pages, it follows the format "/_projectName_/". For https://github.com/facebook/docusaurus, `baseUrl` is `/docusaurus/`. |

:::info

In case you want to use your custom domain for GitHub Pages, create a `CNAME` file in the `static` directory. Anything within the `static` directory will be copied to the root of the `build` directory for deployment.

When using a custom domain, you should be able to move back from `baseUrl: '/projectName/'` to `baseUrl: '/'`

You may refer to GitHub Pages' documentation [User, Organization, and Project Pages](https://help.github.com/en/articles/user-organization-and-project-pages) for more details.

:::

:::caution

GitHub Pages adds a trailing slash to Docusaurus URLs by default. It is recommended to set a `trailingSlash` config (`true` or `false`, not `undefined`).

:::

Example:

```jsx {3-6} title="docusaurus.config.js"
module.exports = {
  // ...
  url: 'https://endiliey.github.io', // Your website URL
  baseUrl: '/',
  projectName: 'endiliey.github.io',
  organizationName: 'endiliey',
  trailingSlash: false,
  // ...
};
```

:::warning

By default, GitHub Pages runs published files through [Jekyll](https://jekyllrb.com/). Since Jekyll will discard any files that begin with `_`, it is recommended that you disable Jekyll by adding an empty file named `.nojekyll` file to your `static` directory.

:::

### Environment settings {#environment-settings}

Specify the Git user as an environment variable.

| Name | Description |
| --- | --- |
| `GIT_USER` | The username for a GitHub account that has commit access to this repo. For your own repositories, this will usually be your GitHub username. The specified `GIT_USER` must have push access to the repository specified in the combination of `organizationName` and `projectName`. |

Optional parameters, also set as environment variables:

| Name | Description |
| --- | --- |
| `USE_SSH` | Set to `true` to use SSH instead of the default HTTPS for the connection to the GitHub repo. |
| `DEPLOYMENT_BRANCH` | The branch that the website will be deployed to, defaults to `gh-pages`. For GitHub Pages Organization repos (`config.projectName` ending in `github.io`), you need to either set this env variable or specify the `deploymentBranch` param in `docusaurus.config.js`. |
| `CURRENT_BRANCH` | The branch that contains the latest docs changes that will be deployed. Usually, the branch will be `main`, but it could be any branch (default or otherwise) except for `gh-pages`. If nothing is set for this variable, then the current branch will be used. |
| `GIT_PASS` | Password (or token) of the `git` user (specified by `GIT_USER`). For example, to facilitate non-interactive deployment (e.g. continuous deployment) |

GitHub enterprise installations should work in the same manner as github.com; you only need to set the organization's GitHub Enterprise host as an environment variable:

| Name          | Description                                     |
| ------------- | ----------------------------------------------- |
| `GITHUB_HOST` | The domain name of your GitHub enterprise site. |
| `GITHUB_PORT` | The port of your GitHub enterprise site.        |

### Deploy {#deploy}

Finally, to deploy your site to GitHub Pages, run:

````mdx-code-block
<Tabs>
<TabItem value="bash" label="Bash">

```bash
GIT_USER=<GITHUB_USERNAME> yarn deploy
```

</TabItem>
<TabItem value="windows" label="Windows">

```batch
cmd /C "set "GIT_USER=<GITHUB_USERNAME>" && yarn deploy"
```

</TabItem>
<TabItem value="powershell" label="PowerShell">

```powershell
cmd /C 'set "GIT_USER=<GITHUB_USERNAME>" && yarn deploy'
```

</TabItem>
</Tabs>
````

:::caution

Beginning in August 2021, GitHub requires every command-line sign-in to use the **personal access token** instead of the password. When GitHub prompts for your password, enter the PAT instead. See the [GitHub documentation](https://docs.github.com/en/authentication/keeping-your-account-and-data-secure/creating-a-personal-access-token) for more information.

Alternatively, you can use SSH (`USE_SSH=true`) to login.

:::

### Triggering deployment with GitHub Actions {#triggering-deployment-with-github-actions}

[GitHub Actions](https://help.github.com/en/actions) allow you to automate, customize, and execute your software development workflows right in your repository.

This workflow assumes your documentation resides in the `documentation` branch of your repository and your [publishing source](https://help.github.com/en/github/working-with-github-pages/configuring-a-publishing-source-for-your-github-pages-site) is configured for the `gh-pages` branch.

Here are two approaches to deploying your docs with GitHub Actions. Based on the location of your deployment branch (eg `gh-pages`), choose the relevant tab below:

- The **`same`** repository as your documentation source.
- A **`remote`** repository different from your documentation source.

````mdx-code-block
<Tabs
  defaultValue="same"
  values={[
    { label: 'Same', value: 'same' },
    { label: 'Remote', value: 'remote' }
]}>
<TabItem value="same">

Add these two workflow files for Github Actions to your project:

```yaml title=".github/workflows/documentation-push.yml"
name: 'Docs (Github Pages)'

on:
  workflow_dispatch:
  push:
    branches:
      - documentation
    paths:
      - 'website/**'

defaults:
  run:
    working-directory: website

jobs:
  deploy:
    name: 'Deploy'
    runs-on: ubuntu-20.04
    steps:
      - uses: actions/checkout@v2

      - name: Setup Node
        uses: actions/setup-node@v2
        with:
          node-version: '14'

      - name: Get yarn cache
        id: yarn-cache
        run: echo "::set-output name=dir::$(yarn cache dir)"

      - name: Cache dependencies
        uses: actions/cache@v2
        with:
          path: ${{ steps.yarn-cache.outputs.dir }}
          key: ${{ runner.os }}-website-${{ hashFiles('**/yarn.lock') }}
          restore-keys: ${{ runner.os }}-website-

      - run: yarn install --frozen-lockfile
      - run: yarn build

      # Popular action to deploy to GitHub Pages:
      # Docs: https://github.com/peaceiris/actions-gh-pages
      - name: 'Deploy to GitHub Pages'
        uses: peaceiris/actions-gh-pages@v3
        with:
          github_token: ${{ secrets.GITHUB_TOKEN }}
          # Build directory contents to publish to the `gh-pages` branch:
          publish_dir: ./website/build
          # Assign commit authorship to the official GH-Actions bot for deploys to `gh-pages` branch:
          # https://github.com/actions/checkout/issues/13#issuecomment-724415212
          user_name: 'github-actions[bot]'
          user_email: '41898282+github-actions[bot]@users.noreply.github.com'
```

While you can have both jobs defined in the same workflow file, the deploy job as configured in the `remote` example will always be listed as skipped in the PR check suite status.

That's added noise providing no value to the review process, and as you cannot easily share common snippets like the build process; it is better to manage as separate workflows instead:

```yaml title=".github/workflows/documentation-pr.yml"
name: 'Docs (PR)'

on:
  pull_request:
    branches:
      - documentation
    paths:
      - 'website/**'

jobs:
  verify:
    name: 'Verify Build'
    runs-on: ubuntu-20.04
    steps:
      - uses: actions/checkout@v2

      - name: Setup node
        uses: actions/setup-node@v2
        with:
          node-version: '14'

      - name: Get yarn cache
        id: yarn-cache
        run: echo "::set-output name=dir::$(yarn cache dir)"

      - name: Cache dependencies
        uses: actions/cache@v2
        with:
          path: ${{ steps.yarn-cache.outputs.dir }}
          key: ${{ runner.os }}-website-${{ hashFiles('**/yarn.lock') }}
          restore-keys: ${{ runner.os }}-website-

      - name: Install dependencies
        working-directory: website
        run: yarn install --frozen-lockfile

      - name: Verify docs build successfully
        working-directory: website
        run: yarn build
```

</TabItem>
<TabItem value="remote">

1. Generate a new [SSH key](https://help.github.com/en/github/authenticating-to-github/generating-a-new-ssh-key-and-adding-it-to-the-ssh-agent).
<<<<<<< HEAD
2. By default your public key should have been created in `~/.ssh/id_rsa.pub`, or use the name you've provided in the previous step to add your key to [GitHub deploy keys](https://developer.github.com/v3/guides/managing-deploy-keys/).
3. Copy the key to the clipboard with `xclip -sel clip < ~/.ssh/id_rsa.pub` and paste it as a [deploy key](https://developer.github.com/v3/guides/managing-deploy-keys/#deploy-keys) in your repository. Copy the file contents if the command line doesn't work for you. Check the box for `Allow write access` before saving your deployment key.
4. You'll need your private key as a [GitHub secret](https://help.github.com/en/actions/configuring-and-managing-workflows/creating-and-storing-encrypted-secrets) to allow Docusaurus to run the deployment for you.
5. Copy your private key with `xclip -sel clip < ~/.ssh/id_rsa` and paste a GitHub secret with the name `GH_PAGES_DEPLOY`. Copy the file contents if the command line doesn't work for you. Save your secret.
6. Create your [documentation workflow file](https://help.github.com/en/actions/configuring-and-managing-workflows/configuring-a-workflow#creating-a-workflow-file) in `.github/workflows/`. In this example it's `documentation.yml`.
=======
1. By default, your public key should have been created in `~/.ssh/id_rsa.pub` or use the name you've provided in the previous step to add your key to [GitHub deploy keys](https://developer.github.com/v3/guides/managing-deploy-keys/).
1. Copy key to clipboard with `xclip -sel clip < ~/.ssh/id_rsa.pub` and paste it as a [deploy key](https://developer.github.com/v3/guides/managing-deploy-keys/#deploy-keys) in your repository. Copy file content if the command line doesn't work for you. Check the box for `Allow write access` before saving your deployment key.
1. You'll need your private key as a [GitHub secret](https://help.github.com/en/actions/configuring-and-managing-workflows/creating-and-storing-encrypted-secrets) to allow Docusaurus to run the deployment for you.
1. Copy your private key with `xclip -sel clip < ~/.ssh/id_rsa` and paste a GitHub secret with name `GH_PAGES_DEPLOY`. Copy file content if the command line doesn't work for you. Save your secret.
1. Create your [documentation workflow file](https://help.github.com/en/actions/configuring-and-managing-workflows/configuring-a-workflow#creating-a-workflow-file) in `.github/workflows/`. In this example it's `documentation.yml`.

:::warning

Please make sure that you replace `actions@github.com` with your GitHub email and `gh-actions` with your name.

:::
>>>>>>> effa46e9

```yaml title="documentation.yml"
name: documentation

on:
  pull_request:
    branches: [documentation]
  push:
    branches: [documentation]

jobs:
  checks:
    if: github.event_name != 'push'
    runs-on: ubuntu-latest
    steps:
      - uses: actions/checkout@v1
      - uses: actions/setup-node@v1
        with:
          node-version: '14.x'
      - name: Test Build
        run: |
          if [ -e yarn.lock ]; then
            yarn install --frozen-lockfile
          elif [ -e package-lock.json ]; then
            npm ci
          else
            npm i
          fi
          npm run build
  gh-release:
    if: github.event_name != 'pull_request'
    runs-on: ubuntu-latest
    steps:
      - uses: actions/checkout@v1
      - uses: actions/setup-node@v1
        with:
          node-version: '14.x'
      - uses: webfactory/ssh-agent@v0.5.0
        with:
          ssh-private-key: ${{ secrets.GH_PAGES_DEPLOY }}
      - name: Release to GitHub Pages
        env:
          USE_SSH: true
          GIT_USER: git
        run: |
          git config --global user.email "actions@github.com"
          git config --global user.name "gh-actions"
          if [ -e yarn.lock ]; then
            yarn install --frozen-lockfile
          elif [ -e package-lock.json ]; then
            npm ci
          else
            npm i
          fi
          npm run deploy
```

</TabItem>
</Tabs>
````

1. Now when a new pull request is made to your repository branch `documentation`, it will automatically ensure that the Docusaurus build is successful.
2. When a pull request is merged to the `documentation` branch or someone pushes to the `documentation` branch directly it will be built and deployed to the `gh-pages` branch.
3. After this step your updated documentation will be available on GitHub Pages.

### Triggering deployment with Travis CI {#triggering-deployment-with-travis-ci}

Continuous integration (CI) services are typically used to perform routine tasks whenever new commits are checked in to source control. These tasks can be any combination of running unit tests and integration tests, automating builds, publishing packages to NPM, and deploying changes to your website. All you need to do to automate the deployment of your website is to invoke the `yarn deploy` script whenever your website is updated. The following section covers how to do just that using [Travis CI](https://travis-ci.com/), a popular continuous integration service provider.

1. Go to https://github.com/settings/tokens and generate a new [personal access token](https://help.github.com/articles/creating-a-personal-access-token-for-the-command-line/). When creating the token, grant it the `repo` scope so that it has the permissions it needs.
1. Using your GitHub account, [add the Travis CI app](https://github.com/marketplace/travis-ci) to the repository you want to activate.
1. Open your Travis CI dashboard. The URL looks like `https://travis-ci.com/USERNAME/REPO`, and navigate to the `More options` > `Setting` > `Environment Variables` section of your repository.
1. Create a new environment variable named `GH_TOKEN` with your newly generated token as its value, then `GH_EMAIL` (your email address) and `GH_NAME` (your GitHub username).
1. Create a `.travis.yml` on the root of your repository with the following:

```yaml title=".travis.yml"
language: node_js
node_js:
  - '12.13.0'
branches:
  only:
    - main
cache:
  yarn: true
script:
  - git config --global user.name "${GH_NAME}"
  - git config --global user.email "${GH_EMAIL}"
  - echo "machine github.com login ${GH_NAME} password ${GH_TOKEN}" > ~/.netrc
  - yarn && GIT_USER="${GH_NAME}" yarn deploy
```

Now, whenever a new commit lands in `main`, Travis CI will run your suite of tests and if everything passes, your website will be deployed via the `yarn deploy` script.

### Triggering deployment with Buddy {#triggering-deployment-with-buddy}

[Buddy](https://buddy.works/) is an easy-to-use CI/CD tool that allows you to automate the deployment of your portal to different environments, including GitHub Pages.

Follow these steps to create a pipeline that automatically deploys a new version of your website whenever you push changes to the selected branch of your project:

1. Go to https://github.com/settings/tokens and generate a new [personal access token](https://help.github.com/articles/creating-a-personal-access-token-for-the-command-line/). When creating the token, grant it the `repo` scope so that it has the permissions it needs.
1. Sign in to your Buddy account and create a new project.
1. Choose GitHub as your git hosting provider and select the repository with the code of your website.
1. Using the left navigation panel, switch to the `Pipelines` view.
1. Create a new pipeline. Define its name, set the trigger mode to `On push`, and select the branch that triggers the pipeline execution.
1. Add a `Node.js` action.
1. Add these command in the action's terminal:
   ```bash
   GIT_USER=<GH_PERSONAL_ACCESS_TOKEN>
   git config --global user.email "<YOUR_GH_EMAIL>"
   git config --global user.name "<YOUR_GH_USERNAME>"
   yarn deploy
   ```

After creating this simple pipeline, each new commit pushed to the branch you selected deploys your website to GitHub Pages using `yarn deploy`. Read [this guide](https://buddy.works/guides/react-docusaurus) to learn more about setting up a CI/CD pipeline for Docusaurus.

### Using Azure Pipelines {#using-azure-pipelines}

1.  Sign Up at [Azure Pipelines](https://azure.microsoft.com/en-us/services/devops/pipelines/) if you haven't already.
1.  Create an organization and within the organization create a project and connect your repository from GitHub.
1.  Go to https://github.com/settings/tokens and generate a new [personal access token](https://help.github.com/articles/creating-a-personal-access-token-for-the-command-line/) with the `repo` scope.
1.  In the project page (which looks like `https://dev.azure.com/ORG_NAME/REPO_NAME/_build` create a new pipeline with the following text. Also, click on edit and add a new environment variable named `GH_TOKEN` with your newly generated token as its value, then `GH_EMAIL` (your email address) and `GH_NAME` (your GitHub username). Make sure to mark them as secret. Alternatively, you can also add a file named `azure-pipelines.yml` at your repository root.

```yaml title="azure-pipelines.yml"
trigger:
  - main

pool:
  vmImage: 'ubuntu-latest'

steps:
  - checkout: self
    persistCredentials: true

  - task: NodeTool@0
    inputs:
      versionSpec: '10.x'
    displayName: 'Install Node.js'

  - script: |
      git config --global user.name "${GH_NAME}"
      git config --global user.email "${GH_EMAIL}"
      git checkout -b main
      echo "machine github.com login ${GH_NAME} password ${GH_TOKEN}" > ~/.netrc
      yarn && GIT_USER="${GH_NAME}" yarn deploy
    env:
      GH_NAME: $(GH_NAME)
      GH_EMAIL: $(GH_EMAIL)
      GH_TOKEN: $(GH_TOKEN)
    displayName: 'yarn install and build'
```

### Using Drone {#using-drone}

1.  Create a new ssh key that will be the [deploy key](https://docs.github.com/en/free-pro-team@latest/developers/overview/managing-deploy-keys#deploy-keys) for your project.
1.  Name your private and public keys to be specific and so that it does not overwrite your other [ssh keys](https://docs.github.com/en/free-pro-team@latest/github/authenticating-to-github/generating-a-new-ssh-key-and-adding-it-to-the-ssh-agent).
1.  Go to `https://github.com/USERNAME/REPO/settings/keys` and add a new deploy key by pasting in our public key you just generated.
1.  Open your Drone.io dashboard and login. The URL looks like `https://cloud.drone.io/USERNAME/REPO`.
1.  Click on the repository, click on activate repository, and add a secret called `git_deploy_private_key` with your private key value that you just generated.
1.  Create a `.drone.yml` on the root of your repository with below text.

```yaml
# .drone.yml
kind: pipeline
type: docker
trigger:
  event:
    - tag
- name: Website
  image: node
  commands:
    - mkdir -p $HOME/.ssh
    - ssh-keyscan -t rsa github.com >> $HOME/.ssh/known_hosts
    - echo "$GITHUB_PRIVATE_KEY" > "$HOME/.ssh/id_rsa"
    - chmod 0600 $HOME/.ssh/id_rsa
    - cd website
    - npm i
    - npm run deploy
  environment:
    USE_SSH: true
    GIT_USER: $DRONE_COMMIT_AUTHOR
    GITHUB_PRIVATE_KEY:
      from_secret: "git_deploy_private_key"
```

Now, whenever you push a new tag to github, this trigger will start the drone ci job to publish your website.

## Deploying to Netlify {#deploying-to-netlify}

To deploy your Docusaurus 2 sites to [Netlify](https://www.netlify.com/), first make sure the following options are properly configured:

```js {2-3} title="docusaurus.config.js"
module.exports = {
  url: 'https://docusaurus-2.netlify.com', // Url to your site with no trailing slash
  baseUrl: '/', // Base directory of your site relative to your repo
  // ...
};
```

Then, [create your site with Netlify](https://app.netlify.com/start).

While you set up the site, specify the build commands and directories as follows:

- build command: `npm run build`
- build directory: `build`

If you did not configure these build options, you may still go to "Site settings" -> "Build and deploy" after your site is created.

Once properly configured with the above options, your site should deploy and automatically redeploy upon merging to your deploy branch, which defaults to `main`.

:::caution

Some Docusaurus sites put the `docs` folder outside of `website` (most likely former Docusaurus v1 sites):

```bash
repo           # git root
├── docs       # md files
└── website    # docusaurus root
```

If you decide to use the `website` folder as Netlify's base directory, Netlify will not trigger builds when you update the `docs` folder, and you need to configure a [custom `ignore` command](https://docs.netlify.com/configure-builds/common-configurations/ignore-builds/):

```toml title="website/netlify.toml"
[build]
  ignore = "git diff --quiet $CACHED_COMMIT_REF $COMMIT_REF . ../docs/"
```

:::

:::warning

By default, Netlify adds trailing slashes to Docusaurus URLs.

It is recommended to disable the Netlify setting `Post Processing > Asset Optimization > Pretty Urls` to prevent lowercased URLs, unnecessary redirects and 404 errors.

**Be very careful**: the `Disable asset optimization` global checkbox is broken and does not really disable the `Pretty URLs` setting in practice. Please make sure to **uncheck it independently**.

If you want to keep the `Pretty Urls` Netlify setting on, adjust the `trailingSlash` Docusaurus config appropriately.

Refer to [slorber/trailing-slash-guide](https://github.com/slorber/trailing-slash-guide) for more information.

:::

## Deploying to Vercel {#deploying-to-vercel}

Deploying your Docusaurus project to [Vercel](https://vercel.com/) will provide you with [various benefits](https://vercel.com/) in the areas of performance and ease of use.

To deploy your Docusaurus project with a [Vercel for Git Integration](https://vercel.com/docs/git-integrations), make sure it has been pushed to a Git repository.

Import the project into Vercel using the [Import Flow](https://vercel.com/import/git). During the import, you will find all relevant options preconfigured for you; however, you can choose to change any of these options, a list of which can be found [here](https://vercel.com/docs/build-step#build-&-development-settings).

After your project has been imported, all subsequent pushes to branches will generate [Preview Deployments](https://vercel.com/docs/platform/deployments#preview), and all changes made to the [Production Branch](https://vercel.com/docs/git-integrations#production-branch) (commonly "main") will result in a [Production Deployment](https://vercel.com/docs/platform/deployments#production).

## Deploying to Render {#deploying-to-render}

[Render](https://render.com) offers [free static site hosting](https://render.com/docs/static-sites) with fully managed SSL, custom domains, a global CDN and continuous auto-deploy from your Git repo. Get started in just a few minutes by following [Render's guide to deploying Docusaurus](https://render.com/docs/deploy-docusaurus).

## Deploying to Qovery {#deploying-to-qovery}

[Qovery](https://www.qovery.com) is a fully-managed cloud platform that runs on your AWS, Digital Ocean and Scaleway account where you can host static sites, backend APIs, databases, cron jobs, and all your other apps in one place.

1. Create a Qovery account. Visit the [Qovery dashboard](https://console.qovery.com) to create an account if you don't already have one.

2. Create a project

- Click on **Create project** and give a name to your project.
- Click on **Next**.

3. Create a new environment

- Click on **Create environment** and give a name (e.g. staging, production).

4. Add an application

- Click on **Create an application**, give a name and select your GitHub or GitLab repository where your Docusaurus app is located.
- Define the main branch name and the root application path.
- Click on **Create**.

After the application is created:

- Navigate to your application **Settings**
- Select **Port**
- Add port used by your Docusaurus application

5. Deploy All you have to do now is to navigate to your application and click on **Deploy**

![Deploy the app](https://hub.qovery.com/img/heroku/heroku-1.png)

That's it. Watch the status and wait till the app is deployed.

To open the application in your browser, click on **Action** and **Open** in your application overview

## Deploying to Hostman {#deploying-to-hostman}

[Hostman](https://hostman.com/) allows you to host static websites for free. Hostman automates everything, you just need to connect your repository and follow easy steps:

1. Create a service

To deploy a Docusaurus static website, click Create in the top-left corner of your [Dashboard](https://dashboard.hostman.com/) and choose Front-end app or static website.

2. Select the project to deploy

If you are logged in to Hostman with your GitHub, GitLab or Bitbucket account, at this point you will see the repository with your projects, including the private ones.

Choose the project you want to deploy. It must contain the directory with the project’s files (usually it is website or my-website).

To access a different repository, click Connect another repository.

If you didn’t use your Git account credentials to log in, you’ll be able to access the necessary account now, and then select the project.

3. Configure the build settings Next, the Website customization window will appear.

Choose the Static website option from the list of frameworks.

The Directory with app points at the directory that will contain the project's files after the build. You can leave it empty if during Step 2 you selected the repository with the contents of the website (or my_website) directory.

The standard build command for Docusaurus will be:

```bash
yarn run build
```

You can modify the build command if needed. You can enter multiple commands separated by &&.

4. Deploy Click Deploy to start the build process.

Once it starts, you will enter the deployment log. If there are any issues with the code, you will get warning or error messages in the log, specifying the cause of the problem.

Usually the log contains all the debugging data you'll need, but we are also here to help you solve the issues, so do not hesitate to contact us via chat.

When the deployment is complete, you will receive an e-mail notification and also see a log entry.

All done!

Your project is up and ready.

## Deploying to Surge {#deploying-to-surge}

Surge is a [static web hosting platform](https://surge.sh/help/getting-started-with-surge), it is used to deploy your Docusaurus project from the command line in a minute. Deploying your project to Surge is easy and it is also free (including a custom domain and SSL).

Deploy your app in a matter of seconds using surge with the following steps:

1. First, install Surge using npm by running the following command:

```bash
npm install --g surge
```

2. To build the static files of your site for production in the root directory of your project, run:

```bash
npm run build
```

3. Then, run this command inside the root directory of your project:

```bash
surge build/
```

First-time users of Surge would be prompted to create an account from the command line(happens only once).

Confirm that the site you want to publish is in the `build` directory, a randomly generated subdomain `*.surge.sh subdomain` is always given (which can be edited).

### Using your domain {#using-your-domain}

If you have a domain name you can deploy your site using surge to your domain using the command:

```bash
surge build/ yourdomain.com
```

Your site is now deployed for free at `subdomain.surge.sh` or `yourdomain.com` depending on the method you chose.

### Setting up CNAME file {#setting-up-cname-file}

Store your domain in a CNAME file for future deployments with the following command:

```bash
echo subdomain.surge.sh > CNAME
```

You can deploy any other changes in the future with the command `surge`.

## Deploying to QuantCDN {#deploying-to-quantcdn}

1. Install [Quant CLI](https://docs.quantcdn.io/docs/cli/get-started)

2. Create a QuantCDN account by [signing up](https://dashboard.quantcdn.io/register)

3. Initialize your project with `quant init` and fill in your credentials:

```bash
quant init
```

4. Deploy your site

```bash
quant deploy
```

See [docs](https://docs.quantcdn.io/docs/cli/continuous-integration) and [blog](https://www.quantcdn.io/blog) for more examples and use cases for deploying to QuantCDN.<|MERGE_RESOLUTION|>--- conflicted
+++ resolved
@@ -306,25 +306,17 @@
 <TabItem value="remote">
 
 1. Generate a new [SSH key](https://help.github.com/en/github/authenticating-to-github/generating-a-new-ssh-key-and-adding-it-to-the-ssh-agent).
-<<<<<<< HEAD
-2. By default your public key should have been created in `~/.ssh/id_rsa.pub`, or use the name you've provided in the previous step to add your key to [GitHub deploy keys](https://developer.github.com/v3/guides/managing-deploy-keys/).
-3. Copy the key to the clipboard with `xclip -sel clip < ~/.ssh/id_rsa.pub` and paste it as a [deploy key](https://developer.github.com/v3/guides/managing-deploy-keys/#deploy-keys) in your repository. Copy the file contents if the command line doesn't work for you. Check the box for `Allow write access` before saving your deployment key.
+2. By default, your public key should have been created in `~/.ssh/id_rsa.pub`; otherwise, use the name you've provided in the previous step to add your key to [GitHub deploy keys](https://developer.github.com/v3/guides/managing-deploy-keys/).
+3. Copy the key to clipboard with `xclip -sel clip < ~/.ssh/id_rsa.pub` and paste it as a [deploy key](https://developer.github.com/v3/guides/managing-deploy-keys/#deploy-keys) in your repository. Copy the file content if the command line doesn't work for you. Check the box for `Allow write access` before saving your deployment key.
 4. You'll need your private key as a [GitHub secret](https://help.github.com/en/actions/configuring-and-managing-workflows/creating-and-storing-encrypted-secrets) to allow Docusaurus to run the deployment for you.
-5. Copy your private key with `xclip -sel clip < ~/.ssh/id_rsa` and paste a GitHub secret with the name `GH_PAGES_DEPLOY`. Copy the file contents if the command line doesn't work for you. Save your secret.
+5. Copy your private key with `xclip -sel clip < ~/.ssh/id_rsa` and paste a GitHub secret with the name `GH_PAGES_DEPLOY`. Copy the file content if the command line doesn't work for you. Save your secret.
 6. Create your [documentation workflow file](https://help.github.com/en/actions/configuring-and-managing-workflows/configuring-a-workflow#creating-a-workflow-file) in `.github/workflows/`. In this example it's `documentation.yml`.
-=======
-1. By default, your public key should have been created in `~/.ssh/id_rsa.pub` or use the name you've provided in the previous step to add your key to [GitHub deploy keys](https://developer.github.com/v3/guides/managing-deploy-keys/).
-1. Copy key to clipboard with `xclip -sel clip < ~/.ssh/id_rsa.pub` and paste it as a [deploy key](https://developer.github.com/v3/guides/managing-deploy-keys/#deploy-keys) in your repository. Copy file content if the command line doesn't work for you. Check the box for `Allow write access` before saving your deployment key.
-1. You'll need your private key as a [GitHub secret](https://help.github.com/en/actions/configuring-and-managing-workflows/creating-and-storing-encrypted-secrets) to allow Docusaurus to run the deployment for you.
-1. Copy your private key with `xclip -sel clip < ~/.ssh/id_rsa` and paste a GitHub secret with name `GH_PAGES_DEPLOY`. Copy file content if the command line doesn't work for you. Save your secret.
-1. Create your [documentation workflow file](https://help.github.com/en/actions/configuring-and-managing-workflows/configuring-a-workflow#creating-a-workflow-file) in `.github/workflows/`. In this example it's `documentation.yml`.
 
 :::warning
 
 Please make sure that you replace `actions@github.com` with your GitHub email and `gh-actions` with your name.
 
 :::
->>>>>>> effa46e9
 
 ```yaml title="documentation.yml"
 name: documentation
