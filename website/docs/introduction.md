---
id: introduction
title: Introduction
description: Docusaurus was designed from the ground up to be easily installed and used to get your website up and running quickly.
slug: /
---

⚡️ Docusaurus will help you ship a **beautiful documentation site in no time**.

<<<<<<< HEAD
Docusaurus v2 is in **beta** but already quite stable.

We highly encourage you to **use Docusaurus v2 over Docusaurus v1**, as v1 will be deprecated soon.
=======
💸 Building a custom tech stack is expensive. Instead, **focus on your content** and just write Markdown files.

💥 Ready for more? Use **advanced features** like versioning, i18n, search and theme customizations.
>>>>>>> fe6492aa

💅 Check the **[best Docusaurus sites](/showcase?tags=favorite)** for inspiration and read some **[testimonials](https://twitter.com/sebastienlorber/timelines/1392048416872706049)**.

🧐 Docusaurus is a **static-site generator**. It builds a **single-page application** with a fast client-side navigation, leveraging the full power of **React** to make your site interactive. It provides out-of-the-box **documentation features**, but can be used to create **any kind of site** (personal website, product, blog, marketing landing pages, etc).

<<<<<<< HEAD
- :white_check_mark: You want a modern Jamstack documentation site
- :white_check_mark: You want a single-page application (SPA) with client-side routing
- :white_check_mark: You want the full power of React and MDX
- :white_check_mark: You do not need to support for IE11
=======
![Docusaurus Slash Introduction](/img/slash-introducing.svg)

## Fast Track ⏱️ {#fast-track}

Understand Docusaurus in **5 minutes** by playing!

Create a new Docusaurus site and follow the **very short** embedded tutorial.

Install [Node.js](https://nodejs.org/en/download/) and create a new Docusaurus site:

```bash
npx @docusaurus/init@latest init my-website classic
```

Start the site:

```bash
cd my-website
npx docusaurus start
```

Open `http://localhost:3000` and follow the tutorial.
>>>>>>> fe6492aa

:::tip

Use **[new.docusaurus.io](https://new.docusaurus.io)** to test Docusaurus immediately in your browser!

Or read the **[5 minutes tutorial](https://docusaurus.sse.codesandbox.io/)** online.

:::

## Disclaimer {#disclaimer}

<<<<<<< HEAD
- :x: You don't want a single-page application (SPA)
- :x: You need support for IE11
=======
Docusaurus v2 is **beta** but already quite stable and widely used.
>>>>>>> fe6492aa

We highly encourage you to **use Docusaurus v2 over Docusaurus v1**, as Docusaurus v1 will be deprecated soon.

A [lot of users](/showcase) are already using Docusaurus v2 ([trends](https://www.npmtrends.com/docusaurus-vs-@docusaurus/core)).

**Use Docusaurus v2 if:**

- :white_check_mark: You want a modern Jamstack documentation site
- :white_check_mark: You want a single-page application (SPA) with client-side routing
- :white_check_mark: You want the full power of React and MDX
- :white_check_mark: You do not need support for IE11

**Use [Docusaurus v1](https://v1.docusaurus.io/) if:**

- :x: You don't want a single-page application (SPA)
- :x: You need support for IE11

## Features {#features}

Docusaurus is built with high attention to the developer and contributor experience.

- ⚛️ **Built with 💚 and React**
  - Extend and customize with React
  - Gain full control of your site's browsing experience by providing your own React components
- **Pluggable**
  - Bootstrap your site with a basic template, then use advanced features and plugins
  - Open source your plugins to share with the community
- ✂️ **Developer experience**
  - Start writing your docs right now
  - Universal configuration entry point to make it more maintainable by contributors
  - Hot reloading with lightning fast incremental build on changes
  - Route-based code and data splitting
  - Publish to GitHub Pages, Netlify, Vercel and other deployment services with ease

Our shared goal — to help your users find what they need fast, and understand your products better. We share with you our best practices helping you build your doc site right and well.

- 🎯 **SEO friendly**
  - HTML files are statically generated for every possible path
  - page-specific SEO to help your users land on your official docs directly relating their problems at hand
- 📝 **Powered by MDX**
  - Write interactive components via JSX and React embedded in markdown
  - Share your code in live editors to get your users love your products on the spot
- 🔍 **Search** - Your full site is searchable
- 💾 **Document Versioning** - Helps you keep documentation in sync with project releases.
- 🌍 **i18n** - Translate your site in multiple locales

Docusaurus 2 is born to be compassionately accessible to all your users, and lightning fast.

- ⚡️ **Lightning fast** - Docusaurus 2 follows the [PRPL Pattern](https://developers.google.com/web/fundamentals/performance/prpl-pattern/) that makes sure your content loads blazing fast
- 🦖 **Accessible** - Attention to accessibility, making your site equally accessible to all users

## Design principles {#design-principles}

- **Little to learn** - Docusaurus should be easy to learn and use as the API is quite small. Most things will still be achievable by users, even if it takes them more code and more time to write. Not having abstractions is better than having the wrong abstractions, and we don't want users to have to hack around the wrong abstractions. Mandatory talk - [Minimal API Surface Area](https://www.youtube.com/watch?v=4anAwXYqLG8).
- **Intuitive** - Users will not feel overwhelmed when looking at the project directory of a Docusaurus project or adding new features. It should look intuitive and easy to build on top of, using approaches they are familiar with.
- **Layered architecture** - The separations of concerns between each layer of our stack (content/theming/styling) should be clear - well-abstracted and modular.
- **Sensible defaults** - Common and popular performance optimizations and configurations will be done for users but they are given the option to override them.
- **No vendor-lock in** - Users are not required to use the default plugins or CSS, although they are highly encouraged to. Certain core lower-level infra level pieces like React Loadable, React Router cannot be swapped because we do default performance optimization on them. But not higher level ones, such as choice of Markdown engines, CSS frameworks, CSS methodology will be entirely up to users.

We believe that as developers, knowing how a library works is helpful in allowing us to become better at using it. Hence we're dedicating effort into explaining the architecture and various components of Docusaurus with the hope that users reading it will gain a deeper understanding of the tool and be even more proficient in using it.

<!--

Explain the principles that guide the development of Docusaurus.

References
---
- https://www.gatsbyjs.org/docs/behind-the-scenes/
- https://reactjs.org/docs/design-principles.html
- https://v1.vuepress.vuejs.org/miscellaneous/design-concepts.html

-->

## Comparison with other tools {#comparison-with-other-tools}

Across all static site generators, Docusaurus has a unique focus on documentation sites and has many out-of-the-box features.

We've also studied other main static site generators and would like to share our insights on the comparison, hopefully to help you navigate through the prismatic choices out there.

### Gatsby {#gatsby}

[Gatsby](https://www.gatsbyjs.com/) is packed with a lot of features, has a rich ecosystem of plugins and is capable of doing everything that Docusaurus does. Naturally, that comes at a cost of a higher learning curve. Gatsby does many things well and is suitable for building many types of websites. On the other hand, Docusaurus tries to do one thing super well - be the best tool for writing and publishing content.

GraphQL is also pretty core to Gatsby, although you don't necessarily need GraphQL to build a Gatsby site. In most cases when building static websites, you won't need the flexibility that GraphQL provides.

Many aspects of Docusaurus 2 were inspired by the best things about Gatsby and it's a great alternative.

[Dokz](https://github.com/pedronauck/docz) is a Gatsby theme to build documentation website. It is currently less featured than Docusaurus.

### Next.js {#nextjs}

[Next.js](https://nextjs.org/) is another very popular hybrid React framework. It can help you build a good documentation website, but it is not opinionated toward the documentation use-case, and it will require a lot more work to implement what Docusaurus provides out-of-the-box.

[Nextra](https://github.com/shuding/nextra) is an opinionated static-site-generator built on top of Next.js. It is currently less featured than Docusaurus.

### VuePress {#vuepress}

[VuePress](https://vuepress.vuejs.org/) has many similarities with Docusaurus - both focus heavily on content-centric website and provides tailored documentation features out of the box. However, VuePress is powered by Vue, while Docusaurus is powered by React. If you want a Vue-based solution, VuePress would be a decent choice.

### MkDocs {#mkdocs}

[MkDocs](https://www.mkdocs.org/) is a popular Python static-site-generator with value proposition similar to Docusaurus.

It is a good option if you don't need a single-page application, and don't plan to leverage React.

[Material for MkDocs](https://squidfunk.github.io/mkdocs-material/) is a beautiful theme.

### Docsify {#docsify}

[Docsify](https://docsify.js.org/) makes it easy to create a documentation website, but is not a static-site generator and is not SEO friendly.

### GitBook {#gitbook}

[GitBook](https://www.gitbook.com/) has very clean design and has been used by many open source projects. With its focus shifting towards a commercial product rather than an open-source tool, many of its requirements no longer fit the needs as an open source project's documentation site. As a result, many have turned to other products. You may read about Redux's switch to Docusaurus [here](https://github.com/reduxjs/redux/issues/3161).

Currently, GitBook is only free for open-source and non-profit teams. Docusaurus is free for everyone.

### Jekyll {#jekyll}

[Jekyll](https://github.com/jekyll/jekyll) is one of the most mature static site generators around and has been a great tool to use — in fact, before Docusaurus, most of Facebook's Open Source websites are/were built on Jekyll! It is extremely simple to get started. We want to bring a similar developer experience as building a static site with Jekyll.

In comparison with statically generated HTML and interactivity added using `<script />` tags, Docusaurus sites are React apps. Using modern JavaScript ecosystem tooling, we hope to set new standards on doc sites performance, asset build pipeline and optimizations, and ease to setup.

## Staying informed {#staying-informed}

- [GitHub](https://github.com/facebook/docusaurus)
- [Twitter](https://twitter.com/docusaurus)
- [Blog](/blog)
- [Discord](https://discord.gg/Je6Ash6)

## Something missing? {#something-missing}

If you find issues with the documentation or have suggestions on how to improve the documentation or the project in general, please [file an issue](https://github.com/facebook/docusaurus) for us, or send a tweet mentioning the [@docusaurus](https://twitter.com/docusaurus) Twitter account.

For new feature requests, you can create a post on our [Canny board](/feedback), which is a handy tool for roadmapping and allows for sorting by upvotes, which gives the core team a better indicator of what features are in high demand, as compared to GitHub issues which are harder to triage. Refrain from making a Pull Request for new features (especially large ones) as someone might already be working on it or will be part of our roadmap. Talk to us first!<|MERGE_RESOLUTION|>--- conflicted
+++ resolved
@@ -7,26 +7,14 @@
 
 ⚡️ Docusaurus will help you ship a **beautiful documentation site in no time**.
 
-<<<<<<< HEAD
-Docusaurus v2 is in **beta** but already quite stable.
-
-We highly encourage you to **use Docusaurus v2 over Docusaurus v1**, as v1 will be deprecated soon.
-=======
 💸 Building a custom tech stack is expensive. Instead, **focus on your content** and just write Markdown files.
 
 💥 Ready for more? Use **advanced features** like versioning, i18n, search and theme customizations.
->>>>>>> fe6492aa
 
 💅 Check the **[best Docusaurus sites](/showcase?tags=favorite)** for inspiration and read some **[testimonials](https://twitter.com/sebastienlorber/timelines/1392048416872706049)**.
 
 🧐 Docusaurus is a **static-site generator**. It builds a **single-page application** with a fast client-side navigation, leveraging the full power of **React** to make your site interactive. It provides out-of-the-box **documentation features**, but can be used to create **any kind of site** (personal website, product, blog, marketing landing pages, etc).
 
-<<<<<<< HEAD
-- :white_check_mark: You want a modern Jamstack documentation site
-- :white_check_mark: You want a single-page application (SPA) with client-side routing
-- :white_check_mark: You want the full power of React and MDX
-- :white_check_mark: You do not need to support for IE11
-=======
 ![Docusaurus Slash Introduction](/img/slash-introducing.svg)
 
 ## Fast Track ⏱️ {#fast-track}
@@ -49,7 +37,6 @@
 ```
 
 Open `http://localhost:3000` and follow the tutorial.
->>>>>>> fe6492aa
 
 :::tip
 
@@ -61,12 +48,7 @@
 
 ## Disclaimer {#disclaimer}
 
-<<<<<<< HEAD
-- :x: You don't want a single-page application (SPA)
-- :x: You need support for IE11
-=======
 Docusaurus v2 is **beta** but already quite stable and widely used.
->>>>>>> fe6492aa
 
 We highly encourage you to **use Docusaurus v2 over Docusaurus v1**, as Docusaurus v1 will be deprecated soon.
 
