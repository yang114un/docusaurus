---
sidebar_position: 2
id: plugin-content-blog
title: '📦 plugin-content-blog'
slug: '/api/plugins/@docusaurus/plugin-content-blog'
---

import APITable from '@site/src/components/APITable';

Provides the [Blog](blog.mdx) feature and is the default blog plugin for Docusaurus.

:::caution some features production only

The [feed feature](../../blog.mdx#feed) works by extracting the build output, and is **only active in production**.

:::

## Installation {#installation}

```bash npm2yarn
npm install --save @docusaurus/plugin-content-blog
```

:::tip

If you use the preset `@docusaurus/preset-classic`, you don't need to install this plugin as a dependency.

You can configure this plugin through the [preset options](#ex-config-preset).

:::

## Configuration {#configuration}

Accepted fields:

<APITable>

| Name | Type | Default | Description |
| --- | --- | --- | --- |
| `path` | `string` | `'blog'` | Path to the blog content directory on the filesystem, relative to site dir. |
| `editUrl` | <code>string \| EditUrlFunction</code> | `undefined` | Base URL to edit your site. The final URL is computed by `editUrl + relativeDocPath`. Using a function allows more nuanced control for each file. Omitting this variable entirely will disable edit links. |
| `editLocalizedFiles` | `boolean` | `false` | The edit URL will target the localized file, instead of the original unlocalized file. Ignored when `editUrl` is a function. |
| `blogTitle` | `string` | `'Blog'` | Blog page title for better SEO. |
| `blogDescription` | `string` | `'Blog'` | Blog page meta description for better SEO. |
| `blogSidebarCount` | <code>number \| 'ALL'</code> | `5` | Number of blog post elements to show in the blog sidebar. `'ALL'` to show all blog posts; `0` to disable |
| `blogSidebarTitle` | `string` | `'Recent posts'` | Title of the blog sidebar. |
| `routeBasePath` | `string` | `'blog'` | URL route for the blog section of your site. **DO NOT** include a trailing slash. Use `/` to put the blog at root path. |
| `tagsBasePath` | `string` | `'tags'` | URL route for the tags list page of your site. It is prepended to the `routeBasePath`. |
| `archiveBasePath` | `string` | `'/archive'` | URL route for the archive blog section of your site. It is prepended to the `routeBasePath`. **DO NOT** include a trailing slash. |
| `include` | `string[]` | `['**/*.{md,mdx}']` | Matching files will be included and processed. |
| `exclude` | `string[]` | _See example configuration_ | No route will be created for matching files. |
| `postsPerPage` | <code>number \| 'ALL'</code> | `10` | Number of posts to show per page in the listing page. Use `'ALL'` to display all posts on one listing page. |
| `blogListComponent` | `string` | `'@theme/BlogListPage'` | Root component of the blog listing page. |
| `blogPostComponent` | `string` | `'@theme/BlogPostPage'` | Root component of each blog post page. |
| `blogTagsListComponent` | `string` | `'@theme/BlogTagsListPage'` | Root component of the tags list page |
| `blogTagsPostsComponent` | `string` | `'@theme/BlogTagsPostsPage'` | Root component of the "posts containing tag" page. |
| `remarkPlugins` | `any[]` | `[]` | Remark plugins passed to MDX. |
| `rehypePlugins` | `any[]` | `[]` | Rehype plugins passed to MDX. |
| `beforeDefaultRemarkPlugins` | `any[]` | `[]` | Custom Remark plugins passed to MDX before the default Docusaurus Remark plugins. |
| `beforeDefaultRehypePlugins` | `any[]` | `[]` | Custom Rehype plugins passed to MDX before the default Docusaurus Rehype plugins. |
| `truncateMarker` | `string` | `/<!--\s*(truncate)\s*-->/` | Truncate marker, can be a regex or string. |
| `showReadingTime` | `boolean` | `true` | Show estimated reading time for the blog post. |
| `readingTime` | `ReadingTimeFunctionOption` | The default reading time | A callback to customize the reading time number displayed. |
| `authorsMapPath` | `string` | `'authors.yml'` | Path to the authors map file, relative to the blog content directory specified with `path`. Can also be a `json` file. |
| `feedOptions` | _See below_ | `{type: ['rss', 'atom']}` | Blog feed. |
| `feedOptions.type` | <code>FeedType \| FeedType[] \| 'all' \| null</code> | **Required** | Type of feed to be generated. Use `null` to disable generation. |
| `feedOptions.title` | `string` | `siteConfig.title` | Title of the feed. |
| `feedOptions.description` | `string` | <code>\`${siteConfig.title} Blog\`</code> | Description of the feed. |
| `feedOptions.copyright` | `string` | `undefined` | Copyright message. |
| `feedOptions.language` | `string` (See [documentation](http://www.w3.org/TR/REC-html40/struct/dirlang.html#langcodes) for possible values) | `undefined` | Language metadata of the feed. |
| `sortPosts` | <code>'descending' \| 'ascending' </code> | `'descending'` | Governs the direction of blog post sorting. |

</APITable>

```ts
type EditUrlFunction = (params: {
  blogDirPath: string;
  blogPath: string;
  permalink: string;
  locale: string;
}) => string | undefined;

type ReadingTimeOptions = {
  wordsPerMinute: number;
  wordBound: (char: string) => boolean;
};

type ReadingTimeFunction = (params: {
  content: string;
  frontMatter?: BlogPostFrontMatter & Record<string, unknown>;
  options?: ReadingTimeOptions;
}) => number;

type ReadingTimeFunctionOption = (params: {
  content: string;
  frontMatter: BlogPostFrontMatter & Record<string, unknown>;
  defaultReadingTime: ReadingTimeFunction;
}) => number | undefined;

type FeedType = 'rss' | 'atom' | 'json';
```

### Example configuration {#ex-config}

You can configure this plugin through preset options or plugin options.

:::tip

Most Docusaurus users configure this plugin through the preset options.

:::

```js config-tabs
// preset option name: blog
// plugin name: @docusaurus/plugin-content-blog

const config = {
  path: 'blog',
  // Simple use-case: string editUrl
  // editUrl: 'https://github.com/facebook/docusaurus/edit/main/website/',
  // Advanced use-case: functional editUrl
  editUrl: ({locale, blogDirPath, blogPath, permalink}) =>
    `https://github.com/facebook/docusaurus/edit/main/website/${blogDirPath}/${blogPath}`,
  editLocalizedFiles: false,
  blogTitle: 'Blog title',
  blogDescription: 'Blog',
  blogSidebarCount: 5,
  blogSidebarTitle: 'All our posts',
  routeBasePath: 'blog',
  include: ['**/*.{md,mdx}'],
  exclude: [
    '**/_*.{js,jsx,ts,tsx,md,mdx}',
    '**/_*/**',
    '**/*.test.{js,jsx,ts,tsx}',
    '**/__tests__/**',
  ],
  postsPerPage: 10,
  blogListComponent: '@theme/BlogListPage',
  blogPostComponent: '@theme/BlogPostPage',
  blogTagsListComponent: '@theme/BlogTagsListPage',
  blogTagsPostsComponent: '@theme/BlogTagsPostsPage',
  remarkPlugins: [require('remark-math')],
  rehypePlugins: [],
  beforeDefaultRemarkPlugins: [],
  beforeDefaultRehypePlugins: [],
  truncateMarker: /<!--\s*(truncate)\s*-->/,
  showReadingTime: true,
  feedOptions: {
    type: '',
    title: '',
    description: '',
    copyright: '',
    language: undefined,
  },
};
```

<<<<<<< HEAD
## Markdown Frontmatter {#markdown-frontmatter}
=======
### Preset options {#ex-config-preset}

If you use a preset, configure this plugin through the [preset options](presets.md#docusauruspreset-classic):

```js title="docusaurus.config.js"
module.exports = {
  presets: [
    [
      '@docusaurus/preset-classic',
      {
        // highlight-start
        blog: {
          path: 'blog',
          // ... configuration object here
        },
        // highlight-end
      },
    ],
  ],
};
```

### Plugin options {#ex-config-plugin}

If you are using a standalone plugin, provide options directly to the plugin:

```js title="docusaurus.config.js"
module.exports = {
  plugins: [
    [
      '@docusaurus/plugin-content-blog',
      // highlight-start
      {
        path: 'blog',
        // ... configuration object here
      },
      // highlight-end
    ],
  ],
};
```

## Markdown front matter {#markdown-front-matter}
>>>>>>> 9a783ef2

Markdown documents can use the following Markdown front matter metadata fields, enclosed by a line `---` on either side.

Accepted fields:

<APITable>

| Name | Type | Default | Description |
| --- | --- | --- | --- |
| `authors` | `Authors` | `undefined` | List of blog post authors (or unique author). Read the [`authors` guide](../../blog.mdx#blog-post-authors) for more explanations. Prefer `authors` over the `author_*` front matter fields, even for single author blog posts. |
| `author` | `string` | `undefined` | ⚠️ Prefer using `authors`. The blog post author's name. |
| `author_url` | `string` | `undefined` | ⚠️ Prefer using `authors`. The URL that the author's name will be linked to. This could be a GitHub, Twitter, Facebook profile URL, etc. |
| `author_image_url` | `string` | `undefined` | ⚠️ Prefer using `authors`. The URL to the author's thumbnail image. |
| `author_title` | `string` | `undefined` | ⚠️ Prefer using `authors`. A description of the author. |
| `title` | `string` | Markdown title | The blog post title. |
| `date` | `string` | File name or file creation time | The blog post creation date. If not specified, this can be extracted from the file or folder name, e.g, `2021-04-15-blog-post.mdx`, `2021-04-15-blog-post/index.mdx`, `2021/04/15/blog-post.mdx`. Otherwise, it is the Markdown file creation time. |
| `tags` | `Tag[]` | `undefined` | A list of strings or objects of two string fields `label` and `permalink` to tag to your post. |
| `draft` | `boolean` | `false` | A boolean flag to indicate that the blog post is work-in-progress and therefore should not be published yet. However, draft blog posts will be displayed during development. |
| `hide_table_of_contents` | `boolean` | `false` | Whether to hide the table of contents to the right. |
| `toc_min_heading_level` | `number` | `2` | The minimum heading level shown in the table of contents. Must be between 2 and 6 and lower or equal to the max value. |
| `toc_max_heading_level` | `number` | `3` | The max heading level shown in the table of contents. Must be between 2 and 6. |
| `keywords` | `string[]` | `undefined` | Keywords meta tag, which will become the `<meta name="keywords" content="keyword1,keyword2,..."/>` in `<head>`, used by search engines. |
| `description` | `string` | The first line of Markdown content | The description of your document, which will become the `<meta name="description" content="..."/>` and `<meta property="og:description" content="..."/>` in `<head>`, used by search engines. |
| `image` | `string` | `undefined` | Cover or thumbnail image that will be used when displaying the link to your post. |
| `slug` | `string` | File path | Allows to customize the blog post url (`/<routeBasePath>/<slug>`). Support multiple patterns: `slug: my-blog-post`, `slug: /my/path/to/blog/post`, slug: `/`. |

</APITable>

```ts
type Tag = string | {label: string; permalink: string};

// An author key references an author from the global plugin authors.yml file
type AuthorKey = string;

type Author = {
  key?: AuthorKey;
  name: string;
  title?: string;
  url?: string;
  image_url?: string;
};

// The front matter authors field allows various possible shapes
type Authors = AuthorKey | Author | (AuthorKey | Author)[];
```

Example:

```md
---
title: Welcome Docusaurus v2
authors:
  - slorber
  - yangshun
  - name: Joel Marcey
    title: Co-creator of Docusaurus 1
    url: https://github.com/JoelMarcey
    image_url: https://github.com/JoelMarcey.png
tags: [hello, docusaurus-v2]
description: This is my first post on Docusaurus 2.
image: https://i.imgur.com/mErPwqL.png
hide_table_of_contents: false
---

A Markdown blog post
```

## i18n {#i18n}

Read the [i18n introduction](../../i18n/i18n-introduction.md) first.

### Translation files location {#translation-files-location}

- **Base path**: `website/i18n/[locale]/docusaurus-plugin-content-blog`
- **Multi-instance path**: `website/i18n/[locale]/docusaurus-plugin-content-blog-[pluginId]`
- **JSON files**: extracted with [`docusaurus write-translations`](../../cli.md#docusaurus-write-translations-sitedir)
- **Markdown files**: `website/i18n/[locale]/docusaurus-plugin-content-blog`

### Example file-system structure {#example-file-system-structure}

```bash
website/i18n/[locale]/docusaurus-plugin-content-blog
│
│ # translations for website/blog
├── authors.yml
├── first-blog-post.md
├── second-blog-post.md
│
│ # translations for the plugin options that will be rendered
└── options.json
```<|MERGE_RESOLUTION|>--- conflicted
+++ resolved
@@ -155,53 +155,7 @@
 };
 ```
 
-<<<<<<< HEAD
-## Markdown Frontmatter {#markdown-frontmatter}
-=======
-### Preset options {#ex-config-preset}
-
-If you use a preset, configure this plugin through the [preset options](presets.md#docusauruspreset-classic):
-
-```js title="docusaurus.config.js"
-module.exports = {
-  presets: [
-    [
-      '@docusaurus/preset-classic',
-      {
-        // highlight-start
-        blog: {
-          path: 'blog',
-          // ... configuration object here
-        },
-        // highlight-end
-      },
-    ],
-  ],
-};
-```
-
-### Plugin options {#ex-config-plugin}
-
-If you are using a standalone plugin, provide options directly to the plugin:
-
-```js title="docusaurus.config.js"
-module.exports = {
-  plugins: [
-    [
-      '@docusaurus/plugin-content-blog',
-      // highlight-start
-      {
-        path: 'blog',
-        // ... configuration object here
-      },
-      // highlight-end
-    ],
-  ],
-};
-```
-
 ## Markdown front matter {#markdown-front-matter}
->>>>>>> 9a783ef2
 
 Markdown documents can use the following Markdown front matter metadata fields, enclosed by a line `---` on either side.
 
