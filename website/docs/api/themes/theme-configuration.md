--- conflicted
+++ resolved
@@ -361,7 +361,6 @@
 
 Accepted fields:
 
-<<<<<<< HEAD
 <small>
 
 | Name | Type | Default | Description |
@@ -369,18 +368,9 @@
 | `docId` | `string` | **Required** | The ID of the doc that this item links to. |
 | `label` | `string` | `docId` | The name to be shown for this item. |
 | `position` | <code>'left' &#124; 'right'</code> | `'left'` | The side of the navbar this item should appear on. |
-| `activeSidebarClassName` | `string` | `'navbar__link--active'` | The CSS class name to apply when this doc's sidebar is active. |
 | `docsPluginId` | `string` | `'default'` | The ID of the docs plugin that the doc belongs to. |
 
 </small>
-=======
-| Field | Value | Explanation | Required | Default |
-| --- | --- | --- | --- | --- |
-| `docId` | `string` | The ID of the doc that this item links to. | Yes |  |
-| `label` | `string` | The name to be shown for this item. | No | `docId` |
-| `position` | <code>'left' &#124; 'right'</code> | The side of the navbar this item should appear on. | No | `'left'` |
-| `docsPluginId` | `string` | The ID of the docs plugin that the doc belongs to. | No | `'default'` |
->>>>>>> 2c0b82e7
 
 Example configuration:
 
