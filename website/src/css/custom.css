/**
 * Copyright (c) Facebook, Inc. and its affiliates.
 *
 * This source code is licensed under the MIT license found in the
 * LICENSE file in the root directory of this source tree.
 */

:root {
  --ifm-color-primary: #25c2a0;
  --ifm-color-primary-dark: rgb(33, 175, 144);
  --ifm-color-primary-darker: rgb(31, 165, 136);
  --ifm-color-primary-darkest: rgb(26, 136, 112);
  --ifm-color-primary-light: rgb(70, 203, 174);
  --ifm-color-primary-lighter: rgb(102, 212, 189);
  --ifm-color-primary-lightest: rgb(146, 224, 208);
  --ifm-color-feedback-background: #fff;
}

html[data-theme='dark'] {
  --ifm-color-feedback-background: #f0f8ff;
}

.docusaurus-highlight-code-line {
  background-color: rgb(0, 0, 0, 0.1);
  display: block;
  margin: 0 calc(-1 * var(--ifm-pre-padding));
  padding: 0 var(--ifm-pre-padding);
}

html[data-theme='dark'] .docusaurus-highlight-code-line {
  background-color: rgb(0, 0, 0, 0.3);
}

.header-github-link:hover {
  opacity: 0.6;
}

.header-github-link:before {
  content: '';
  width: 24px;
  height: 24px;
  display: flex;
  background: url("data:image/svg+xml,%3Csvg viewBox='0 0 24 24' xmlns='http://www.w3.org/2000/svg'%3E%3Cpath d='M12 .297c-6.63 0-12 5.373-12 12 0 5.303 3.438 9.8 8.205 11.385.6.113.82-.258.82-.577 0-.285-.01-1.04-.015-2.04-3.338.724-4.042-1.61-4.042-1.61C4.422 18.07 3.633 17.7 3.633 17.7c-1.087-.744.084-.729.084-.729 1.205.084 1.838 1.236 1.838 1.236 1.07 1.835 2.809 1.305 3.495.998.108-.776.417-1.305.76-1.605-2.665-.3-5.466-1.332-5.466-5.93 0-1.31.465-2.38 1.235-3.22-.135-.303-.54-1.523.105-3.176 0 0 1.005-.322 3.3 1.23.96-.267 1.98-.399 3-.405 1.02.006 2.04.138 3 .405 2.28-1.552 3.285-1.23 3.285-1.23.645 1.653.24 2.873.12 3.176.765.84 1.23 1.91 1.23 3.22 0 4.61-2.805 5.625-5.475 5.92.42.36.81 1.096.81 2.22 0 1.606-.015 2.896-.015 3.286 0 .315.21.69.825.57C20.565 22.092 24 17.592 24 12.297c0-6.627-5.373-12-12-12'/%3E%3C/svg%3E")
    no-repeat;
}

html[data-theme='dark'] .header-github-link:before {
  background: url("data:image/svg+xml,%3Csvg viewBox='0 0 24 24' xmlns='http://www.w3.org/2000/svg'%3E%3Cpath fill='white' d='M12 .297c-6.63 0-12 5.373-12 12 0 5.303 3.438 9.8 8.205 11.385.6.113.82-.258.82-.577 0-.285-.01-1.04-.015-2.04-3.338.724-4.042-1.61-4.042-1.61C4.422 18.07 3.633 17.7 3.633 17.7c-1.087-.744.084-.729.084-.729 1.205.084 1.838 1.236 1.838 1.236 1.07 1.835 2.809 1.305 3.495.998.108-.776.417-1.305.76-1.605-2.665-.3-5.466-1.332-5.466-5.93 0-1.31.465-2.38 1.235-3.22-.135-.303-.54-1.523.105-3.176 0 0 1.005-.322 3.3 1.23.96-.267 1.98-.399 3-.405 1.02.006 2.04.138 3 .405 2.28-1.552 3.285-1.23 3.285-1.23.645 1.653.24 2.873.12 3.176.765.84 1.23 1.91 1.23 3.22 0 4.61-2.805 5.625-5.475 5.92.42.36.81 1.096.81 2.22 0 1.606-.015 2.896-.015 3.286 0 .315.21.69.825.57C20.565 22.092 24 17.592 24 12.297c0-6.627-5.373-12-12-12'/%3E%3C/svg%3E")
    no-repeat;
}

<<<<<<< HEAD
html[data-theme='light'] .DocSearch {
  /* --docsearch-primary-color: var(--ifm-color-primary); */
  /* --docsearch-text-color: var(--ifm-font-color-base); */
  --docsearch-muted-color: var(--ifm-color-secondary-darkest);
  --docsearch-container-background: rgba(94, 100, 112, 0.7);
  /* Modal */
  --docsearch-modal-background: var(--ifm-color-secondary-lighter);
  /* Search box */
  --docsearch-searchbox-background: var(--ifm-color-secondary);
  --docsearch-searchbox-focus-background: var(--ifm-color-white);
  /* Hit */
  --docsearch-hit-color: var(--ifm-font-color-base);
  --docsearch-hit-active-color: var(--ifm-color-white);
  --docsearch-hit-background: var(--ifm-color-white);
  /* Footer */
  --docsearch-footer-background: var(--ifm-color-white);
}
​
/* Darkmode */
html[data-theme='dark'] .DocSearch {
  --docsearch-text-color: var(--ifm-font-color-base);
  --docsearch-muted-color: var(--ifm-color-secondary-darkest);
  --docsearch-container-background: rgba(47, 55, 69, 0.7);
  /* Modal */
  --docsearch-modal-background: var(--ifm-background-color);
  /* Search box */
  --docsearch-searchbox-background: var(--ifm-background-color);
  --docsearch-searchbox-focus-background: var(--ifm-color-black);
  /* Hit */
  --docsearch-hit-color: var(--ifm-font-color-base);
  --docsearch-hit-active-color: var(--ifm-color-white);
  --docsearch-hit-background: var(--ifm-color-emphasis-100);
  /* Footer */
  --docsearch-footer-background: var(--ifm-background-surface-color);
  --docsearch-key-gradient: linear-gradient(
    -26.5deg,
    var(--ifm-color-emphasis-200) 0%,
    var(--ifm-color-emphasis-100) 100%
  );
=======
/*
TODO temporary, should be handled by infima next release
https://github.com/facebookincubator/infima/commit/7820399af53c182b1879aa6d7fceb4d296f78ce0
 */
.navbar__item.dropdown .navbar__link[href] {
  pointer-events: all;
>>>>>>> 811c7ae4
}<|MERGE_RESOLUTION|>--- conflicted
+++ resolved
@@ -49,7 +49,14 @@
     no-repeat;
 }
 
-<<<<<<< HEAD
+/*
+TODO temporary, should be handled by infima next release
+https://github.com/facebookincubator/infima/commit/7820399af53c182b1879aa6d7fceb4d296f78ce0
+ */
+.navbar__item.dropdown .navbar__link[href] {
+  pointer-events: all;
+}
+
 html[data-theme='light'] .DocSearch {
   /* --docsearch-primary-color: var(--ifm-color-primary); */
   /* --docsearch-text-color: var(--ifm-font-color-base); */
@@ -89,12 +96,4 @@
     var(--ifm-color-emphasis-200) 0%,
     var(--ifm-color-emphasis-100) 100%
   );
-=======
-/*
-TODO temporary, should be handled by infima next release
-https://github.com/facebookincubator/infima/commit/7820399af53c182b1879aa6d7fceb4d296f78ce0
- */
-.navbar__item.dropdown .navbar__link[href] {
-  pointer-events: all;
->>>>>>> 811c7ae4
 }