/**
 * Copyright (c) Facebook, Inc. and its affiliates.
 *
 * This source code is licensed under the MIT license found in the
 * LICENSE file in the root directory of this source tree.
 */

:root {
  /*
  See css var + hsl color palette technique:
  https://blog.maximeheckel.com/posts/the-power-of-composition-with-css-variables/
   */
  --site-primary-hue-saturation: 167, 68%;
  --site-primary-hue-saturation-light: 167, 56%; /* do we really need this extra one? */

  --ifm-color-primary: hsl(var(--site-primary-hue-saturation), 45%);
  --ifm-color-primary-dark: hsl(var(--site-primary-hue-saturation), 41%);
  --ifm-color-primary-darker: hsl(var(--site-primary-hue-saturation), 38%);
  --ifm-color-primary-darkest: hsl(var(--site-primary-hue-saturation), 32%);

  --ifm-color-primary-light: hsl(var(--site-primary-hue-saturation-light), 54%);
  --ifm-color-primary-lighter: hsl(
    var(--site-primary-hue-saturation-light),
    62%
  );
  --ifm-color-primary-lightest: hsl(
    var(--site-primary-hue-saturation-light),
    73%
  );

<<<<<<< HEAD
  --ifm-color-feedback-background: #fff;
  --site-color-background: #f6fdfd;
=======
  --site-color-feedback-background: #fff;
  --site-color-favorite-background: #f6fdfd;
>>>>>>> f2097b02
  --site-color-tooltip: #fff;
  --site-color-tooltip-background: #353738;
  --site-color-svgIcon-favorite: #e9669e;
  --site-color-checkbox-checked-bg: hsl(167deg 56% 73% / 30%);
}

html[data-theme='dark'] {
  --site-color-feedback-background: #f0f8ff;
  --site-color-favorite-background: #1d1e1e;
  --site-color-checkbox-checked-bg: hsl(167deg 56% 73% / 10%);
}

.docusaurus-highlight-code-line {
  background-color: rgba(0, 0, 0, 0.1);
  display: block;
  margin: 0 calc(-1 * var(--ifm-pre-padding));
  padding: 0 var(--ifm-pre-padding);
}

html[data-theme='dark'] .docusaurus-highlight-code-line {
  background-color: rgba(0, 0, 0, 0.3);
}

.header-github-link:hover {
  opacity: 0.6;
}

.header-github-link:before {
  content: '';
  width: 24px;
  height: 24px;
  display: flex;
  background: url("data:image/svg+xml,%3Csvg viewBox='0 0 24 24' xmlns='http://www.w3.org/2000/svg'%3E%3Cpath d='M12 .297c-6.63 0-12 5.373-12 12 0 5.303 3.438 9.8 8.205 11.385.6.113.82-.258.82-.577 0-.285-.01-1.04-.015-2.04-3.338.724-4.042-1.61-4.042-1.61C4.422 18.07 3.633 17.7 3.633 17.7c-1.087-.744.084-.729.084-.729 1.205.084 1.838 1.236 1.838 1.236 1.07 1.835 2.809 1.305 3.495.998.108-.776.417-1.305.76-1.605-2.665-.3-5.466-1.332-5.466-5.93 0-1.31.465-2.38 1.235-3.22-.135-.303-.54-1.523.105-3.176 0 0 1.005-.322 3.3 1.23.96-.267 1.98-.399 3-.405 1.02.006 2.04.138 3 .405 2.28-1.552 3.285-1.23 3.285-1.23.645 1.653.24 2.873.12 3.176.765.84 1.23 1.91 1.23 3.22 0 4.61-2.805 5.625-5.475 5.92.42.36.81 1.096.81 2.22 0 1.606-.015 2.896-.015 3.286 0 .315.21.69.825.57C20.565 22.092 24 17.592 24 12.297c0-6.627-5.373-12-12-12'/%3E%3C/svg%3E")
    no-repeat;
}

html[data-theme='dark'] .header-github-link:before {
  background: url("data:image/svg+xml,%3Csvg viewBox='0 0 24 24' xmlns='http://www.w3.org/2000/svg'%3E%3Cpath fill='white' d='M12 .297c-6.63 0-12 5.373-12 12 0 5.303 3.438 9.8 8.205 11.385.6.113.82-.258.82-.577 0-.285-.01-1.04-.015-2.04-3.338.724-4.042-1.61-4.042-1.61C4.422 18.07 3.633 17.7 3.633 17.7c-1.087-.744.084-.729.084-.729 1.205.084 1.838 1.236 1.838 1.236 1.07 1.835 2.809 1.305 3.495.998.108-.776.417-1.305.76-1.605-2.665-.3-5.466-1.332-5.466-5.93 0-1.31.465-2.38 1.235-3.22-.135-.303-.54-1.523.105-3.176 0 0 1.005-.322 3.3 1.23.96-.267 1.98-.399 3-.405 1.02.006 2.04.138 3 .405 2.28-1.552 3.285-1.23 3.285-1.23.645 1.653.24 2.873.12 3.176.765.84 1.23 1.91 1.23 3.22 0 4.61-2.805 5.625-5.475 5.92.42.36.81 1.096.81 2.22 0 1.606-.015 2.896-.015 3.286 0 .315.21.69.825.57C20.565 22.092 24 17.592 24 12.297c0-6.627-5.373-12-12-12'/%3E%3C/svg%3E")
    no-repeat;
}

.footer--dark {
  --ifm-footer-background-color: #2b3137;
}

.unique-tabs .tabs__item {
  line-height: 16px;
  margin-right: 8px;
}

.unique-tabs .tabs__item--active {
  border: 0;
  color: #fff;
  border-radius: var(--ifm-global-radius);
  background-color: var(--ifm-tabs-color-active);
}

html[data-theme='light'] .themedDocusaurus [fill='#FFFF50'] {
  fill: greenyellow;
}

html[data-theme='dark'] .themedDocusaurus [fill='#FFFF50'] {
  fill: seagreen;
}

html[data-theme='light'] .DocSearch {
  /* --docsearch-primary-color: var(--ifm-color-primary); */
  /* --docsearch-text-color: var(--ifm-font-color-base); */
  --docsearch-muted-color: var(--ifm-color-secondary-darkest);
  --docsearch-container-background: rgba(94, 100, 112, 0.7);
  /* Modal */
  --docsearch-modal-background: var(--ifm-color-secondary-lighter);
  /* Search box */
  --docsearch-searchbox-background: var(--ifm-color-secondary);
  --docsearch-searchbox-focus-background: var(--ifm-color-white);
  /* Hit */
  --docsearch-hit-color: var(--ifm-font-color-base);
  --docsearch-hit-active-color: var(--ifm-color-white);
  --docsearch-hit-background: var(--ifm-color-white);
  /* Footer */
  --docsearch-footer-background: var(--ifm-color-white);
}

html[data-theme='dark'] .DocSearch {
  --docsearch-text-color: var(--ifm-font-color-base);
  --docsearch-muted-color: var(--ifm-color-secondary-darkest);
  --docsearch-container-background: rgba(47, 55, 69, 0.7);
  /* Modal */
  --docsearch-modal-background: var(--ifm-background-color);
  /* Search box */
  --docsearch-searchbox-background: var(--ifm-background-color);
  --docsearch-searchbox-focus-background: var(--ifm-color-black);
  /* Hit */
  --docsearch-hit-color: var(--ifm-font-color-base);
  --docsearch-hit-active-color: var(--ifm-color-white);
  --docsearch-hit-background: var(--ifm-color-emphasis-100);
  /* Footer */
  --docsearch-footer-background: var(--ifm-background-surface-color);
  --docsearch-key-gradient: linear-gradient(
    -26.5deg,
    var(--ifm-color-emphasis-200) 0%,
    var(--ifm-color-emphasis-100) 100%
  );
}

div[class^='announcementBar_'] {
  --site-announcement-bar-stripe-color1: hsl(
    var(--site-primary-hue-saturation),
    85%
  );
  --site-announcement-bar-stripe-color2: hsl(
    var(--site-primary-hue-saturation),
    95%
  );
  background: repeating-linear-gradient(
    35deg,
    var(--site-announcement-bar-stripe-color1),
    var(--site-announcement-bar-stripe-color1) 20px,
    var(--site-announcement-bar-stripe-color2) 10px,
    var(--site-announcement-bar-stripe-color2) 40px
  );
  font-weight: bold;
}

.red > a {
  color: red;
}

.sr-only {
  border: 0;
  clip: rect(0 0 0 0);
  -webkit-clip-path: polygon(0px 0px, 0px 0px, 0px 0px);
  clip-path: polygon(0px 0px, 0px 0px, 0px 0px);
  height: 1px;
  margin: -1px;
  overflow: hidden;
  padding: 0;
  position: absolute;
  width: 1px;
  white-space: nowrap;
}<|MERGE_RESOLUTION|>--- conflicted
+++ resolved
@@ -28,13 +28,8 @@
     73%
   );
 
-<<<<<<< HEAD
-  --ifm-color-feedback-background: #fff;
-  --site-color-background: #f6fdfd;
-=======
   --site-color-feedback-background: #fff;
   --site-color-favorite-background: #f6fdfd;
->>>>>>> f2097b02
   --site-color-tooltip: #fff;
   --site-color-tooltip-background: #353738;
   --site-color-svgIcon-favorite: #e9669e;
