/**
 * Copyright (c) Facebook, Inc. and its affiliates.
 *
 * This source code is licensed under the MIT license found in the
 * LICENSE file in the root directory of this source tree.
 */

import React, {memo} from 'react';
import clsx from 'clsx';
import Image from '@theme/IdealImage';
import Link from '@docusaurus/Link';

<<<<<<< HEAD
import FavoriteIcon from '../../svgIcons/FavoriteIcon';
import Tooltip from '../ShowcaseTooltip';
import styles from './styles.module.css';
import {Tags, TagList, TagType, User, Tag} from '../../../data/users';
import {sortBy} from '../../../utils/jsUtils';
=======
import styles from './styles.module.css';
import FavoriteIcon from '@site/src/components/svgIcons/FavoriteIcon';
import Tooltip from '@site/src/components/showcase/ShowcaseTooltip';
import {Tags, TagList, TagType, User, Tag} from '@site/src/data/users';
import {sortBy} from '@site/src/utils/jsUtils';
>>>>>>> 92c382da

interface Props extends Tag {
  id: string;
}

const TagComp = React.forwardRef(
  ({id, label, description}: Props, ref: React.RefObject<HTMLLIElement>) => {
    return (
      <li
        ref={ref}
        aria-describedby={id}
        className={styles.tag}
        title={description}>
        <span>{label.toLowerCase()}</span>
      </li>
    );
  },
);

function ShowcaseCardTag({tags}: {tags: TagType[]}) {
  const tagObjects = tags.map((tag) => ({tag, ...Tags[tag]}));

  // Keep same order for all tags
  const tagObjectsSorted = sortBy(tagObjects, (tagObject) =>
    TagList.indexOf(tagObject.tag),
  );

  return (
    <>
      {tagObjectsSorted.map((tagObject, index) => {
        const id = `showcase_card_tag_${tagObject.tag}`;

        return (
          <Tooltip
            key={index}
            text={tagObject.description}
            anchorEl="#__docusaurus"
            id={id}>
            <TagComp id={id} key={index} {...tagObject} />
          </Tooltip>
        );
      })}
    </>
  );
}

const ShowcaseCard = memo(function ({user}: {user: User}) {
  return (
    <li key={user.title} className="card shadow--md">
      <div className={clsx('card__image', styles.showcaseCardImage)}>
        <Image img={user.preview} alt={user.title} />
      </div>
      <div className="card__body">
        <div className={clsx(styles.showcaseCardHeader)}>
          <h4 className={styles.showcaseCardTitle}>
<<<<<<< HEAD
            <a target="noreferer noopener" href={user.website} tabIndex={0}>
=======
            <Link
              href={user.website}
              tabIndex={0}
              className={styles.showcaseCardLink}>
>>>>>>> 92c382da
              {user.title}
            </Link>
          </h4>
          {user.tags.includes('favorite') && (
            <FavoriteIcon svgClass={styles.svgIconFavorite} size="small" />
          )}
          <Link
            href={user.source}
            tabIndex={0}
            className={clsx(
              'button button--secondary button--sm',
              styles.showcaseCardSrcBtn,
            )}>
            source
          </Link>
        </div>
        <p className={styles.showcaseCardBody}>{user.description}</p>
      </div>
      <ul className={clsx('card__footer', styles.cardFooter)}>
        <ShowcaseCardTag tags={user.tags} />
      </ul>
    </li>
  );
});

export default ShowcaseCard;<|MERGE_RESOLUTION|>--- conflicted
+++ resolved
@@ -10,19 +10,11 @@
 import Image from '@theme/IdealImage';
 import Link from '@docusaurus/Link';
 
-<<<<<<< HEAD
-import FavoriteIcon from '../../svgIcons/FavoriteIcon';
-import Tooltip from '../ShowcaseTooltip';
-import styles from './styles.module.css';
-import {Tags, TagList, TagType, User, Tag} from '../../../data/users';
-import {sortBy} from '../../../utils/jsUtils';
-=======
 import styles from './styles.module.css';
 import FavoriteIcon from '@site/src/components/svgIcons/FavoriteIcon';
 import Tooltip from '@site/src/components/showcase/ShowcaseTooltip';
 import {Tags, TagList, TagType, User, Tag} from '@site/src/data/users';
 import {sortBy} from '@site/src/utils/jsUtils';
->>>>>>> 92c382da
 
 interface Props extends Tag {
   id: string;
@@ -78,14 +70,10 @@
       <div className="card__body">
         <div className={clsx(styles.showcaseCardHeader)}>
           <h4 className={styles.showcaseCardTitle}>
-<<<<<<< HEAD
-            <a target="noreferer noopener" href={user.website} tabIndex={0}>
-=======
             <Link
               href={user.website}
               tabIndex={0}
               className={styles.showcaseCardLink}>
->>>>>>> 92c382da
               {user.title}
             </Link>
           </h4>
