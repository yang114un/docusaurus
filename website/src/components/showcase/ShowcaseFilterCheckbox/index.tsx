--- conflicted
+++ resolved
@@ -14,14 +14,10 @@
   label: string;
 }
 
-<<<<<<< HEAD
-function ShowcaseFilterCheckbox({label, ...props}: Props): JSX.Element {
-=======
 export default function ShowcaseFilterCheckbox({
   label,
   ...props
 }: Props): JSX.Element {
->>>>>>> 92c382da
   const id = `showcase_checkbox_id_${props.name}`;
 
   return (
