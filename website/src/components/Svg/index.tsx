--- conflicted
+++ resolved
@@ -33,15 +33,9 @@
     <svg
       viewBox={viewBox}
       color={colorAttr}
-<<<<<<< HEAD
-      className={clsx(styles.svgIcon, svgIconColor, svgIconSize, svgClass)}
-      {...rest}
-      aria-hidden>
-=======
       aria-hidden
       className={clsx(styles.svgIcon, styles[color], styles[size], svgClass)}
       {...rest}>
->>>>>>> 92c382da
       {children}
     </svg>
   );
