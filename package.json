--- conflicted
+++ resolved
@@ -18,11 +18,7 @@
     "prettier": "prettier --config .prettierrc --write \"**/*.{js,ts}\"",
     "prettier:diff": "prettier --config .prettierrc --list-different \"**/*.{js,ts}\"",
     "prettier-docs": "prettier --config .prettierrc --write \"**/*.md\"",
-<<<<<<< HEAD
-    "lint": "eslint --cache \"**/*.{js,ts}\"",
-=======
-    "lint": "eslint --cache \"**/*.js\" && stylelint \"**/*.css\"",
->>>>>>> a5fe00ff
+    "lint": "eslint --cache \"**/*.{js,ts}\" && stylelint \"**/*.css\"",
     "lerna": "lerna",
     "test": "jest",
     "test:build:v2": "./admin/scripts/test-release.sh",
@@ -88,13 +84,8 @@
       "yarn prettier"
     ],
     "*.{ts,tsx}": [
-<<<<<<< HEAD
       "yarn prettier",
-      "git add",
-      "eslint"
-=======
-      "yarn prettier"
->>>>>>> a5fe00ff
+      "git add"
     ],
     "*.md": [
       "yarn prettier-docs"
