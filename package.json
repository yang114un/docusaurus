{
  "scripts": {
		"test": "true"
	},
  "dependencies": {
    "babel-preset-env": "^1.6.0",
    "babel-preset-react": "^6.24.1",
    "babel-register": "^6.24.1",
    "babel-traverse": "^6.25.0",
    "babylon": "^6.17.4",
    "chalk": "^2.1.0",
    "classnames": "^2.2.5",
    "commander": "^2.11.0",
    "crowdin-cli": "^0.3.0",
    "diff": "^3.3.0",
    "express": "^4.15.3",
    "feed": "^1.1.0",
    "fs-extra": "^3.0.1",
    "glob": "^7.1.2",
    "highlight.js": "^9.12.0",
    "prettier": "^1.5.3",
    "react": "^15.5.4",
    "react-dom": "^15.5.4",
    "react-dom-factories": "^1.0.1",
<<<<<<< HEAD
    "react-remarkable": "^1.1.3",
=======
>>>>>>> ba666cc6
    "remarkable": "^1.7.1",
    "request": "^2.81.0",
    "shelljs": "^0.7.8",
    "sitemap": "^1.13.0",
    "tcp-port-used": "^0.1.2"
  },
  "name": "docusaurus",
  "version": "1.0.0-beta.6",
  "repository": {
    "type": "git",
    "url": "https://github.com/facebookexperimental/Docusaurus.git"
  },
  "bin": {
    "docusaurus-start": "./lib/start-server.js",
    "docusaurus-build": "./lib/build-files.js",
    "docusaurus-publish": "./lib/publish-gh-pages.js",
    "docusaurus-examples": "./lib/copy-examples.js",
    "docusaurus-write-translations": "./lib/write-translations.js",
    "docusaurus-version": "./lib/version.js",
    "docusaurus-rename-version": "./lib/rename-version.js",
    "docusaurus-feed": "./lib/generate-feed.js"
  }
}<|MERGE_RESOLUTION|>--- conflicted
+++ resolved
@@ -22,10 +22,6 @@
     "react": "^15.5.4",
     "react-dom": "^15.5.4",
     "react-dom-factories": "^1.0.1",
-<<<<<<< HEAD
-    "react-remarkable": "^1.1.3",
-=======
->>>>>>> ba666cc6
     "remarkable": "^1.7.1",
     "request": "^2.81.0",
     "shelljs": "^0.7.8",
