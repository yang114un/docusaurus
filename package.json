--- conflicted
+++ resolved
@@ -49,22 +49,6 @@
     "sitemap": "^1.13.0",
     "tcp-port-used": "^0.1.2"
   },
-<<<<<<< HEAD
-  "devDependencies": {
-    "filepath": "^1.1.0",
-    "front-matter": "^2.3.0",
-    "glob-promise": "^3.3.0",
-    "jest": "^21.2.1",
-    "rimraf": "^2.6.2"
-  },
-  "name": "docusaurus",
-  "version": "1.0.0-beta.13",
-  "repository": {
-    "type": "git",
-    "url": "https://github.com/facebookexperimental/Docusaurus.git"
-  },
-=======
->>>>>>> 8ec4a6bf
   "bin": {
     "docusaurus-start": "./lib/start-server.js",
     "docusaurus-build": "./lib/build-files.js",
@@ -76,6 +60,11 @@
     "docusaurus-feed": "./lib/generate-feed.js"
   },
   "devDependencies": {
-    "prettier": "^1.9.1"
+    "prettier": "^1.9.1",
+    "filepath": "^1.1.0",
+    "front-matter": "^2.3.0",
+    "glob-promise": "^3.3.0",
+    "jest": "^21.2.1",
+    "rimraf": "^2.6.2"
   }
 }