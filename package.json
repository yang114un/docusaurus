--- conflicted
+++ resolved
@@ -39,15 +39,8 @@
     }
   },
   "jest": {
-<<<<<<< HEAD
-    "testPathIgnorePatterns": [
-      "/node_modules/",
-      "__fixtures__"
-    ]
-=======
     "testPathIgnorePatterns": ["/node_modules/", "__fixtures__"],
     "testURL": "http://localhost/"
->>>>>>> edb364ad
   },
   "bin": {
     "docusaurus-start": "./lib/start-server.js",
