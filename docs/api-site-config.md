---
id: site-config
title: siteConfig.js
---

A large part of site configuration is done by editing the `siteConfig.js` file.

<div class="tab">
  <button class="tablinks" id="userShowcaseLink" onclick="openConfig(0)">User Showcase</button>
  <button class="tablinks" id="fieldsLink" onclick="openConfig(1)">siteConfig Fields</button>
  <button class="tablinks" id="examplesLink" onclick="openConfig(2)">Examples</button>
</div>

<div id="userShowcase" class="tabcontent">

## User Showcase

The `users` array is used to store objects for each project/user that you want to show on your site. Currently this field is used by example the `pages/en/index.js` and `pages/en/users.js` files provided. Each user object should have `caption`, `image`, `infoLink`, and `pinned` fields. The `caption` is the text showed when someone hovers over the `image` of that user, and the `infoLink` is where clicking the image will bring someone. The `pinned` field determines whether or not it shows up on the `index` page.

Currently this `users` array is used only by the `index.js` and `users.js` example files. If you do not wish to have a users page or show users on the `index` page, you may remove this section.

</div>

<div id="fields" class="tabcontent">

## siteConfig Fields

The `siteConfig` object contains the bulk of the configuration settings for your website.

### Mandatory Fields

`baseUrl` - baseUrl for your site. For example, `/pages/org/project/` is the baseUrl of https://git.facebook.com/pages/org/project/

`colors` - Color configurations for the site.

* `primaryColor` is the color used the header navigation bar and sidebars.
* `secondaryColor` is the color seen in the second row of the header navigation bar when the site window is narrow (including on mobile).
* Custom color configurations can also be added. For example, if user styles are added with colors specified as `$myColor`, then adding a `myColor` field to `colors` will allow you to easily configure this color.

`copyright` - The copyright string at footer of site and within feed

`favicon` - URL for site favicon.

`headerIcon` - URL for icon used in header navigation bar.

`headerLinks` - Links that will be used in the header navigation bar. The `label` field of each object will be the link text and will also be translated for each language.

Example Usage:

```js
headerLinks: [
  // Links to document with id doc1 for current language/version
  { doc: "doc1", label: "Getting Started" },
  // Link to page found at pages/en/help.js or if that does not exist, pages/help.js, for current language
  { page: "help", label: "Help" },
  // Links to href destination
  { href: "https://github.com/", label: "GitHub" },
  // Links to blog generated by Docusaurus (${baseUrl}blog)
  { blog: true, label: "Blog" },
  // Determines search bar position among links
  { search: true },
  // Determines language drop down position among links
  { languages: true }
],
```

`noIndex` - Boolean. If true, Docusaurus will politely ask crawlers and search engines to avoid indexing your site. This is done with a header tag and so only applies to docs and pages. Will not attempt to hide static resources. This is a best effort request. Malicious crawlers can and will still index your site.

`organizationName` - GitHub username of the organization or user hosting this project. This is used by the publishing script to determine where your GitHub pages website will be hosted.

`projectName` - Project name. This must match your GitHub repository project name (case-sensitive).

`tagline` - Tagline for your website.

`title` - Title for your website.

`url` - URL for your website.

### Optional Fields

`algolia` - Information for Algolia search integration. If this field is excluded, the search bar will not appear in the header. You must specify two values for this field, and one (`appId`) is optional.

* `apiKey` - the Algolia provided API key for your search.
* `indexName` - the Algolia provided index name for your search (usually this is the project name)
* `appId` - Algolia provides a default scraper for your docs. If you provide your own, you will probably get this id from them.

`blogSidebarCount` - Control the number of blog posts that show up in the sidebar. See the [adding a blog docs](guides-blog.md#changing-how-many-blog-posts-show-on-sidebar) for more information.

`blogSidebarTitle` - Control the title of the blog sidebar. See the [adding a blog docs](guides-blog.md#changing-the-sidebar-title) for more information.

`cleanUrl` - If `true`, allow URLs with no `html` extension. For example, a request to URL https://docusaurus.io/docs/installation will returns the same result as https://docusaurus.io/docs/installation.html.

`cname` - The CNAME for your website. It will go into a `CNAME` file when your site is built.

`customDocsPath` - By default, Docusaurus expects your documentation to be in a directory called `docs`. This directory is at the same level as the `website` directory (i.e., not inside the `website` directory). You can specify a custom path to your documentation with this field.

```js
customDocsPath: 'docs/site';
```

```js
customDocsPath: 'website-docs';
```

`defaultVersionShown` - The default version for the site to be shown. If this is not set, the latest version will be shown.

`disableHeaderTitle` - An option to disable showing the title in the header next to the header icon. Exclude this field to keep the header as normal, otherwise set to `true`.

`disableTitleTagline` - An option to disable showing the tagline in the title of main pages. Exclude this field to keep page titles as `Title • Tagline`. Set to `true` to make page titles just `Title`.

`editUrl` - URL for editing docs, usage example: `editUrl + 'en/doc1.md'`. If this field is omitted, there will be no "Edit this Doc" button for each document.

`enableUpdateTime` - An option to enable the docs showing last update time. Set to `true` to show a line at the bottom right corner of each doc page as `Last Updated: dd/mm/yyyy hh:MM:ss Z`.

`facebookAppId` - If you want Facebook Like/Share buttons in the footer and at the bottom of your blog posts, provide a [Facebook application id](https://www.facebook.com/help/audiencenetwork/804209223039296).

`facebookComments` - Set this to `true` if you want to enable Facebook comments at the bottom of your blog post. `facebookAppId` has to be also set.

`facebookPixelId` - [Facebook Pixel](https://www.facebook.com/business/a/facebook-pixel) ID to track page views.

`fonts` - Font-family CSS configuration for the site. If a font family is specified in `siteConfig.js` as `$myFont`, then adding a `myFont` key to an array in `fonts` will allow you to configure the font. Items appearing earlier in the array will take priority of later elements, so ordering of the fonts matter.

In the below example, we have two sets of font configurations, `myFont` and `myOtherFont`. `Times New Roman` is the preferred font in `myFont`. `-apple-system` is the preferred in `myOtherFont`.

```js
fonts: {
  myFont: [
    'Times New Roman',
    'Serif'
  ],
  myOtherFont: [
    '-apple-system',
    'system-ui'
  ]
},
```

The above fonts would be represented in your CSS file(s) as variables `$myFont` and `$myOtherFont`.

```css
h1 {
  font-family: $myFont;
}
```

`footerIcon` - URL for a footer icon. Currently used in the `core/Footer.js` file provided as an example, but it can be removed from that file.

`gaTrackingId` - Google Analytics tracking ID to track page views.

`gaGtag` - Set this to `true` if you want to use [global site tags (gtag.js)](https://developers.google.com/gtagjs/) for Google analytics instead of `analytics.js`.

`githubHost` - Hostname of your server. Useful if you are using GitHub Enterprise.

`highlight` - [Syntax highlighting](api-doc-markdown.md) options:

* `theme` is the name of the theme used by Highlight.js when highlighting code. You can find the [list of supported themes here](https://github.com/isagalaev/highlight.js/tree/master/src/styles).
* `version` specifies a particular version of Highlight.js to be used.
* `hljs` provides an escape valve by passing an instance of Highlight.js to the function specified here, allowing additional languages to be registered for syntax highlighting.
* `defaultLang` defines a default language. It will be used if one is not specified at the top of the code block. You can find the [list of supported languages here](https://github.com/isagalaev/highlight.js/tree/master/src/languages).
* `themeUrl` is the custom URL of CSS theme file that you want to use with Highlight.js. If this is provided, the `theme` and `version` fields will be ignored.

`manifest` - Path to your web app manifest (e.g., `/manifest.json`). This will add a `<link>` tag to `<head>` with `rel` as `"manifest"` and `content` as the provided path.

<<<<<<< HEAD
=======
`markdownOptions` - Override default [Remarkable options](https://github.com/jonschlinkert/remarkable#options) that will be used to render markdown.

>>>>>>> 719bc0f3
`markdownPlugins` - An array of plugins to be loaded by Remarkable, the markdown parser and renderer used by Docusaurus. The plugin will receive a reference to the Remarkable instance, allowing custom parsing and rendering rules to be defined.

`ogImage` - Local path to an Open Graph image (e.g., `img/myImage.png`). This image will show up when your site is shared on Facebook and other websites/apps where the Open Graph protocol is supported.

`onPageNav` - If you want a visible navigation option for representing topics on the current page. Currently, there is one accepted value for this option:

* `separate` - The secondary navigation is a separate pane defaulting on the right side of a document. See http://docusaurus.io/docs/en/translation.html for an example.

`scripts` - Array of JavaScript sources to load. The values can be either strings or plain objects of attribute-value maps. Refer to the example below. The script tag will be inserted in the HTML head.

`separateCss` - Directories inside which any `css` files will not be processed and concatenated to Docusaurus' styles. This is to support static `html` pages that may be separate from Docusaurus with completely separate styles.

`scrollToTop` - Set this to `true` if you want to enable the scroll to top button at the bottom of your site.

`scrollToTopOptions` - Optional options configuration for the scroll to top button. You do not need to use this, even if you set `scrollToTop` to `true`; it just provides you more configuration control of the button. You can find more options [here](https://github.com/vfeskov/vanilla-back-to-top/blob/v7.1.14/OPTIONS.md). By default, we set the zIndex option to 100.

`stylesheets` - Array of CSS sources to load. The values can be either strings or plain objects of attribute-value maps. The link tag will be inserted in the HTML head.

`translationRecruitingLink` - URL for the `Help Translate` tab of language selection when languages besides English are enabled. This can be included you are using translations but does not have to be.

`twitter` - Set this to `true` if you want a Twitter social button to appear at the bottom of your blog posts.

`twitterUsername` - If you want a Twitter follow button at the bottom of your page, provide a Twitter username to follow. For example: `docusaurus`.

`twitterImage` - Local path to your Twitter card image (e.g., `img/myImage.png`). This image will show up on the Twitter card when your site is shared on Twitter.

`useEnglishUrl` - If you do not have [translations](guides-translation.md) enabled (e.g., by having a `languages.js` file), but still want a link of the form `/docs/en/doc.html` (with the `en`), set this to `true`.

`users` - The `users` array mentioned earlier.

`usePrism` - Array of languages to use Prism syntax highlighter. Refer to [Using Prism as additional syntax highlighter](api-doc-markdown.md#using-prism-as-additional-syntax-highlighter). Set it to `true` to use Prism on all languages.

`wrapPagesHTML` - Boolean flag to indicate whether `html` files in `/pages` should be wrapped with Docusaurus site styles, header and footer. This feature is experimental and relies on the files being `html` fragments instead of complete pages. It inserts the contents of your `html` file with no extra processing. Defaults to `false`.

Users can also add their own custom fields if they wish to provide some data across different files.

</div>

<div id="examples" class="tabcontent">

## Example siteConfig.js with many available fields

```js
const users = [
  {
    caption: 'User1',
    image: '/test-site/img/docusaurus.svg',
    infoLink: 'https://www.example.com',
    pinned: true,
  },
];

const siteConfig = {
  title: 'Docusaurus',
  tagline: 'Generate websites!',
  url: 'https://docusaurus.io',
  baseUrl: '/',
  // For github.io type URLS, you would combine the URL and baseUrl like:
  // url: 'https://reasonml.github.io',
  // baseUrl: '/reason-react/',
  defaultVersionShown: '1.0.0',
  organizationName: 'facebook',
  projectName: 'docusaurus',
  noIndex: false,
  // For no header links in the top nav bar -> headerLinks: [],
  headerLinks: [
    {doc: 'doc1', label: 'Docs'},
    {page: 'help', label: 'Help'},
    {search: true},
    {blog: true},
  ],
  headerIcon: 'img/docusaurus.svg',
  favicon: 'img/favicon.png',
  colors: {
    primaryColor: '#2E8555',
    secondaryColor: '#205C3B',
  },
  editUrl: 'https://github.com/facebook/docusaurus/edit/master/docs/',
  // Users variable set above
  users,
  disableHeaderTitle: true,
  disableTitleTagline: true,
  separateCss: ['static/css/non-docusaurus', 'static/assets/separate-css'],
  footerIcon: 'img/docusaurus.svg',
  translationRecruitingLink: 'https://crowdin.com/project/docusaurus',
  algolia: {
    apiKey: '0f9f28b9ab9efae89810921a351753b5',
    indexName: 'github',
  },
  gaTrackingId: 'UA-12345678-9',
  highlight: {
    theme: 'default',
  },
  markdownPlugins: [
    function foo(md) {
      md.renderer.rules.fence_custom.foo = function(
        tokens,
        idx,
        options,
        env,
        instance
      ) {
        return '<div class="foo">bar</div>';
      };
    },
  ],
  scripts: [
    'https://docusaurus.io/slash.js',
    {
      src: 'https://cdnjs.cloudflare.com/ajax/libs/clipboard.js/2.0.0/clipboard.min.js',
      async: true
    }
  ],
  stylesheets: [
    'https://docusaurus.io/style.css',
    {
      href: 'http://css.link',
      type: "text/css"
    }
  ],
  facebookAppId: '1615782811974223',
  facebookComments: true,
  facebookPixelId: '352490515235776',
  twitter: 'true',
  twitterUsername: 'docusaurus',
  twitterImage: 'img/docusaurus.png',
  ogImage: 'img/docusaurus.png',
  cleanUrl: true,
  scrollToTop: true,
  scrollToTopOptions: {
    zIndex: 100,
  },
};

module.exports = siteConfig;
```

</div><|MERGE_RESOLUTION|>--- conflicted
+++ resolved
@@ -161,11 +161,8 @@
 
 `manifest` - Path to your web app manifest (e.g., `/manifest.json`). This will add a `<link>` tag to `<head>` with `rel` as `"manifest"` and `content` as the provided path.
 
-<<<<<<< HEAD
-=======
 `markdownOptions` - Override default [Remarkable options](https://github.com/jonschlinkert/remarkable#options) that will be used to render markdown.
 
->>>>>>> 719bc0f3
 `markdownPlugins` - An array of plugins to be loaded by Remarkable, the markdown parser and renderer used by Docusaurus. The plugin will receive a reference to the Remarkable instance, allowing custom parsing and rendering rules to be defined.
 
 `ogImage` - Local path to an Open Graph image (e.g., `img/myImage.png`). This image will show up when your site is shared on Facebook and other websites/apps where the Open Graph protocol is supported.
