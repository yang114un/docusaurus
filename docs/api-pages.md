--- conflicted
+++ resolved
@@ -38,14 +38,12 @@
 
 A React container component using Docusaurus styles. Has optional padding and background color props that you can configure.
 
-<<<<<<< HEAD
 **Props**
-=======
+
 Padding choices: `'all'`, `'bottom'`, `'left'`, `'right'`, `'top'`.  
 Background choices: `'dark'`, `'highlight'`, `'light'`.
 
 The `className` prop is an optional prop that allows you to your own class names to the `Container` instance. It works like the `className` attribute in JSX. You can use this class name to customize the styling of contents within this `Container`.
->>>>>>> 90d8e171
 
 | Prop | Type | Default | Description |
 | --- | --- | --- | --- |
@@ -57,11 +55,7 @@
 
 ```jsx
 <Container
-<<<<<<< HEAD
-  padding={['bottom', 'top']}
-=======
   padding={["bottom", "top"]}
->>>>>>> 90d8e171
   background="light"
   className="myCustomClass">
   ...         
@@ -72,7 +66,6 @@
 
 A React component to organize text and images.
 
-<<<<<<< HEAD
 **Props**
 
 | Prop | Type | Default | Description |
@@ -92,22 +85,6 @@
 | imageAlt | String | - | The text that will be shown in case the image is not available |
 | imageAlign | One of `'top'`, `'left'`, `'bottom'`, `'right'` | `'left'` | Image alignment relative to the text |
 | imageLink | String | - | Link destination from clicking the image |
-=======
-The `align` prop determines text alignment. Text alignment defaults to `'left'` and can be set to `'center'` or `'right'`.
-
-The `layout` prop determines number of column sections per GridBlock. `layout` defaults to `'twoColumn'` and can be set to `'threeColumn'` or `'fourColumn'` as well.
-
-The `className` prop is an optional prop that allows you to your own class names to the `GridBlock` instance. It works like the `className` attribute in JSX. You can use this class name to customize the styling of contents within this `GridBlock`.
-
-The `contents` prop is an array containing the contents of each section of the GridBlock. Each content object can have the following fields:
-
-- `content` for the text of this section, which is parsed from markdown
-- `image` for the path to an image to display
-- `imageAlign` field for image alignment relative to the text, which defaults to `'top'` and can be set to `'bottom'`, `'left'`, or `'right'`
-- `title` for the title to display for this section, which is parsed from markdown
-- `imageLink` for a link destination from clicking the image
-- `imageAlt` for the description of what text will be shown in case the image is not available
->>>>>>> 90d8e171
 
 **Example**
 
