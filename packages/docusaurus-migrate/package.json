--- conflicted
+++ resolved
@@ -23,12 +23,8 @@
     "docusaurus-migrate": "bin/index.js"
   },
   "dependencies": {
-<<<<<<< HEAD
-    "@babel/preset-env": "^7.15.6",
-    "@docusaurus/logger": "2.0.0-beta.9",
-=======
     "@babel/preset-env": "^7.16.4",
->>>>>>> a5d28151
+    "@docusaurus/logger": "2.0.0-beta.13",
     "@mapbox/hast-util-to-jsx": "^1.0.0",
     "color": "^4.0.1",
     "commander": "^5.1.0",
