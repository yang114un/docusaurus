{
  "name": "@docusaurus/plugin-content-pages",
  "version": "2.0.0-alpha.60",
  "description": "Pages content plugin for Docusaurus",
  "main": "lib/index.js",
  "scripts": {
    "build": "tsc",
    "watch": "tsc --watch"
  },
  "publishConfig": {
    "access": "public"
  },
  "license": "MIT",
  "devDependencies": {
    "@types/hapi__joi": "^17.1.2"
  },
  "dependencies": {
<<<<<<< HEAD
    "@docusaurus/mdx-loader": "^2.0.0-alpha.56",
    "@docusaurus/utils": "^2.0.0-alpha.56",
    "@docusaurus/types": "^2.0.0-alpha.56",
    "loader-utils": "^1.2.3",
    "globby": "^10.0.1",
    "remark-admonitions": "^1.2.1"
=======
    "@docusaurus/types": "^2.0.0-alpha.60",
    "@docusaurus/utils": "^2.0.0-alpha.60",
    "@hapi/joi": "17.1.1",
    "globby": "^10.0.1"
>>>>>>> fc5322d9
  },
  "peerDependencies": {
    "@docusaurus/core": "^2.0.0",
    "react": "^16.8.4",
    "react-dom": "^16.8.4"
  },
  "engines": {
    "node": ">=10.15.1"
  }
}<|MERGE_RESOLUTION|>--- conflicted
+++ resolved
@@ -15,19 +15,13 @@
     "@types/hapi__joi": "^17.1.2"
   },
   "dependencies": {
-<<<<<<< HEAD
-    "@docusaurus/mdx-loader": "^2.0.0-alpha.56",
-    "@docusaurus/utils": "^2.0.0-alpha.56",
-    "@docusaurus/types": "^2.0.0-alpha.56",
+    "@docusaurus/mdx-loader": "^2.0.0-alpha.60",
+    "@docusaurus/utils": "^2.0.0-alpha.60",
+    "@docusaurus/types": "^2.0.0-alpha.60",
+    "@hapi/joi": "17.1.1",
     "loader-utils": "^1.2.3",
     "globby": "^10.0.1",
     "remark-admonitions": "^1.2.1"
-=======
-    "@docusaurus/types": "^2.0.0-alpha.60",
-    "@docusaurus/utils": "^2.0.0-alpha.60",
-    "@hapi/joi": "17.1.1",
-    "globby": "^10.0.1"
->>>>>>> fc5322d9
   },
   "peerDependencies": {
     "@docusaurus/core": "^2.0.0",
