--- conflicted
+++ resolved
@@ -18,22 +18,12 @@
   },
   "license": "MIT",
   "dependencies": {
-<<<<<<< HEAD
-    "@docusaurus/core": "2.0.0-beta.18",
-    "@docusaurus/mdx-loader": "2.0.0-beta.18",
-    "@docusaurus/utils": "2.0.0-beta.18",
-    "@docusaurus/utils-validation": "2.0.0-beta.18",
-    "fs-extra": "^10.0.1",
-    "tslib": "^2.3.1",
-=======
     "@docusaurus/core": "2.0.0-beta.19",
     "@docusaurus/mdx-loader": "2.0.0-beta.19",
     "@docusaurus/utils": "2.0.0-beta.19",
     "@docusaurus/utils-validation": "2.0.0-beta.19",
     "fs-extra": "^10.1.0",
-    "remark-admonitions": "^1.2.1",
     "tslib": "^2.4.0",
->>>>>>> 9207cafe
     "webpack": "^5.72.0"
   },
   "devDependencies": {
