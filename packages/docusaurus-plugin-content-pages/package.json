{
  "name": "@docusaurus/plugin-content-pages",
  "version": "2.0.0-alpha.72",
  "description": "Pages plugin for Docusaurus.",
  "main": "lib/index.js",
  "types": "src/plugin-content-pages.d.ts",
  "scripts": {
    "build": "tsc",
    "watch": "tsc --watch"
  },
  "publishConfig": {
    "access": "public"
  },
  "repository": {
    "type": "git",
    "url": "https://github.com/facebook/docusaurus.git",
    "directory": "packages/docusaurus-plugin-content-pages"
  },
  "license": "MIT",
  "dependencies": {
    "@docusaurus/core": "2.0.0-alpha.72",
    "@docusaurus/mdx-loader": "2.0.0-alpha.72",
    "@docusaurus/types": "2.0.0-alpha.72",
    "@docusaurus/utils": "2.0.0-alpha.72",
    "@docusaurus/utils-validation": "2.0.0-alpha.72",
    "globby": "^11.0.2",
    "joi": "^17.4.0",
    "lodash": "^4.17.20",
    "minimatch": "^3.0.4",
    "remark-admonitions": "^1.2.1",
    "slash": "^3.0.0",
<<<<<<< HEAD
    "webpack": "^5.24.2"
=======
    "tslib": "^2.1.0",
    "webpack": "^4.44.1"
>>>>>>> 5e73c72f
  },
  "peerDependencies": {
    "react": "^16.8.4 || ^17.0.0",
    "react-dom": "^16.8.4 || ^17.0.0"
  },
  "engines": {
    "node": ">=12.13.0"
  }
}<|MERGE_RESOLUTION|>--- conflicted
+++ resolved
@@ -29,12 +29,8 @@
     "minimatch": "^3.0.4",
     "remark-admonitions": "^1.2.1",
     "slash": "^3.0.0",
-<<<<<<< HEAD
+    "tslib": "^2.1.0",
     "webpack": "^5.24.2"
-=======
-    "tslib": "^2.1.0",
-    "webpack": "^4.44.1"
->>>>>>> 5e73c72f
   },
   "peerDependencies": {
     "react": "^16.8.4 || ^17.0.0",
