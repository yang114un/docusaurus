{
  "name": "@docusaurus/theme-mermaid",
  "version": "3.0.0-alpha.0",
  "description": "Mermaid components for Docusaurus.",
  "main": "lib/index.js",
  "types": "src/theme-mermaid.d.ts",
  "sideEffects": false,
  "exports": {
    "./lib/*": "./lib/*",
    "./src/*": "./src/*",
    "./client": {
      "type": "./lib/client/index.d.ts",
      "default": "./lib/client/index.js"
    },
    ".": {
      "types": "./src/theme-mermaid.d.ts",
      "default": "./lib/index.js"
    }
  },
  "publishConfig": {
    "access": "public"
  },
  "repository": {
    "type": "git",
    "url": "https://github.com/facebook/docusaurus.git",
    "directory": "packages/docusaurus-theme-mermaid"
  },
  "license": "MIT",
  "scripts": {
    "build": "tsc --build && node ../../admin/scripts/copyUntypedFiles.js && prettier --config ../../.prettierrc --write \"lib/theme/**/*.js\"",
    "watch": "run-p -c copy:watch build:watch",
    "build:watch": "tsc --build --watch",
    "copy:watch": "node ../../admin/scripts/copyUntypedFiles.js --watch"
  },
  "dependencies": {
    "@docusaurus/core": "^3.0.0-alpha.0",
    "@docusaurus/module-type-aliases": "^3.0.0-alpha.0",
    "@docusaurus/theme-common": "^3.0.0-alpha.0",
    "@docusaurus/types": "^3.0.0-alpha.0",
    "@docusaurus/utils-validation": "^3.0.0-alpha.0",
<<<<<<< HEAD
    "mermaid": "^9.2.2",
    "tslib": "^2.4.0"
=======
    "@mdx-js/react": "^1.6.22",
    "mermaid": "^9.3.0",
    "tslib": "^2.4.1"
>>>>>>> c32316eb
  },
  "devDependencies": {
    "@types/mdx-js__react": "^1.5.5",
    "react-test-renderer": "^17.0.2"
  },
  "peerDependencies": {
    "react": "^16.8.4 || ^17.0.0",
    "react-dom": "^16.8.4 || ^17.0.0"
  },
  "engines": {
    "node": ">=16.14"
  }
}<|MERGE_RESOLUTION|>--- conflicted
+++ resolved
@@ -38,14 +38,8 @@
     "@docusaurus/theme-common": "^3.0.0-alpha.0",
     "@docusaurus/types": "^3.0.0-alpha.0",
     "@docusaurus/utils-validation": "^3.0.0-alpha.0",
-<<<<<<< HEAD
-    "mermaid": "^9.2.2",
-    "tslib": "^2.4.0"
-=======
-    "@mdx-js/react": "^1.6.22",
     "mermaid": "^9.3.0",
     "tslib": "^2.4.1"
->>>>>>> c32316eb
   },
   "devDependencies": {
     "@types/mdx-js__react": "^1.5.5",
