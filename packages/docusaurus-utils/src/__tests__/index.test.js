/**
 * Copyright (c) 2017-present, Facebook, Inc.
 *
 * This source code is licensed under the MIT license found in the
 * LICENSE file in the root directory of this source tree.
 */

import path from 'path';
import {
  fileToPath,
  docuHash,
  genComponentName,
  genChunkName,
  idx,
  getSubFolder,
  normalizeUrl,
  posixPath,
} from '../index';

describe('load utils', () => {
  test('posixPath', () => {
    const asserts = {
      'c:/aaaa\\bbbb': 'c:/aaaa/bbbb',
      'c:\\aaaa\\bbbb\\★': 'c:\\aaaa\\bbbb\\★',
      '\\\\?\\c:\\aaaa\\bbbb': '\\\\?\\c:\\aaaa\\bbbb',
      'c:\\aaaa\\bbbb': 'c:/aaaa/bbbb',
      'foo\\bar': 'foo/bar',
    };
    Object.keys(asserts).forEach(file => {
      expect(posixPath(file)).toBe(asserts[file]);
    });
  });

  test('genComponentName', () => {
    const asserts = {
      '/': 'index',
      '/foo-bar': 'FooBar096',
      '/foo/bar': 'FooBar1Df',
      '/blog/2017/12/14/introducing-docusaurus':
        'Blog20171214IntroducingDocusaurus8D2',
      '/blog/2017/12/14-introducing-docusaurus':
        'Blog20171214IntroducingDocusaurus0Bc',
      '/blog/201712/14-introducing-docusaurus':
        'Blog20171214IntroducingDocusaurusA93',
    };
    Object.keys(asserts).forEach(file => {
      expect(genComponentName(file)).toBe(asserts[file]);
    });
  });

  test('docuHash', () => {
    const asserts = {
      '': '-d41',
      '/': 'index',
      '/foo-bar': 'foo-bar-096',
      '/foo/bar': 'foo-bar-1df',
      '/endi/lie': 'endi-lie-9fa',
      '/endi-lie': 'endi-lie-fd3',
      '/yangshun/tay': 'yangshun-tay-48d',
      '/yangshun-tay': 'yangshun-tay-f3b',
    };
    Object.keys(asserts).forEach(file => {
      expect(docuHash(file)).toBe(asserts[file]);
    });
  });

  test('fileToPath', () => {
    const asserts = {
      'index.md': '/',
      'hello/index.md': '/hello/',
      'foo.md': '/foo',
      'foo/bar.md': '/foo/bar',
      'index.js': '/',
      'hello/index.js': '/hello/',
      'foo.js': '/foo',
      'foo/bar.js': '/foo/bar',
    };
    Object.keys(asserts).forEach(file => {
      expect(fileToPath(file)).toBe(asserts[file]);
    });
  });

  test('genChunkName', () => {
    let asserts = {
      '/docs/adding-blog': 'docs-adding-blog-062',
      '/docs/versioning': 'docs-versioning-8a8',
      '/': 'index',
      '/blog/2018/04/30/How-I-Converted-Profilo-To-Docusaurus':
        'blog-2018-04-30-how-i-converted-profilo-to-docusaurus-4f2',
      '/youtube': 'youtube-429',
      '/users/en/': 'users-en-f7a',
      '/blog': 'blog-c06',
    };
    Object.keys(asserts).forEach(str => {
      expect(genChunkName(str)).toBe(asserts[str]);
    });
<<<<<<< HEAD
=======

    // Don't allow different chunk name for same path.
    expect(genChunkName('path/is/similar', 'oldPrefix')).toEqual(
      genChunkName('path/is/similar', 'newPrefix'),
    );

    // Even with same preferred name, still different chunk name for different path
    asserts = {
      '/blog/1': 'blog-85-f-089',
      '/blog/2': 'blog-353-489',
    };
    Object.keys(asserts).forEach(str => {
      expect(genChunkName(str, undefined, 'blog')).toBe(asserts[str]);
    });
>>>>>>> 1f8146a8
  });

  test('idx', () => {
    const a = {};
    const b = {hello: 'world'};
    const env = {
      translation: {
        enabled: true,
        enabledLanguages: [
          {
            enabled: true,
            name: 'English',
            tag: 'en',
          },
          {
            enabled: true,
            name: '日本語',
            tag: 'ja',
          },
        ],
      },
      versioning: {
        enabled: false,
        versions: [],
      },
    };
    const test = {arr: [1, 2, 3]};
    const variable = 'enabledLanguages';
    expect(idx(a, [('b', 'c')])).toBeUndefined();
    expect(idx(b, ['hello'])).toEqual('world');
    expect(idx(b, 'hello')).toEqual('world');
    expect(idx(env, 'typo')).toBeUndefined();
    expect(idx(env, 'versioning')).toEqual({
      enabled: false,
      versions: [],
    });
    expect(idx(env, ['translation', 'enabled'])).toEqual(true);
    expect(idx(env, ['translation', variable]).map(lang => lang.tag)).toEqual([
      'en',
      'ja',
    ]);
    expect(idx(test, ['arr', 0])).toEqual(1);
    expect(idx(undefined)).toBeUndefined();
    expect(idx(null)).toBeNull();
  });

  test('getSubFolder', () => {
    const testA = path.join('folder', 'en', 'test.md');
    const testB = path.join('folder', 'ja', 'test.md');
    const testC = path.join('folder', 'ja', 'en', 'test.md');
    const testD = path.join('docs', 'ro', 'test.md');
    const testE = path.join('docs', 'test.md');
    expect(getSubFolder(testA, 'folder')).toBe('en');
    expect(getSubFolder(testB, 'folder')).toBe('ja');
    expect(getSubFolder(testC, 'folder')).toBe('ja');
    expect(getSubFolder(testD, 'docs')).toBe('ro');
    expect(getSubFolder(testE, 'docs')).toBeNull();
  });

  test('normalizeUrl', () => {
    const asserts = [
      {
        input: ['/', '/'],
        output: '/',
      },
      {
        input: ['/', 'docs'],
        output: '/docs',
      },
      {
        input: ['/', 'docs', 'en', 'next', 'blog'],
        output: '/docs/en/next/blog',
      },
      {
        input: ['/test/', '/docs', 'ro', 'doc1'],
        output: '/test/docs/ro/doc1',
      },
      {
        input: ['', '/', 'ko', 'hello'],
        output: '/ko/hello',
      },
      {
        input: ['hello', 'world'],
        output: 'hello/world',
      },
      {
        input: ['http://www.google.com/', 'foo/bar', '?test=123'],
        output: 'http://www.google.com/foo/bar?test=123',
      },
      {
        input: ['http:', 'www.google.com///', 'foo/bar', '?test=123'],
        output: 'http://www.google.com/foo/bar?test=123',
      },
      {
        input: ['http://foobar.com', '', 'test'],
        output: 'http://foobar.com/test',
      },
    ];
    asserts.forEach(testCase => {
      expect(normalizeUrl(testCase.input)).toBe(testCase.output);
    });
  });
});<|MERGE_RESOLUTION|>--- conflicted
+++ resolved
@@ -94,8 +94,6 @@
     Object.keys(asserts).forEach(str => {
       expect(genChunkName(str)).toBe(asserts[str]);
     });
-<<<<<<< HEAD
-=======
 
     // Don't allow different chunk name for same path.
     expect(genChunkName('path/is/similar', 'oldPrefix')).toEqual(
@@ -110,7 +108,6 @@
     Object.keys(asserts).forEach(str => {
       expect(genChunkName(str, undefined, 'blog')).toBe(asserts[str]);
     });
->>>>>>> 1f8146a8
   });
 
   test('idx', () => {
