/**
 * Copyright (c) Facebook, Inc. and its affiliates.
 *
 * This source code is licensed under the MIT license found in the
 * LICENSE file in the root directory of this source tree.
 */

import path from 'path';
import {getContentPathList} from './dataFileUtils';
import {aliasedSitePath} from './pathUtils';

/**
 * Content plugins have a base path and a localized path to source content from.
 * We will look into the localized path in priority.
 */
export type ContentPaths = {
  /**
   * The absolute path to the base content directory, like `"<siteDir>/docs"`.
   */
  contentPath: string;
  /**
   * The absolute path to the localized content directory, like
   * `"<siteDir>/i18n/zh-Hans/plugin-content-docs"`.
   */
  contentPathLocalized: string;
};

/** Data structure representing each broken Markdown link to be reported. */
export type BrokenMarkdownLink<T extends ContentPaths> = {
  /** Absolute path to the file containing this link. */
  filePath: string;
  /**
   * This is generic because it may contain extra metadata like version name,
   * which the reporter can provide for context.
   */
  contentPaths: T;
  /**
   * The content of the link, like `"./brokenFile.md"`
   */
  link: string;
};

/**
 * Takes a Markdown file and replaces relative file references with their URL
 * counterparts, e.g. `[link](./intro.md)` => `[link](/docs/intro)`, preserving
 * everything else.
 *
 * This method uses best effort to find a matching file. The file reference can
 * be relative to the directory of the current file (most likely) or any of the
 * content paths (so `/tutorials/intro.md` can be resolved as
 * `<siteDir>/docs/tutorials/intro.md`). Links that contain the `http(s):` or
 * `@site/` prefix will always be ignored.
 */
export function replaceMarkdownLinks<T extends ContentPaths>({
  siteDir,
  fileString,
  filePath,
  contentPaths,
  sourceToPermalink,
}: {
  /** Absolute path to the site directory, used to resolve aliased paths. */
  siteDir: string;
  /** The Markdown file content to be processed. */
  fileString: string;
  /** Absolute path to the current file containing `fileString`. */
  filePath: string;
  /** The content paths which the file reference may live in. */
  contentPaths: T;
  /**
   * A map from source paths to their URLs. Source paths are `@site` aliased.
   */
  sourceToPermalink: {[aliasedPath: string]: string};
}): {
  /**
   * The content with all Markdown file references replaced with their URLs.
   * Unresolved links are left as-is.
   */
  newContent: string;
  /** The list of broken links,  */
  brokenMarkdownLinks: BrokenMarkdownLink<T>[];
} {
  const brokenMarkdownLinks: BrokenMarkdownLink<T>[] = [];

  // Replace internal markdown linking (except in fenced blocks).
  let lastCodeFence: string | null = null;
  const lines = fileString.split('\n').map((line) => {
    const codeFence = line.trimStart().match(/^`{3,}|^~{3,}/)?.[0];
    if (codeFence) {
      if (!lastCodeFence) {
        lastCodeFence = codeFence;
        // If we are in a ````-fenced block, all ``` would be plain text instead
        // of fences
      } else if (codeFence.startsWith(lastCodeFence)) {
        lastCodeFence = null;
      }
    }
    if (lastCodeFence) {
      return line;
    }

    let modifiedLine = line;
    // Replace inline-style links or reference-style links e.g:
    // This is [Document 1](doc1.md)
    // [doc1]: doc1.md
<<<<<<< HEAD
    const mdRegex =
      /(?:\]\(|\]:\s*)(?!https?:\/\/|@site\/)(?<filename>[^'")\]\s>]+\.mdx?)/g;
    let mdMatch = mdRegex.exec(modifiedLine);
=======
    const linkTitlePattern = '(?:\\s+(?:\'.*?\'|".*?"|\\(.*?\\)))?';
    const linkSuffixPattern = '(?:\\?[^#>\\s]+)?(?:#[^>\\s]+)?';
    const linkCapture = (forbidden: string) =>
      `((?!https?://|@site/)[^${forbidden}#?]+)`;
    const linkURLPattern = `(?:${linkCapture(
      '()\\s',
    )}${linkSuffixPattern}|<${linkCapture('>')}${linkSuffixPattern}>)`;
    const linkPattern = new RegExp(
      `\\[(?:(?!\\]\\().)*\\]\\(\\s*${linkURLPattern}${linkTitlePattern}\\s*\\)|^\\s*\\[[^[\\]]*[^[\\]\\s][^[\\]]*\\]:\\s*${linkURLPattern}${linkTitlePattern}$`,
      'dgm',
    );
    let mdMatch = linkPattern.exec(modifiedLine);
>>>>>>> 9af32ae0
    while (mdMatch !== null) {
      // Replace it to correct html link.
      const mdLink = mdMatch.slice(1, 5).find(Boolean)!;
      const mdLinkRange = mdMatch.indices!.slice(1, 5).find(Boolean)!;
      if (!/\.mdx?$/.test(mdLink)) {
        mdMatch = linkPattern.exec(modifiedLine);
        continue;
      }

      const sourcesToTry: string[] = [];
      // ./file.md and ../file.md are always relative to the current file
      if (!mdLink.startsWith('./') && !mdLink.startsWith('../')) {
        sourcesToTry.push(...getContentPathList(contentPaths), siteDir);
      }
      // /file.md is always relative to the content path
      if (!mdLink.startsWith('/')) {
        sourcesToTry.push(path.dirname(filePath));
      }

      const aliasedSourceMatch = sourcesToTry
        .map((p) => path.join(p, decodeURIComponent(mdLink)))
        .map((source) => aliasedSitePath(source, siteDir))
        .find((source) => sourceToPermalink[source]);

      const permalink: string | undefined = aliasedSourceMatch
        ? sourceToPermalink[aliasedSourceMatch]
        : undefined;

      if (permalink) {
        // MDX won't be happy if the permalink contains a space, we need to
        // convert it to %20
        const encodedPermalink = permalink
          .split('/')
          .map((part) => part.replace(/\s/g, '%20'))
          .join('/');
        modifiedLine = `${modifiedLine.slice(
          0,
          mdLinkRange[0],
        )}${encodedPermalink}${modifiedLine.slice(mdLinkRange[1])}`;
        // Adjust the lastIndex to avoid passing over the next link if the
        // newly replaced URL is shorter.
        linkPattern.lastIndex += encodedPermalink.length - mdLink.length;
      } else {
        const brokenMarkdownLink: BrokenMarkdownLink<T> = {
          contentPaths,
          filePath,
          link: mdLink,
        };

        brokenMarkdownLinks.push(brokenMarkdownLink);
      }
      mdMatch = linkPattern.exec(modifiedLine);
    }
    return modifiedLine;
  });

  const newContent = lines.join('\n');

  return {newContent, brokenMarkdownLinks};
}<|MERGE_RESOLUTION|>--- conflicted
+++ resolved
@@ -102,11 +102,6 @@
     // Replace inline-style links or reference-style links e.g:
     // This is [Document 1](doc1.md)
     // [doc1]: doc1.md
-<<<<<<< HEAD
-    const mdRegex =
-      /(?:\]\(|\]:\s*)(?!https?:\/\/|@site\/)(?<filename>[^'")\]\s>]+\.mdx?)/g;
-    let mdMatch = mdRegex.exec(modifiedLine);
-=======
     const linkTitlePattern = '(?:\\s+(?:\'.*?\'|".*?"|\\(.*?\\)))?';
     const linkSuffixPattern = '(?:\\?[^#>\\s]+)?(?:#[^>\\s]+)?';
     const linkCapture = (forbidden: string) =>
@@ -119,7 +114,6 @@
       'dgm',
     );
     let mdMatch = linkPattern.exec(modifiedLine);
->>>>>>> 9af32ae0
     while (mdMatch !== null) {
       // Replace it to correct html link.
       const mdLink = mdMatch.slice(1, 5).find(Boolean)!;
