--- conflicted
+++ resolved
@@ -33,12 +33,8 @@
     "lodash": "^4.17.20",
     "reading-time": "^1.5.0",
     "remark-admonitions": "^1.2.1",
-<<<<<<< HEAD
-    "tslib": "^2.2.0",
+    "tslib": "^2.3.1",
     "utility-types": "^3.10.0",
-=======
-    "tslib": "^2.3.1",
->>>>>>> 3f1f8255
     "webpack": "^5.40.0"
   },
   "peerDependencies": {
