--- conflicted
+++ resolved
@@ -428,17 +428,14 @@
     readingTime: ReadingTimeFunctionOption;
     /** Governs the direction of blog post sorting. */
     sortPosts: 'ascending' | 'descending';
-<<<<<<< HEAD
     /**	Whether to display the last date the doc was updated. */
     showLastUpdateTime: boolean;
     /** Whether to display the author who last updated the doc. */
     showLastUpdateAuthor: boolean;
-=======
     /** An optional function which can be used to transform blog posts
      *  (filter, modify, delete, etc...).
      */
     processBlogPosts: ProcessBlogPostsFn;
->>>>>>> 319d73d5
   };
 
   /**
