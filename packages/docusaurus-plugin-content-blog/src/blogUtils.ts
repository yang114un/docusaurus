--- conflicted
+++ resolved
@@ -26,15 +26,11 @@
   getEditUrl,
   getFolderContainingFile,
   posixPath,
-<<<<<<< HEAD
-  getDateTimeFormat,
   mdxToHtml,
-=======
   replaceMarkdownLinks,
   Globby,
   normalizeFrontMatterTags,
   groupTaggedItems,
->>>>>>> d6b4eeb3
 } from '@docusaurus/utils';
 import {LoadContext} from '@docusaurus/types';
 import {validateBlogPostFrontMatter} from './blogFrontMatter';
@@ -143,9 +139,6 @@
     copyright: feedOptions.copyright,
   });
 
-<<<<<<< HEAD
-  for (const post of blogPosts) {
-=======
   function toFeedAuthor(author: Author): FeedAuthor {
     // TODO ask author emails?
     // RSS feed requires email to render authors
@@ -153,7 +146,6 @@
   }
 
   blogPosts.forEach((post) => {
->>>>>>> d6b4eeb3
     const {
       id,
       metadata: {title: metadataTitle, permalink, date, description, authors},
@@ -164,13 +156,10 @@
       link: normalizeUrl([siteUrl, permalink]),
       date,
       description,
-<<<<<<< HEAD
       content: mdxToHtml(post.content),
-=======
       author: authors.map(toFeedAuthor),
->>>>>>> d6b4eeb3
     });
-  }
+  });
 
   return feed;
 }
@@ -305,6 +294,7 @@
       truncated: truncateMarker?.test(content) || false,
       authors,
     },
+    content,
   };
 }
 
@@ -348,32 +338,8 @@
           );
           throw e;
         }
-<<<<<<< HEAD
-      }
-
-      blogPosts.push({
-        id: frontMatter.slug || frontMatter.title,
-        metadata: {
-          permalink,
-          editUrl: getBlogEditUrl(),
-          source: aliasedSource,
-          description: frontMatter.description || excerpt,
-          date,
-          formattedDate,
-          tags: frontMatter.tags,
-          title: frontMatter.title,
-          readingTime: showReadingTime
-            ? readingTime(content).minutes
-            : undefined,
-          truncated: truncateMarker?.test(content) || false,
-        },
-        content,
-      });
-    }),
-=======
       }),
     ),
->>>>>>> d6b4eeb3
   );
 
   blogPosts.sort(
