--- conflicted
+++ resolved
@@ -92,141 +92,7 @@
 ]
 `;
 
-<<<<<<< HEAD
 exports[`atom has custom xslt files for feed 1`] = `
-=======
-exports[`atom has feed item for each post - with trailing slash 1`] = `
-[
-  "<?xml version="1.0" encoding="utf-8"?>
-<feed xmlns="http://www.w3.org/2005/Atom">
-    <id>https://docusaurus.io/myBaseUrl/blog/</id>
-    <title>Hello Blog</title>
-    <updated>2023-07-23T00:00:00.000Z</updated>
-    <generator>https://github.com/jpmonette/feed</generator>
-    <link rel="alternate" href="https://docusaurus.io/myBaseUrl/blog/"/>
-    <subtitle>Hello Blog</subtitle>
-    <icon>https://docusaurus.io/myBaseUrl/image/favicon.ico</icon>
-    <rights>Copyright</rights>
-    <entry>
-        <title type="html"><![CDATA[test links]]></title>
-        <id>https://docusaurus.io/myBaseUrl/blog/blog-with-links/</id>
-        <link href="https://docusaurus.io/myBaseUrl/blog/blog-with-links/"/>
-        <updated>2023-07-23T00:00:00.000Z</updated>
-        <summary type="html"><![CDATA[absolute full url]]></summary>
-        <content type="html"><![CDATA[<p><a href="https://github.com/facebook/docusaurus" target="_blank" rel="noopener noreferrer">absolute full url</a></p>
-<p><a href="https://docusaurus.io/blog/heading-as-title">absolute pathname</a></p>
-<p><a href="https://docusaurus.io/blog/heading-as-title">relative pathname</a></p>
-<p><a href="https://docusaurus.io/blog/heading-as-title">md link</a></p>
-<p><a href="https://docusaurus.io/myBaseUrl/blog/blog-with-links/#title">anchor</a></p>
-<p><a href="https://docusaurus.io/blog/heading-as-title#title">relative pathname + anchor</a></p>
-<p><img loading="lazy" src="https://docusaurus.io/assets/images/test-image-742d39e51f41482e8132e79c09ad4eea.png" width="760" height="160" class="img_yGFe"></p>
-<p><img loading="lazy" src="https://docusaurus.io/assets/images/slash-introducing-411a16dd05086935b8e9ddae38ae9b45.svg" alt="" class="img_yGFe"></p>
-<img srcset="https://docusaurus.io/img/test-image.png 300w, https://docusaurus.io/img/docusaurus-social-card.png 500w">
-<img src="https://docusaurus.io/img/test-image.png">]]></content>
-    </entry>
-    <entry>
-        <title type="html"><![CDATA[MDX Blog Sample with require calls]]></title>
-        <id>https://docusaurus.io/myBaseUrl/blog/mdx-require-blog-post/</id>
-        <link href="https://docusaurus.io/myBaseUrl/blog/mdx-require-blog-post/"/>
-        <updated>2021-03-06T00:00:00.000Z</updated>
-        <summary type="html"><![CDATA[Test MDX with require calls]]></summary>
-        <content type="html"><![CDATA[<p>Test MDX with require calls</p>
-<!-- -->
-<!-- -->
-<img src="https://docusaurus.io/img/test-image.png">
-<img src="https://docusaurus.io/assets/images/test-image-742d39e51f41482e8132e79c09ad4eea.png">
-<img src="https://docusaurus.io/assets/images/test-image-742d39e51f41482e8132e79c09ad4eea.png">]]></content>
-    </entry>
-    <entry>
-        <title type="html"><![CDATA[Full Blog Sample]]></title>
-        <id>https://docusaurus.io/myBaseUrl/blog/mdx-blog-post/</id>
-        <link href="https://docusaurus.io/myBaseUrl/blog/mdx-blog-post/"/>
-        <updated>2021-03-05T00:00:00.000Z</updated>
-        <summary type="html"><![CDATA[HTML Heading 1]]></summary>
-        <content type="html"><![CDATA[<h1>HTML Heading 1</h1>
-<h2>HTML Heading 2</h2>
-<p>HTML Paragraph</p>
-<!-- -->
-<!-- -->
-<p>Import DOM</p>
-<h1>Heading 1</h1>
-<h2 class="anchor anchorWithHideOnScrollNavbar_G5V2" id="heading-2">Heading 2<a href="https://docusaurus.io/myBaseUrl/blog/mdx-blog-post/#heading-2" class="hash-link" aria-label="Direct link to Heading 2" title="Direct link to Heading 2">​</a></h2>
-<h3 class="anchor anchorWithHideOnScrollNavbar_G5V2" id="heading-3">Heading 3<a href="https://docusaurus.io/myBaseUrl/blog/mdx-blog-post/#heading-3" class="hash-link" aria-label="Direct link to Heading 3" title="Direct link to Heading 3">​</a></h3>
-<h4 class="anchor anchorWithHideOnScrollNavbar_G5V2" id="heading-4">Heading 4<a href="https://docusaurus.io/myBaseUrl/blog/mdx-blog-post/#heading-4" class="hash-link" aria-label="Direct link to Heading 4" title="Direct link to Heading 4">​</a></h4>
-<h5 class="anchor anchorWithHideOnScrollNavbar_G5V2" id="heading-5">Heading 5<a href="https://docusaurus.io/myBaseUrl/blog/mdx-blog-post/#heading-5" class="hash-link" aria-label="Direct link to Heading 5" title="Direct link to Heading 5">​</a></h5>
-<ul>
-<li>list1</li>
-<li>list2</li>
-<li>list3</li>
-</ul>
-<ul>
-<li>list1</li>
-<li>list2</li>
-<li>list3</li>
-</ul>
-<p>Normal Text <em>Italics Text</em> <strong>Bold Text</strong></p>
-<p><a href="https://v2.docusaurus.io/" target="_blank" rel="noopener noreferrer">link</a> <img loading="lazy" src="https://v2.docusaurus.io/" alt="image" class="img_yGFe"></p>]]></content>
-    </entry>
-    <entry>
-        <title type="html"><![CDATA[Complex Slug]]></title>
-        <id>https://docusaurus.io/myBaseUrl/blog/hey/my super path/héllô/</id>
-        <link href="https://docusaurus.io/myBaseUrl/blog/hey/my super path/héllô/"/>
-        <updated>2020-08-16T00:00:00.000Z</updated>
-        <summary type="html"><![CDATA[complex url slug]]></summary>
-        <content type="html"><![CDATA[<p>complex url slug</p>]]></content>
-        <category label="date" term="date"/>
-        <category label="complex" term="complex"/>
-    </entry>
-    <entry>
-        <title type="html"><![CDATA[Simple Slug]]></title>
-        <id>https://docusaurus.io/myBaseUrl/blog/simple/slug/</id>
-        <link href="https://docusaurus.io/myBaseUrl/blog/simple/slug/"/>
-        <updated>2020-08-15T00:00:00.000Z</updated>
-        <summary type="html"><![CDATA[simple url slug]]></summary>
-        <content type="html"><![CDATA[<p>simple url slug</p>]]></content>
-        <author>
-            <name>Sébastien Lorber</name>
-            <uri>https://sebastienlorber.com</uri>
-        </author>
-    </entry>
-    <entry>
-        <title type="html"><![CDATA[some heading]]></title>
-        <id>https://docusaurus.io/myBaseUrl/blog/heading-as-title/</id>
-        <link href="https://docusaurus.io/myBaseUrl/blog/heading-as-title/"/>
-        <updated>2019-01-02T00:00:00.000Z</updated>
-    </entry>
-    <entry>
-        <title type="html"><![CDATA[date-matter]]></title>
-        <id>https://docusaurus.io/myBaseUrl/blog/date-matter/</id>
-        <link href="https://docusaurus.io/myBaseUrl/blog/date-matter/"/>
-        <updated>2019-01-01T00:00:00.000Z</updated>
-        <summary type="html"><![CDATA[date inside front matter]]></summary>
-        <content type="html"><![CDATA[<p>date inside front matter</p>]]></content>
-        <category label="date" term="date"/>
-    </entry>
-    <entry>
-        <title type="html"><![CDATA[Happy 1st Birthday Slash! (translated)]]></title>
-        <id>https://docusaurus.io/myBaseUrl/blog/2018/12/14/Happy-First-Birthday-Slash/</id>
-        <link href="https://docusaurus.io/myBaseUrl/blog/2018/12/14/Happy-First-Birthday-Slash/"/>
-        <updated>2018-12-14T00:00:00.000Z</updated>
-        <summary type="html"><![CDATA[Happy birthday! (translated)]]></summary>
-        <content type="html"><![CDATA[<p>Happy birthday! (translated)</p>]]></content>
-        <author>
-            <name>Yangshun Tay (translated)</name>
-        </author>
-        <author>
-            <name>Sébastien Lorber (translated)</name>
-            <email>lorber.sebastien@gmail.com</email>
-        </author>
-        <category label="inlineTag" term="inlineTag"/>
-        <category label="Global Tag label (en)" term="Global Tag label (en)"/>
-    </entry>
-</feed>",
-]
-`;
-
-exports[`atom has feed item for each post 1`] = `
->>>>>>> 026a317f
 [
   "<?xml version="1.0" encoding="UTF-8"?>
 <xsl:stylesheet version="3.0" xmlns:xsl="http://www.w3.org/1999/XSL/Transform"
@@ -487,278 +353,142 @@
             <name>Sébastien Lorber (translated)</name>
             <email>lorber.sebastien@gmail.com</email>
         </author>
-        <category label="inlineTag" term="inlineTag"/>
-        <category label="Global Tag label (en)" term="Global Tag label (en)"/>
     </entry>
 </feed>",
 ]
 `;
 
-<<<<<<< HEAD
-exports[`atom has feed item for each post 1`] = `
-=======
-exports[`json filters to the first two entries 1`] = `
+exports[`atom has feed item for each post - with trailing slash 1`] = `
 [
-  "{
-    "version": "https://jsonfeed.org/version/1",
-    "title": "Hello Blog",
-    "home_page_url": "https://docusaurus.io/myBaseUrl/blog",
-    "description": "Hello Blog",
-    "items": [
-        {
-            "id": "https://docusaurus.io/myBaseUrl/blog/blog-with-links",
-            "content_html": "<p><a href=\\"https://github.com/facebook/docusaurus\\" target=\\"_blank\\" rel=\\"noopener noreferrer\\">absolute full url</a></p>/n<p><a href=\\"https://docusaurus.io/blog/heading-as-title\\">absolute pathname</a></p>/n<p><a href=\\"https://docusaurus.io/blog/heading-as-title\\">relative pathname</a></p>/n<p><a href=\\"https://docusaurus.io/blog/heading-as-title\\">md link</a></p>/n<p><a href=\\"https://docusaurus.io/myBaseUrl/blog/blog-with-links#title\\">anchor</a></p>/n<p><a href=\\"https://docusaurus.io/blog/heading-as-title#title\\">relative pathname + anchor</a></p>/n<p><img loading=\\"lazy\\" src=\\"https://docusaurus.io/assets/images/test-image-742d39e51f41482e8132e79c09ad4eea.png\\" width=\\"760\\" height=\\"160\\" class=\\"img_yGFe\\"></p>/n<p><img loading=\\"lazy\\" src=\\"https://docusaurus.io/assets/images/slash-introducing-411a16dd05086935b8e9ddae38ae9b45.svg\\" alt=\\"\\" class=\\"img_yGFe\\"></p>/n<img srcset=\\"https://docusaurus.io/img/test-image.png 300w, https://docusaurus.io/img/docusaurus-social-card.png 500w\\">/n<img src=\\"https://docusaurus.io/img/test-image.png\\">",
-            "url": "https://docusaurus.io/myBaseUrl/blog/blog-with-links",
-            "title": "test links",
-            "summary": "absolute full url",
-            "date_modified": "2023-07-23T00:00:00.000Z",
-            "tags": []
-        },
-        {
-            "id": "https://docusaurus.io/myBaseUrl/blog/mdx-require-blog-post",
-            "content_html": "<p>Test MDX with require calls</p>/n<!-- -->/n<!-- -->/n<img src=\\"https://docusaurus.io/img/test-image.png\\">/n<img src=\\"https://docusaurus.io/assets/images/test-image-742d39e51f41482e8132e79c09ad4eea.png\\">/n<img src=\\"https://docusaurus.io/assets/images/test-image-742d39e51f41482e8132e79c09ad4eea.png\\">",
-            "url": "https://docusaurus.io/myBaseUrl/blog/mdx-require-blog-post",
-            "title": "MDX Blog Sample with require calls",
-            "summary": "Test MDX with require calls",
-            "date_modified": "2021-03-06T00:00:00.000Z",
-            "tags": []
-        }
-    ]
-}",
+  "<?xml version="1.0" encoding="utf-8"?>
+<feed xmlns="http://www.w3.org/2005/Atom">
+    <id>https://docusaurus.io/myBaseUrl/blog/</id>
+    <title>Hello Blog</title>
+    <updated>2023-07-23T00:00:00.000Z</updated>
+    <generator>https://github.com/jpmonette/feed</generator>
+    <link rel="alternate" href="https://docusaurus.io/myBaseUrl/blog/"/>
+    <subtitle>Hello Blog</subtitle>
+    <icon>https://docusaurus.io/myBaseUrl/image/favicon.ico</icon>
+    <rights>Copyright</rights>
+    <entry>
+        <title type="html"><![CDATA[test links]]></title>
+        <id>https://docusaurus.io/myBaseUrl/blog/blog-with-links/</id>
+        <link href="https://docusaurus.io/myBaseUrl/blog/blog-with-links/"/>
+        <updated>2023-07-23T00:00:00.000Z</updated>
+        <summary type="html"><![CDATA[absolute full url]]></summary>
+        <content type="html"><![CDATA[<p><a href="https://github.com/facebook/docusaurus" target="_blank" rel="noopener noreferrer">absolute full url</a></p>
+<p><a href="https://docusaurus.io/blog/heading-as-title">absolute pathname</a></p>
+<p><a href="https://docusaurus.io/blog/heading-as-title">relative pathname</a></p>
+<p><a href="https://docusaurus.io/blog/heading-as-title">md link</a></p>
+<p><a href="https://docusaurus.io/myBaseUrl/blog/blog-with-links/#title">anchor</a></p>
+<p><a href="https://docusaurus.io/blog/heading-as-title#title">relative pathname + anchor</a></p>
+<p><img loading="lazy" src="https://docusaurus.io/assets/images/test-image-742d39e51f41482e8132e79c09ad4eea.png" width="760" height="160" class="img_yGFe"></p>
+<p><img loading="lazy" src="https://docusaurus.io/assets/images/slash-introducing-411a16dd05086935b8e9ddae38ae9b45.svg" alt="" class="img_yGFe"></p>
+<img srcset="https://docusaurus.io/img/test-image.png 300w, https://docusaurus.io/img/docusaurus-social-card.png 500w">
+<img src="https://docusaurus.io/img/test-image.png">]]></content>
+    </entry>
+    <entry>
+        <title type="html"><![CDATA[MDX Blog Sample with require calls]]></title>
+        <id>https://docusaurus.io/myBaseUrl/blog/mdx-require-blog-post/</id>
+        <link href="https://docusaurus.io/myBaseUrl/blog/mdx-require-blog-post/"/>
+        <updated>2021-03-06T00:00:00.000Z</updated>
+        <summary type="html"><![CDATA[Test MDX with require calls]]></summary>
+        <content type="html"><![CDATA[<p>Test MDX with require calls</p>
+<!-- -->
+<!-- -->
+<img src="https://docusaurus.io/img/test-image.png">
+<img src="https://docusaurus.io/assets/images/test-image-742d39e51f41482e8132e79c09ad4eea.png">
+<img src="https://docusaurus.io/assets/images/test-image-742d39e51f41482e8132e79c09ad4eea.png">]]></content>
+    </entry>
+    <entry>
+        <title type="html"><![CDATA[Full Blog Sample]]></title>
+        <id>https://docusaurus.io/myBaseUrl/blog/mdx-blog-post/</id>
+        <link href="https://docusaurus.io/myBaseUrl/blog/mdx-blog-post/"/>
+        <updated>2021-03-05T00:00:00.000Z</updated>
+        <summary type="html"><![CDATA[HTML Heading 1]]></summary>
+        <content type="html"><![CDATA[<h1>HTML Heading 1</h1>
+<h2>HTML Heading 2</h2>
+<p>HTML Paragraph</p>
+<!-- -->
+<!-- -->
+<p>Import DOM</p>
+<h1>Heading 1</h1>
+<h2 class="anchor anchorWithHideOnScrollNavbar_G5V2" id="heading-2">Heading 2<a href="https://docusaurus.io/myBaseUrl/blog/mdx-blog-post/#heading-2" class="hash-link" aria-label="Direct link to Heading 2" title="Direct link to Heading 2">​</a></h2>
+<h3 class="anchor anchorWithHideOnScrollNavbar_G5V2" id="heading-3">Heading 3<a href="https://docusaurus.io/myBaseUrl/blog/mdx-blog-post/#heading-3" class="hash-link" aria-label="Direct link to Heading 3" title="Direct link to Heading 3">​</a></h3>
+<h4 class="anchor anchorWithHideOnScrollNavbar_G5V2" id="heading-4">Heading 4<a href="https://docusaurus.io/myBaseUrl/blog/mdx-blog-post/#heading-4" class="hash-link" aria-label="Direct link to Heading 4" title="Direct link to Heading 4">​</a></h4>
+<h5 class="anchor anchorWithHideOnScrollNavbar_G5V2" id="heading-5">Heading 5<a href="https://docusaurus.io/myBaseUrl/blog/mdx-blog-post/#heading-5" class="hash-link" aria-label="Direct link to Heading 5" title="Direct link to Heading 5">​</a></h5>
+<ul>
+<li>list1</li>
+<li>list2</li>
+<li>list3</li>
+</ul>
+<ul>
+<li>list1</li>
+<li>list2</li>
+<li>list3</li>
+</ul>
+<p>Normal Text <em>Italics Text</em> <strong>Bold Text</strong></p>
+<p><a href="https://v2.docusaurus.io/" target="_blank" rel="noopener noreferrer">link</a> <img loading="lazy" src="https://v2.docusaurus.io/" alt="image" class="img_yGFe"></p>]]></content>
+    </entry>
+    <entry>
+        <title type="html"><![CDATA[Complex Slug]]></title>
+        <id>https://docusaurus.io/myBaseUrl/blog/hey/my super path/héllô/</id>
+        <link href="https://docusaurus.io/myBaseUrl/blog/hey/my super path/héllô/"/>
+        <updated>2020-08-16T00:00:00.000Z</updated>
+        <summary type="html"><![CDATA[complex url slug]]></summary>
+        <content type="html"><![CDATA[<p>complex url slug</p>]]></content>
+        <category label="date" term="date"/>
+        <category label="complex" term="complex"/>
+    </entry>
+    <entry>
+        <title type="html"><![CDATA[Simple Slug]]></title>
+        <id>https://docusaurus.io/myBaseUrl/blog/simple/slug/</id>
+        <link href="https://docusaurus.io/myBaseUrl/blog/simple/slug/"/>
+        <updated>2020-08-15T00:00:00.000Z</updated>
+        <summary type="html"><![CDATA[simple url slug]]></summary>
+        <content type="html"><![CDATA[<p>simple url slug</p>]]></content>
+        <author>
+            <name>Sébastien Lorber</name>
+            <uri>https://sebastienlorber.com</uri>
+        </author>
+    </entry>
+    <entry>
+        <title type="html"><![CDATA[some heading]]></title>
+        <id>https://docusaurus.io/myBaseUrl/blog/heading-as-title/</id>
+        <link href="https://docusaurus.io/myBaseUrl/blog/heading-as-title/"/>
+        <updated>2019-01-02T00:00:00.000Z</updated>
+    </entry>
+    <entry>
+        <title type="html"><![CDATA[date-matter]]></title>
+        <id>https://docusaurus.io/myBaseUrl/blog/date-matter/</id>
+        <link href="https://docusaurus.io/myBaseUrl/blog/date-matter/"/>
+        <updated>2019-01-01T00:00:00.000Z</updated>
+        <summary type="html"><![CDATA[date inside front matter]]></summary>
+        <content type="html"><![CDATA[<p>date inside front matter</p>]]></content>
+        <category label="date" term="date"/>
+    </entry>
+    <entry>
+        <title type="html"><![CDATA[Happy 1st Birthday Slash! (translated)]]></title>
+        <id>https://docusaurus.io/myBaseUrl/blog/2018/12/14/Happy-First-Birthday-Slash/</id>
+        <link href="https://docusaurus.io/myBaseUrl/blog/2018/12/14/Happy-First-Birthday-Slash/"/>
+        <updated>2018-12-14T00:00:00.000Z</updated>
+        <summary type="html"><![CDATA[Happy birthday! (translated)]]></summary>
+        <content type="html"><![CDATA[<p>Happy birthday! (translated)</p>]]></content>
+        <author>
+            <name>Yangshun Tay (translated)</name>
+        </author>
+        <author>
+            <name>Sébastien Lorber (translated)</name>
+            <email>lorber.sebastien@gmail.com</email>
+        </author>
+        <category label="inlineTag" term="inlineTag"/>
+        <category label="Global Tag label (en)" term="Global Tag label (en)"/>
+    </entry>
+</feed>",
 ]
 `;
 
-exports[`json filters to the first two entries using limit 1`] = `
-[
-  "{
-    "version": "https://jsonfeed.org/version/1",
-    "title": "Hello Blog",
-    "home_page_url": "https://docusaurus.io/myBaseUrl/blog",
-    "description": "Hello Blog",
-    "items": [
-        {
-            "id": "https://docusaurus.io/myBaseUrl/blog/blog-with-links",
-            "content_html": "<p><a href=\\"https://github.com/facebook/docusaurus\\" target=\\"_blank\\" rel=\\"noopener noreferrer\\">absolute full url</a></p>/n<p><a href=\\"https://docusaurus.io/blog/heading-as-title\\">absolute pathname</a></p>/n<p><a href=\\"https://docusaurus.io/blog/heading-as-title\\">relative pathname</a></p>/n<p><a href=\\"https://docusaurus.io/blog/heading-as-title\\">md link</a></p>/n<p><a href=\\"https://docusaurus.io/myBaseUrl/blog/blog-with-links#title\\">anchor</a></p>/n<p><a href=\\"https://docusaurus.io/blog/heading-as-title#title\\">relative pathname + anchor</a></p>/n<p><img loading=\\"lazy\\" src=\\"https://docusaurus.io/assets/images/test-image-742d39e51f41482e8132e79c09ad4eea.png\\" width=\\"760\\" height=\\"160\\" class=\\"img_yGFe\\"></p>/n<p><img loading=\\"lazy\\" src=\\"https://docusaurus.io/assets/images/slash-introducing-411a16dd05086935b8e9ddae38ae9b45.svg\\" alt=\\"\\" class=\\"img_yGFe\\"></p>/n<img srcset=\\"https://docusaurus.io/img/test-image.png 300w, https://docusaurus.io/img/docusaurus-social-card.png 500w\\">/n<img src=\\"https://docusaurus.io/img/test-image.png\\">",
-            "url": "https://docusaurus.io/myBaseUrl/blog/blog-with-links",
-            "title": "test links",
-            "summary": "absolute full url",
-            "date_modified": "2023-07-23T00:00:00.000Z",
-            "tags": []
-        },
-        {
-            "id": "https://docusaurus.io/myBaseUrl/blog/mdx-require-blog-post",
-            "content_html": "<p>Test MDX with require calls</p>/n<!-- -->/n<!-- -->/n<img src=\\"https://docusaurus.io/img/test-image.png\\">/n<img src=\\"https://docusaurus.io/assets/images/test-image-742d39e51f41482e8132e79c09ad4eea.png\\">/n<img src=\\"https://docusaurus.io/assets/images/test-image-742d39e51f41482e8132e79c09ad4eea.png\\">",
-            "url": "https://docusaurus.io/myBaseUrl/blog/mdx-require-blog-post",
-            "title": "MDX Blog Sample with require calls",
-            "summary": "Test MDX with require calls",
-            "date_modified": "2021-03-06T00:00:00.000Z",
-            "tags": []
-        }
-    ]
-}",
-]
-`;
-
-exports[`json has feed item for each post - with trailing slash 1`] = `
-[
-  "{
-    "version": "https://jsonfeed.org/version/1",
-    "title": "Hello Blog",
-    "home_page_url": "https://docusaurus.io/myBaseUrl/blog/",
-    "description": "Hello Blog",
-    "items": [
-        {
-            "id": "https://docusaurus.io/myBaseUrl/blog/blog-with-links/",
-            "content_html": "<p><a href=\\"https://github.com/facebook/docusaurus\\" target=\\"_blank\\" rel=\\"noopener noreferrer\\">absolute full url</a></p>/n<p><a href=\\"https://docusaurus.io/blog/heading-as-title\\">absolute pathname</a></p>/n<p><a href=\\"https://docusaurus.io/blog/heading-as-title\\">relative pathname</a></p>/n<p><a href=\\"https://docusaurus.io/blog/heading-as-title\\">md link</a></p>/n<p><a href=\\"https://docusaurus.io/myBaseUrl/blog/blog-with-links/#title\\">anchor</a></p>/n<p><a href=\\"https://docusaurus.io/blog/heading-as-title#title\\">relative pathname + anchor</a></p>/n<p><img loading=\\"lazy\\" src=\\"https://docusaurus.io/assets/images/test-image-742d39e51f41482e8132e79c09ad4eea.png\\" width=\\"760\\" height=\\"160\\" class=\\"img_yGFe\\"></p>/n<p><img loading=\\"lazy\\" src=\\"https://docusaurus.io/assets/images/slash-introducing-411a16dd05086935b8e9ddae38ae9b45.svg\\" alt=\\"\\" class=\\"img_yGFe\\"></p>/n<img srcset=\\"https://docusaurus.io/img/test-image.png 300w, https://docusaurus.io/img/docusaurus-social-card.png 500w\\">/n<img src=\\"https://docusaurus.io/img/test-image.png\\">",
-            "url": "https://docusaurus.io/myBaseUrl/blog/blog-with-links/",
-            "title": "test links",
-            "summary": "absolute full url",
-            "date_modified": "2023-07-23T00:00:00.000Z",
-            "tags": []
-        },
-        {
-            "id": "https://docusaurus.io/myBaseUrl/blog/mdx-require-blog-post/",
-            "content_html": "<p>Test MDX with require calls</p>/n<!-- -->/n<!-- -->/n<img src=\\"https://docusaurus.io/img/test-image.png\\">/n<img src=\\"https://docusaurus.io/assets/images/test-image-742d39e51f41482e8132e79c09ad4eea.png\\">/n<img src=\\"https://docusaurus.io/assets/images/test-image-742d39e51f41482e8132e79c09ad4eea.png\\">",
-            "url": "https://docusaurus.io/myBaseUrl/blog/mdx-require-blog-post/",
-            "title": "MDX Blog Sample with require calls",
-            "summary": "Test MDX with require calls",
-            "date_modified": "2021-03-06T00:00:00.000Z",
-            "tags": []
-        },
-        {
-            "id": "https://docusaurus.io/myBaseUrl/blog/mdx-blog-post/",
-            "content_html": "<h1>HTML Heading 1</h1>/n<h2>HTML Heading 2</h2>/n<p>HTML Paragraph</p>/n<!-- -->/n<!-- -->/n<p>Import DOM</p>/n<h1>Heading 1</h1>/n<h2 class=\\"anchor anchorWithHideOnScrollNavbar_G5V2\\" id=\\"heading-2\\">Heading 2<a href=\\"https://docusaurus.io/myBaseUrl/blog/mdx-blog-post/#heading-2\\" class=\\"hash-link\\" aria-label=\\"Direct link to Heading 2\\" title=\\"Direct link to Heading 2\\">​</a></h2>/n<h3 class=\\"anchor anchorWithHideOnScrollNavbar_G5V2\\" id=\\"heading-3\\">Heading 3<a href=\\"https://docusaurus.io/myBaseUrl/blog/mdx-blog-post/#heading-3\\" class=\\"hash-link\\" aria-label=\\"Direct link to Heading 3\\" title=\\"Direct link to Heading 3\\">​</a></h3>/n<h4 class=\\"anchor anchorWithHideOnScrollNavbar_G5V2\\" id=\\"heading-4\\">Heading 4<a href=\\"https://docusaurus.io/myBaseUrl/blog/mdx-blog-post/#heading-4\\" class=\\"hash-link\\" aria-label=\\"Direct link to Heading 4\\" title=\\"Direct link to Heading 4\\">​</a></h4>/n<h5 class=\\"anchor anchorWithHideOnScrollNavbar_G5V2\\" id=\\"heading-5\\">Heading 5<a href=\\"https://docusaurus.io/myBaseUrl/blog/mdx-blog-post/#heading-5\\" class=\\"hash-link\\" aria-label=\\"Direct link to Heading 5\\" title=\\"Direct link to Heading 5\\">​</a></h5>/n<ul>/n<li>list1</li>/n<li>list2</li>/n<li>list3</li>/n</ul>/n<ul>/n<li>list1</li>/n<li>list2</li>/n<li>list3</li>/n</ul>/n<p>Normal Text <em>Italics Text</em> <strong>Bold Text</strong></p>/n<p><a href=\\"https://v2.docusaurus.io/\\" target=\\"_blank\\" rel=\\"noopener noreferrer\\">link</a> <img loading=\\"lazy\\" src=\\"https://v2.docusaurus.io/\\" alt=\\"image\\" class=\\"img_yGFe\\"></p>",
-            "url": "https://docusaurus.io/myBaseUrl/blog/mdx-blog-post/",
-            "title": "Full Blog Sample",
-            "summary": "HTML Heading 1",
-            "date_modified": "2021-03-05T00:00:00.000Z",
-            "tags": []
-        },
-        {
-            "id": "https://docusaurus.io/myBaseUrl/blog/hey/my super path/héllô/",
-            "content_html": "<p>complex url slug</p>",
-            "url": "https://docusaurus.io/myBaseUrl/blog/hey/my super path/héllô/",
-            "title": "Complex Slug",
-            "summary": "complex url slug",
-            "date_modified": "2020-08-16T00:00:00.000Z",
-            "tags": [
-                "date",
-                "complex"
-            ]
-        },
-        {
-            "id": "https://docusaurus.io/myBaseUrl/blog/simple/slug/",
-            "content_html": "<p>simple url slug</p>",
-            "url": "https://docusaurus.io/myBaseUrl/blog/simple/slug/",
-            "title": "Simple Slug",
-            "summary": "simple url slug",
-            "date_modified": "2020-08-15T00:00:00.000Z",
-            "author": {
-                "name": "Sébastien Lorber",
-                "url": "https://sebastienlorber.com"
-            },
-            "tags": []
-        },
-        {
-            "id": "https://docusaurus.io/myBaseUrl/blog/heading-as-title/",
-            "content_html": "",
-            "url": "https://docusaurus.io/myBaseUrl/blog/heading-as-title/",
-            "title": "some heading",
-            "date_modified": "2019-01-02T00:00:00.000Z",
-            "tags": []
-        },
-        {
-            "id": "https://docusaurus.io/myBaseUrl/blog/date-matter/",
-            "content_html": "<p>date inside front matter</p>",
-            "url": "https://docusaurus.io/myBaseUrl/blog/date-matter/",
-            "title": "date-matter",
-            "summary": "date inside front matter",
-            "date_modified": "2019-01-01T00:00:00.000Z",
-            "tags": [
-                "date"
-            ]
-        },
-        {
-            "id": "https://docusaurus.io/myBaseUrl/blog/2018/12/14/Happy-First-Birthday-Slash/",
-            "content_html": "<p>Happy birthday! (translated)</p>",
-            "url": "https://docusaurus.io/myBaseUrl/blog/2018/12/14/Happy-First-Birthday-Slash/",
-            "title": "Happy 1st Birthday Slash! (translated)",
-            "summary": "Happy birthday! (translated)",
-            "date_modified": "2018-12-14T00:00:00.000Z",
-            "author": {
-                "name": "Yangshun Tay (translated)"
-            },
-            "tags": [
-                "inlineTag",
-                "Global Tag label (en)"
-            ]
-        }
-    ]
-}",
-]
-`;
-
-exports[`json has feed item for each post 1`] = `
-[
-  "{
-    "version": "https://jsonfeed.org/version/1",
-    "title": "Hello Blog",
-    "home_page_url": "https://docusaurus.io/myBaseUrl/blog",
-    "description": "Hello Blog",
-    "items": [
-        {
-            "id": "https://docusaurus.io/myBaseUrl/blog/blog-with-links",
-            "content_html": "<p><a href=\\"https://github.com/facebook/docusaurus\\" target=\\"_blank\\" rel=\\"noopener noreferrer\\">absolute full url</a></p>/n<p><a href=\\"https://docusaurus.io/blog/heading-as-title\\">absolute pathname</a></p>/n<p><a href=\\"https://docusaurus.io/blog/heading-as-title\\">relative pathname</a></p>/n<p><a href=\\"https://docusaurus.io/blog/heading-as-title\\">md link</a></p>/n<p><a href=\\"https://docusaurus.io/myBaseUrl/blog/blog-with-links#title\\">anchor</a></p>/n<p><a href=\\"https://docusaurus.io/blog/heading-as-title#title\\">relative pathname + anchor</a></p>/n<p><img loading=\\"lazy\\" src=\\"https://docusaurus.io/assets/images/test-image-742d39e51f41482e8132e79c09ad4eea.png\\" width=\\"760\\" height=\\"160\\" class=\\"img_yGFe\\"></p>/n<p><img loading=\\"lazy\\" src=\\"https://docusaurus.io/assets/images/slash-introducing-411a16dd05086935b8e9ddae38ae9b45.svg\\" alt=\\"\\" class=\\"img_yGFe\\"></p>/n<img srcset=\\"https://docusaurus.io/img/test-image.png 300w, https://docusaurus.io/img/docusaurus-social-card.png 500w\\">/n<img src=\\"https://docusaurus.io/img/test-image.png\\">",
-            "url": "https://docusaurus.io/myBaseUrl/blog/blog-with-links",
-            "title": "test links",
-            "summary": "absolute full url",
-            "date_modified": "2023-07-23T00:00:00.000Z",
-            "tags": []
-        },
-        {
-            "id": "https://docusaurus.io/myBaseUrl/blog/mdx-require-blog-post",
-            "content_html": "<p>Test MDX with require calls</p>/n<!-- -->/n<!-- -->/n<img src=\\"https://docusaurus.io/img/test-image.png\\">/n<img src=\\"https://docusaurus.io/assets/images/test-image-742d39e51f41482e8132e79c09ad4eea.png\\">/n<img src=\\"https://docusaurus.io/assets/images/test-image-742d39e51f41482e8132e79c09ad4eea.png\\">",
-            "url": "https://docusaurus.io/myBaseUrl/blog/mdx-require-blog-post",
-            "title": "MDX Blog Sample with require calls",
-            "summary": "Test MDX with require calls",
-            "date_modified": "2021-03-06T00:00:00.000Z",
-            "tags": []
-        },
-        {
-            "id": "https://docusaurus.io/myBaseUrl/blog/mdx-blog-post",
-            "content_html": "<h1>HTML Heading 1</h1>/n<h2>HTML Heading 2</h2>/n<p>HTML Paragraph</p>/n<!-- -->/n<!-- -->/n<p>Import DOM</p>/n<h1>Heading 1</h1>/n<h2 class=\\"anchor anchorWithHideOnScrollNavbar_G5V2\\" id=\\"heading-2\\">Heading 2<a href=\\"https://docusaurus.io/myBaseUrl/blog/mdx-blog-post#heading-2\\" class=\\"hash-link\\" aria-label=\\"Direct link to Heading 2\\" title=\\"Direct link to Heading 2\\">​</a></h2>/n<h3 class=\\"anchor anchorWithHideOnScrollNavbar_G5V2\\" id=\\"heading-3\\">Heading 3<a href=\\"https://docusaurus.io/myBaseUrl/blog/mdx-blog-post#heading-3\\" class=\\"hash-link\\" aria-label=\\"Direct link to Heading 3\\" title=\\"Direct link to Heading 3\\">​</a></h3>/n<h4 class=\\"anchor anchorWithHideOnScrollNavbar_G5V2\\" id=\\"heading-4\\">Heading 4<a href=\\"https://docusaurus.io/myBaseUrl/blog/mdx-blog-post#heading-4\\" class=\\"hash-link\\" aria-label=\\"Direct link to Heading 4\\" title=\\"Direct link to Heading 4\\">​</a></h4>/n<h5 class=\\"anchor anchorWithHideOnScrollNavbar_G5V2\\" id=\\"heading-5\\">Heading 5<a href=\\"https://docusaurus.io/myBaseUrl/blog/mdx-blog-post#heading-5\\" class=\\"hash-link\\" aria-label=\\"Direct link to Heading 5\\" title=\\"Direct link to Heading 5\\">​</a></h5>/n<ul>/n<li>list1</li>/n<li>list2</li>/n<li>list3</li>/n</ul>/n<ul>/n<li>list1</li>/n<li>list2</li>/n<li>list3</li>/n</ul>/n<p>Normal Text <em>Italics Text</em> <strong>Bold Text</strong></p>/n<p><a href=\\"https://v2.docusaurus.io/\\" target=\\"_blank\\" rel=\\"noopener noreferrer\\">link</a> <img loading=\\"lazy\\" src=\\"https://v2.docusaurus.io/\\" alt=\\"image\\" class=\\"img_yGFe\\"></p>",
-            "url": "https://docusaurus.io/myBaseUrl/blog/mdx-blog-post",
-            "title": "Full Blog Sample",
-            "summary": "HTML Heading 1",
-            "date_modified": "2021-03-05T00:00:00.000Z",
-            "tags": []
-        },
-        {
-            "id": "https://docusaurus.io/myBaseUrl/blog/hey/my super path/héllô",
-            "content_html": "<p>complex url slug</p>",
-            "url": "https://docusaurus.io/myBaseUrl/blog/hey/my super path/héllô",
-            "title": "Complex Slug",
-            "summary": "complex url slug",
-            "date_modified": "2020-08-16T00:00:00.000Z",
-            "tags": [
-                "date",
-                "complex"
-            ]
-        },
-        {
-            "id": "https://docusaurus.io/myBaseUrl/blog/simple/slug",
-            "content_html": "<p>simple url slug</p>",
-            "url": "https://docusaurus.io/myBaseUrl/blog/simple/slug",
-            "title": "Simple Slug",
-            "summary": "simple url slug",
-            "date_modified": "2020-08-15T00:00:00.000Z",
-            "author": {
-                "name": "Sébastien Lorber",
-                "url": "https://sebastienlorber.com"
-            },
-            "tags": []
-        },
-        {
-            "id": "https://docusaurus.io/myBaseUrl/blog/heading-as-title",
-            "content_html": "",
-            "url": "https://docusaurus.io/myBaseUrl/blog/heading-as-title",
-            "title": "some heading",
-            "date_modified": "2019-01-02T00:00:00.000Z",
-            "tags": []
-        },
-        {
-            "id": "https://docusaurus.io/myBaseUrl/blog/date-matter",
-            "content_html": "<p>date inside front matter</p>",
-            "url": "https://docusaurus.io/myBaseUrl/blog/date-matter",
-            "title": "date-matter",
-            "summary": "date inside front matter",
-            "date_modified": "2019-01-01T00:00:00.000Z",
-            "tags": [
-                "date"
-            ]
-        },
-        {
-            "id": "https://docusaurus.io/myBaseUrl/blog/2018/12/14/Happy-First-Birthday-Slash",
-            "content_html": "<p>Happy birthday! (translated)</p>",
-            "url": "https://docusaurus.io/myBaseUrl/blog/2018/12/14/Happy-First-Birthday-Slash",
-            "title": "Happy 1st Birthday Slash! (translated)",
-            "summary": "Happy birthday! (translated)",
-            "date_modified": "2018-12-14T00:00:00.000Z",
-            "author": {
-                "name": "Yangshun Tay (translated)"
-            },
-            "tags": [
-                "inlineTag",
-                "Global Tag label (en)"
-            ]
-        }
-    ]
-}",
-]
-`;
-
-exports[`rss filters to the first two entries 1`] = `
->>>>>>> 026a317f
+exports[`atom has feed item for each post 1`] = `
 [
   "<?xml version="1.0" encoding="utf-8"?>
 <feed xmlns="http://www.w3.org/2005/Atom">
@@ -1009,6 +739,138 @@
             <name>Sébastien Lorber (translated)</name>
             <email>lorber.sebastien@gmail.com</email>
         </author>
+        <category label="inlineTag" term="inlineTag"/>
+        <category label="Global Tag label (en)" term="Global Tag label (en)"/>
+    </entry>
+</feed>",
+]
+`;
+
+exports[`atom has xslt files for feed 1`] = `
+[
+  "<?xml version="1.0" encoding="utf-8"?><?xml-stylesheet type="text/xsl" href="atom-feed.xslt"?>
+<feed xmlns="http://www.w3.org/2005/Atom">
+    <id>https://docusaurus.io/myBaseUrl/blog</id>
+    <title>Hello Blog</title>
+    <updated>2023-07-23T00:00:00.000Z</updated>
+    <generator>https://github.com/jpmonette/feed</generator>
+    <link rel="alternate" href="https://docusaurus.io/myBaseUrl/blog"/>
+    <subtitle>Hello Blog</subtitle>
+    <icon>https://docusaurus.io/myBaseUrl/image/favicon.ico</icon>
+    <rights>Copyright</rights>
+    <entry>
+        <title type="html"><![CDATA[test links]]></title>
+        <id>https://docusaurus.io/myBaseUrl/blog/blog-with-links</id>
+        <link href="https://docusaurus.io/myBaseUrl/blog/blog-with-links"/>
+        <updated>2023-07-23T00:00:00.000Z</updated>
+        <summary type="html"><![CDATA[absolute full url]]></summary>
+        <content type="html"><![CDATA[<p><a href="https://github.com/facebook/docusaurus" target="_blank" rel="noopener noreferrer">absolute full url</a></p>
+<p><a href="https://docusaurus.io/blog/heading-as-title">absolute pathname</a></p>
+<p><a href="https://docusaurus.io/blog/heading-as-title">relative pathname</a></p>
+<p><a href="https://docusaurus.io/blog/heading-as-title">md link</a></p>
+<p><a href="https://docusaurus.io/myBaseUrl/blog/blog-with-links#title">anchor</a></p>
+<p><a href="https://docusaurus.io/blog/heading-as-title#title">relative pathname + anchor</a></p>
+<p><img loading="lazy" src="https://docusaurus.io/assets/images/test-image-742d39e51f41482e8132e79c09ad4eea.png" width="760" height="160" class="img_yGFe"></p>
+<p><img loading="lazy" src="https://docusaurus.io/assets/images/slash-introducing-411a16dd05086935b8e9ddae38ae9b45.svg" alt="" class="img_yGFe"></p>
+<img srcset="https://docusaurus.io/img/test-image.png 300w, https://docusaurus.io/img/docusaurus-social-card.png 500w">
+<img src="https://docusaurus.io/img/test-image.png">]]></content>
+    </entry>
+    <entry>
+        <title type="html"><![CDATA[MDX Blog Sample with require calls]]></title>
+        <id>https://docusaurus.io/myBaseUrl/blog/mdx-require-blog-post</id>
+        <link href="https://docusaurus.io/myBaseUrl/blog/mdx-require-blog-post"/>
+        <updated>2021-03-06T00:00:00.000Z</updated>
+        <summary type="html"><![CDATA[Test MDX with require calls]]></summary>
+        <content type="html"><![CDATA[<p>Test MDX with require calls</p>
+<!-- -->
+<!-- -->
+<img src="https://docusaurus.io/img/test-image.png">
+<img src="https://docusaurus.io/assets/images/test-image-742d39e51f41482e8132e79c09ad4eea.png">
+<img src="https://docusaurus.io/assets/images/test-image-742d39e51f41482e8132e79c09ad4eea.png">]]></content>
+    </entry>
+    <entry>
+        <title type="html"><![CDATA[Full Blog Sample]]></title>
+        <id>https://docusaurus.io/myBaseUrl/blog/mdx-blog-post</id>
+        <link href="https://docusaurus.io/myBaseUrl/blog/mdx-blog-post"/>
+        <updated>2021-03-05T00:00:00.000Z</updated>
+        <summary type="html"><![CDATA[HTML Heading 1]]></summary>
+        <content type="html"><![CDATA[<h1>HTML Heading 1</h1>
+<h2>HTML Heading 2</h2>
+<p>HTML Paragraph</p>
+<!-- -->
+<!-- -->
+<p>Import DOM</p>
+<h1>Heading 1</h1>
+<h2 class="anchor anchorWithHideOnScrollNavbar_G5V2" id="heading-2">Heading 2<a href="https://docusaurus.io/myBaseUrl/blog/mdx-blog-post#heading-2" class="hash-link" aria-label="Direct link to Heading 2" title="Direct link to Heading 2">​</a></h2>
+<h3 class="anchor anchorWithHideOnScrollNavbar_G5V2" id="heading-3">Heading 3<a href="https://docusaurus.io/myBaseUrl/blog/mdx-blog-post#heading-3" class="hash-link" aria-label="Direct link to Heading 3" title="Direct link to Heading 3">​</a></h3>
+<h4 class="anchor anchorWithHideOnScrollNavbar_G5V2" id="heading-4">Heading 4<a href="https://docusaurus.io/myBaseUrl/blog/mdx-blog-post#heading-4" class="hash-link" aria-label="Direct link to Heading 4" title="Direct link to Heading 4">​</a></h4>
+<h5 class="anchor anchorWithHideOnScrollNavbar_G5V2" id="heading-5">Heading 5<a href="https://docusaurus.io/myBaseUrl/blog/mdx-blog-post#heading-5" class="hash-link" aria-label="Direct link to Heading 5" title="Direct link to Heading 5">​</a></h5>
+<ul>
+<li>list1</li>
+<li>list2</li>
+<li>list3</li>
+</ul>
+<ul>
+<li>list1</li>
+<li>list2</li>
+<li>list3</li>
+</ul>
+<p>Normal Text <em>Italics Text</em> <strong>Bold Text</strong></p>
+<p><a href="https://v2.docusaurus.io/" target="_blank" rel="noopener noreferrer">link</a> <img loading="lazy" src="https://v2.docusaurus.io/" alt="image" class="img_yGFe"></p>]]></content>
+    </entry>
+    <entry>
+        <title type="html"><![CDATA[Complex Slug]]></title>
+        <id>https://docusaurus.io/myBaseUrl/blog/hey/my super path/héllô</id>
+        <link href="https://docusaurus.io/myBaseUrl/blog/hey/my super path/héllô"/>
+        <updated>2020-08-16T00:00:00.000Z</updated>
+        <summary type="html"><![CDATA[complex url slug]]></summary>
+        <content type="html"><![CDATA[<p>complex url slug</p>]]></content>
+        <category label="date" term="date"/>
+        <category label="complex" term="complex"/>
+    </entry>
+    <entry>
+        <title type="html"><![CDATA[Simple Slug]]></title>
+        <id>https://docusaurus.io/myBaseUrl/blog/simple/slug</id>
+        <link href="https://docusaurus.io/myBaseUrl/blog/simple/slug"/>
+        <updated>2020-08-15T00:00:00.000Z</updated>
+        <summary type="html"><![CDATA[simple url slug]]></summary>
+        <content type="html"><![CDATA[<p>simple url slug</p>]]></content>
+        <author>
+            <name>Sébastien Lorber</name>
+            <uri>https://sebastienlorber.com</uri>
+        </author>
+    </entry>
+    <entry>
+        <title type="html"><![CDATA[some heading]]></title>
+        <id>https://docusaurus.io/myBaseUrl/blog/heading-as-title</id>
+        <link href="https://docusaurus.io/myBaseUrl/blog/heading-as-title"/>
+        <updated>2019-01-02T00:00:00.000Z</updated>
+    </entry>
+    <entry>
+        <title type="html"><![CDATA[date-matter]]></title>
+        <id>https://docusaurus.io/myBaseUrl/blog/date-matter</id>
+        <link href="https://docusaurus.io/myBaseUrl/blog/date-matter"/>
+        <updated>2019-01-01T00:00:00.000Z</updated>
+        <summary type="html"><![CDATA[date inside front matter]]></summary>
+        <content type="html"><![CDATA[<p>date inside front matter</p>]]></content>
+        <category label="date" term="date"/>
+    </entry>
+    <entry>
+        <title type="html"><![CDATA[Happy 1st Birthday Slash! (translated)]]></title>
+        <id>https://docusaurus.io/myBaseUrl/blog/2018/12/14/Happy-First-Birthday-Slash</id>
+        <link href="https://docusaurus.io/myBaseUrl/blog/2018/12/14/Happy-First-Birthday-Slash"/>
+        <updated>2018-12-14T00:00:00.000Z</updated>
+        <summary type="html"><![CDATA[Happy birthday! (translated)]]></summary>
+        <content type="html"><![CDATA[<p>Happy birthday! (translated)</p>]]></content>
+        <author>
+            <name>Yangshun Tay (translated)</name>
+        </author>
+        <author>
+            <name>Sébastien Lorber (translated)</name>
+            <email>lorber.sebastien@gmail.com</email>
+        </author>
+        <category label="inlineTag" term="inlineTag"/>
+        <category label="Global Tag label (en)" term="Global Tag label (en)"/>
     </entry>
 </feed>",
 ]
@@ -1070,6 +932,105 @@
             "summary": "Test MDX with require calls",
             "date_modified": "2021-03-06T00:00:00.000Z",
             "tags": []
+        }
+    ]
+}",
+]
+`;
+
+exports[`json has feed item for each post - with trailing slash 1`] = `
+[
+  "{
+    "version": "https://jsonfeed.org/version/1",
+    "title": "Hello Blog",
+    "home_page_url": "https://docusaurus.io/myBaseUrl/blog/",
+    "description": "Hello Blog",
+    "items": [
+        {
+            "id": "https://docusaurus.io/myBaseUrl/blog/blog-with-links/",
+            "content_html": "<p><a href=\\"https://github.com/facebook/docusaurus\\" target=\\"_blank\\" rel=\\"noopener noreferrer\\">absolute full url</a></p>/n<p><a href=\\"https://docusaurus.io/blog/heading-as-title\\">absolute pathname</a></p>/n<p><a href=\\"https://docusaurus.io/blog/heading-as-title\\">relative pathname</a></p>/n<p><a href=\\"https://docusaurus.io/blog/heading-as-title\\">md link</a></p>/n<p><a href=\\"https://docusaurus.io/myBaseUrl/blog/blog-with-links/#title\\">anchor</a></p>/n<p><a href=\\"https://docusaurus.io/blog/heading-as-title#title\\">relative pathname + anchor</a></p>/n<p><img loading=\\"lazy\\" src=\\"https://docusaurus.io/assets/images/test-image-742d39e51f41482e8132e79c09ad4eea.png\\" width=\\"760\\" height=\\"160\\" class=\\"img_yGFe\\"></p>/n<p><img loading=\\"lazy\\" src=\\"https://docusaurus.io/assets/images/slash-introducing-411a16dd05086935b8e9ddae38ae9b45.svg\\" alt=\\"\\" class=\\"img_yGFe\\"></p>/n<img srcset=\\"https://docusaurus.io/img/test-image.png 300w, https://docusaurus.io/img/docusaurus-social-card.png 500w\\">/n<img src=\\"https://docusaurus.io/img/test-image.png\\">",
+            "url": "https://docusaurus.io/myBaseUrl/blog/blog-with-links/",
+            "title": "test links",
+            "summary": "absolute full url",
+            "date_modified": "2023-07-23T00:00:00.000Z",
+            "tags": []
+        },
+        {
+            "id": "https://docusaurus.io/myBaseUrl/blog/mdx-require-blog-post/",
+            "content_html": "<p>Test MDX with require calls</p>/n<!-- -->/n<!-- -->/n<img src=\\"https://docusaurus.io/img/test-image.png\\">/n<img src=\\"https://docusaurus.io/assets/images/test-image-742d39e51f41482e8132e79c09ad4eea.png\\">/n<img src=\\"https://docusaurus.io/assets/images/test-image-742d39e51f41482e8132e79c09ad4eea.png\\">",
+            "url": "https://docusaurus.io/myBaseUrl/blog/mdx-require-blog-post/",
+            "title": "MDX Blog Sample with require calls",
+            "summary": "Test MDX with require calls",
+            "date_modified": "2021-03-06T00:00:00.000Z",
+            "tags": []
+        },
+        {
+            "id": "https://docusaurus.io/myBaseUrl/blog/mdx-blog-post/",
+            "content_html": "<h1>HTML Heading 1</h1>/n<h2>HTML Heading 2</h2>/n<p>HTML Paragraph</p>/n<!-- -->/n<!-- -->/n<p>Import DOM</p>/n<h1>Heading 1</h1>/n<h2 class=\\"anchor anchorWithHideOnScrollNavbar_G5V2\\" id=\\"heading-2\\">Heading 2<a href=\\"https://docusaurus.io/myBaseUrl/blog/mdx-blog-post/#heading-2\\" class=\\"hash-link\\" aria-label=\\"Direct link to Heading 2\\" title=\\"Direct link to Heading 2\\">​</a></h2>/n<h3 class=\\"anchor anchorWithHideOnScrollNavbar_G5V2\\" id=\\"heading-3\\">Heading 3<a href=\\"https://docusaurus.io/myBaseUrl/blog/mdx-blog-post/#heading-3\\" class=\\"hash-link\\" aria-label=\\"Direct link to Heading 3\\" title=\\"Direct link to Heading 3\\">​</a></h3>/n<h4 class=\\"anchor anchorWithHideOnScrollNavbar_G5V2\\" id=\\"heading-4\\">Heading 4<a href=\\"https://docusaurus.io/myBaseUrl/blog/mdx-blog-post/#heading-4\\" class=\\"hash-link\\" aria-label=\\"Direct link to Heading 4\\" title=\\"Direct link to Heading 4\\">​</a></h4>/n<h5 class=\\"anchor anchorWithHideOnScrollNavbar_G5V2\\" id=\\"heading-5\\">Heading 5<a href=\\"https://docusaurus.io/myBaseUrl/blog/mdx-blog-post/#heading-5\\" class=\\"hash-link\\" aria-label=\\"Direct link to Heading 5\\" title=\\"Direct link to Heading 5\\">​</a></h5>/n<ul>/n<li>list1</li>/n<li>list2</li>/n<li>list3</li>/n</ul>/n<ul>/n<li>list1</li>/n<li>list2</li>/n<li>list3</li>/n</ul>/n<p>Normal Text <em>Italics Text</em> <strong>Bold Text</strong></p>/n<p><a href=\\"https://v2.docusaurus.io/\\" target=\\"_blank\\" rel=\\"noopener noreferrer\\">link</a> <img loading=\\"lazy\\" src=\\"https://v2.docusaurus.io/\\" alt=\\"image\\" class=\\"img_yGFe\\"></p>",
+            "url": "https://docusaurus.io/myBaseUrl/blog/mdx-blog-post/",
+            "title": "Full Blog Sample",
+            "summary": "HTML Heading 1",
+            "date_modified": "2021-03-05T00:00:00.000Z",
+            "tags": []
+        },
+        {
+            "id": "https://docusaurus.io/myBaseUrl/blog/hey/my super path/héllô/",
+            "content_html": "<p>complex url slug</p>",
+            "url": "https://docusaurus.io/myBaseUrl/blog/hey/my super path/héllô/",
+            "title": "Complex Slug",
+            "summary": "complex url slug",
+            "date_modified": "2020-08-16T00:00:00.000Z",
+            "tags": [
+                "date",
+                "complex"
+            ]
+        },
+        {
+            "id": "https://docusaurus.io/myBaseUrl/blog/simple/slug/",
+            "content_html": "<p>simple url slug</p>",
+            "url": "https://docusaurus.io/myBaseUrl/blog/simple/slug/",
+            "title": "Simple Slug",
+            "summary": "simple url slug",
+            "date_modified": "2020-08-15T00:00:00.000Z",
+            "author": {
+                "name": "Sébastien Lorber",
+                "url": "https://sebastienlorber.com"
+            },
+            "tags": []
+        },
+        {
+            "id": "https://docusaurus.io/myBaseUrl/blog/heading-as-title/",
+            "content_html": "",
+            "url": "https://docusaurus.io/myBaseUrl/blog/heading-as-title/",
+            "title": "some heading",
+            "date_modified": "2019-01-02T00:00:00.000Z",
+            "tags": []
+        },
+        {
+            "id": "https://docusaurus.io/myBaseUrl/blog/date-matter/",
+            "content_html": "<p>date inside front matter</p>",
+            "url": "https://docusaurus.io/myBaseUrl/blog/date-matter/",
+            "title": "date-matter",
+            "summary": "date inside front matter",
+            "date_modified": "2019-01-01T00:00:00.000Z",
+            "tags": [
+                "date"
+            ]
+        },
+        {
+            "id": "https://docusaurus.io/myBaseUrl/blog/2018/12/14/Happy-First-Birthday-Slash/",
+            "content_html": "<p>Happy birthday! (translated)</p>",
+            "url": "https://docusaurus.io/myBaseUrl/blog/2018/12/14/Happy-First-Birthday-Slash/",
+            "title": "Happy 1st Birthday Slash! (translated)",
+            "summary": "Happy birthday! (translated)",
+            "date_modified": "2018-12-14T00:00:00.000Z",
+            "author": {
+                "name": "Yangshun Tay (translated)"
+            },
+            "tags": [
+                "inlineTag",
+                "Global Tag label (en)"
+            ]
         }
     ]
 }",
@@ -1409,198 +1370,6 @@
 
 exports[`json has xslt files for feed 1`] = `
 [
-  "{
-    "version": "https://jsonfeed.org/version/1",
-    "title": "Hello Blog",
-    "home_page_url": "https://docusaurus.io/myBaseUrl/blog",
-    "description": "Hello Blog",
-    "items": [
-        {
-            "id": "https://docusaurus.io/myBaseUrl/blog/blog-with-links",
-            "content_html": "<p><a href=\\"https://github.com/facebook/docusaurus\\" target=\\"_blank\\" rel=\\"noopener noreferrer\\">absolute full url</a></p>/n<p><a href=\\"https://docusaurus.io/blog/heading-as-title\\">absolute pathname</a></p>/n<p><a href=\\"https://docusaurus.io/blog/heading-as-title\\">relative pathname</a></p>/n<p><a href=\\"https://docusaurus.io/blog/heading-as-title\\">md link</a></p>/n<p><a href=\\"https://docusaurus.io/myBaseUrl/blog/blog-with-links#title\\">anchor</a></p>/n<p><a href=\\"https://docusaurus.io/blog/heading-as-title#title\\">relative pathname + anchor</a></p>/n<p><img loading=\\"lazy\\" src=\\"https://docusaurus.io/assets/images/test-image-742d39e51f41482e8132e79c09ad4eea.png\\" width=\\"760\\" height=\\"160\\" class=\\"img_yGFe\\"></p>/n<p><img loading=\\"lazy\\" src=\\"https://docusaurus.io/assets/images/slash-introducing-411a16dd05086935b8e9ddae38ae9b45.svg\\" alt=\\"\\" class=\\"img_yGFe\\"></p>/n<img srcset=\\"https://docusaurus.io/img/test-image.png 300w, https://docusaurus.io/img/docusaurus-social-card.png 500w\\">/n<img src=\\"https://docusaurus.io/img/test-image.png\\">",
-            "url": "https://docusaurus.io/myBaseUrl/blog/blog-with-links",
-            "title": "test links",
-            "summary": "absolute full url",
-            "date_modified": "2023-07-23T00:00:00.000Z",
-            "tags": []
-        },
-        {
-            "id": "https://docusaurus.io/myBaseUrl/blog/mdx-require-blog-post",
-            "content_html": "<p>Test MDX with require calls</p>/n<!-- -->/n<!-- -->/n<img src=\\"https://docusaurus.io/img/test-image.png\\">/n<img src=\\"https://docusaurus.io/assets/images/test-image-742d39e51f41482e8132e79c09ad4eea.png\\">/n<img src=\\"https://docusaurus.io/assets/images/test-image-742d39e51f41482e8132e79c09ad4eea.png\\">",
-            "url": "https://docusaurus.io/myBaseUrl/blog/mdx-require-blog-post",
-            "title": "MDX Blog Sample with require calls",
-            "summary": "Test MDX with require calls",
-            "date_modified": "2021-03-06T00:00:00.000Z",
-            "tags": []
-        },
-        {
-            "id": "https://docusaurus.io/myBaseUrl/blog/mdx-blog-post",
-            "content_html": "<h1>HTML Heading 1</h1>/n<h2>HTML Heading 2</h2>/n<p>HTML Paragraph</p>/n<!-- -->/n<!-- -->/n<p>Import DOM</p>/n<h1>Heading 1</h1>/n<h2 class=\\"anchor anchorWithHideOnScrollNavbar_G5V2\\" id=\\"heading-2\\">Heading 2<a href=\\"https://docusaurus.io/myBaseUrl/blog/mdx-blog-post#heading-2\\" class=\\"hash-link\\" aria-label=\\"Direct link to Heading 2\\" title=\\"Direct link to Heading 2\\">​</a></h2>/n<h3 class=\\"anchor anchorWithHideOnScrollNavbar_G5V2\\" id=\\"heading-3\\">Heading 3<a href=\\"https://docusaurus.io/myBaseUrl/blog/mdx-blog-post#heading-3\\" class=\\"hash-link\\" aria-label=\\"Direct link to Heading 3\\" title=\\"Direct link to Heading 3\\">​</a></h3>/n<h4 class=\\"anchor anchorWithHideOnScrollNavbar_G5V2\\" id=\\"heading-4\\">Heading 4<a href=\\"https://docusaurus.io/myBaseUrl/blog/mdx-blog-post#heading-4\\" class=\\"hash-link\\" aria-label=\\"Direct link to Heading 4\\" title=\\"Direct link to Heading 4\\">​</a></h4>/n<h5 class=\\"anchor anchorWithHideOnScrollNavbar_G5V2\\" id=\\"heading-5\\">Heading 5<a href=\\"https://docusaurus.io/myBaseUrl/blog/mdx-blog-post#heading-5\\" class=\\"hash-link\\" aria-label=\\"Direct link to Heading 5\\" title=\\"Direct link to Heading 5\\">​</a></h5>/n<ul>/n<li>list1</li>/n<li>list2</li>/n<li>list3</li>/n</ul>/n<ul>/n<li>list1</li>/n<li>list2</li>/n<li>list3</li>/n</ul>/n<p>Normal Text <em>Italics Text</em> <strong>Bold Text</strong></p>/n<p><a href=\\"https://v2.docusaurus.io/\\" target=\\"_blank\\" rel=\\"noopener noreferrer\\">link</a> <img loading=\\"lazy\\" src=\\"https://v2.docusaurus.io/\\" alt=\\"image\\" class=\\"img_yGFe\\"></p>",
-            "url": "https://docusaurus.io/myBaseUrl/blog/mdx-blog-post",
-            "title": "Full Blog Sample",
-            "summary": "HTML Heading 1",
-            "date_modified": "2021-03-05T00:00:00.000Z",
-            "tags": []
-        },
-        {
-            "id": "https://docusaurus.io/myBaseUrl/blog/hey/my super path/héllô",
-            "content_html": "<p>complex url slug</p>",
-            "url": "https://docusaurus.io/myBaseUrl/blog/hey/my super path/héllô",
-            "title": "Complex Slug",
-            "summary": "complex url slug",
-            "date_modified": "2020-08-16T00:00:00.000Z",
-            "tags": [
-                "date",
-                "complex"
-            ]
-        },
-        {
-            "id": "https://docusaurus.io/myBaseUrl/blog/simple/slug",
-            "content_html": "<p>simple url slug</p>",
-            "url": "https://docusaurus.io/myBaseUrl/blog/simple/slug",
-            "title": "Simple Slug",
-            "summary": "simple url slug",
-            "date_modified": "2020-08-15T00:00:00.000Z",
-            "author": {
-                "name": "Sébastien Lorber",
-                "url": "https://sebastienlorber.com"
-            },
-            "tags": []
-        },
-        {
-            "id": "https://docusaurus.io/myBaseUrl/blog/heading-as-title",
-            "content_html": "",
-            "url": "https://docusaurus.io/myBaseUrl/blog/heading-as-title",
-            "title": "some heading",
-            "date_modified": "2019-01-02T00:00:00.000Z",
-            "tags": []
-        },
-        {
-            "id": "https://docusaurus.io/myBaseUrl/blog/date-matter",
-            "content_html": "<p>date inside front matter</p>",
-            "url": "https://docusaurus.io/myBaseUrl/blog/date-matter",
-            "title": "date-matter",
-            "summary": "date inside front matter",
-            "date_modified": "2019-01-01T00:00:00.000Z",
-            "tags": [
-                "date"
-            ]
-        },
-        {
-            "id": "https://docusaurus.io/myBaseUrl/blog/2018/12/14/Happy-First-Birthday-Slash",
-            "content_html": "<p>Happy birthday! (translated)</p>",
-            "url": "https://docusaurus.io/myBaseUrl/blog/2018/12/14/Happy-First-Birthday-Slash",
-            "title": "Happy 1st Birthday Slash! (translated)",
-            "summary": "Happy birthday! (translated)",
-            "date_modified": "2018-12-14T00:00:00.000Z",
-            "author": {
-                "name": "Yangshun Tay (translated)"
-            },
-            "tags": []
-        }
-    ]
-}",
-]
-`;
-
-exports[`rss filters to the first two entries 1`] = `
-[
-  "<?xml version="1.0" encoding="utf-8"?>
-<rss version="2.0" xmlns:dc="http://purl.org/dc/elements/1.1/" xmlns:content="http://purl.org/rss/1.0/modules/content/">
-    <channel>
-        <title>Hello Blog</title>
-        <link>https://docusaurus.io/myBaseUrl/blog</link>
-        <description>Hello Blog</description>
-        <lastBuildDate>Sun, 23 Jul 2023 00:00:00 GMT</lastBuildDate>
-        <docs>https://validator.w3.org/feed/docs/rss2.html</docs>
-        <generator>https://github.com/jpmonette/feed</generator>
-        <language>en</language>
-        <copyright>Copyright</copyright>
-        <item>
-            <title><![CDATA[test links]]></title>
-            <link>https://docusaurus.io/myBaseUrl/blog/blog-with-links</link>
-            <guid>https://docusaurus.io/myBaseUrl/blog/blog-with-links</guid>
-            <pubDate>Sun, 23 Jul 2023 00:00:00 GMT</pubDate>
-            <description><![CDATA[absolute full url]]></description>
-            <content:encoded><![CDATA[<p><a href="https://github.com/facebook/docusaurus" target="_blank" rel="noopener noreferrer">absolute full url</a></p>
-<p><a href="https://docusaurus.io/blog/heading-as-title">absolute pathname</a></p>
-<p><a href="https://docusaurus.io/blog/heading-as-title">relative pathname</a></p>
-<p><a href="https://docusaurus.io/blog/heading-as-title">md link</a></p>
-<p><a href="https://docusaurus.io/myBaseUrl/blog/blog-with-links#title">anchor</a></p>
-<p><a href="https://docusaurus.io/blog/heading-as-title#title">relative pathname + anchor</a></p>
-<p><img loading="lazy" src="https://docusaurus.io/assets/images/test-image-742d39e51f41482e8132e79c09ad4eea.png" width="760" height="160" class="img_yGFe"></p>
-<p><img loading="lazy" src="https://docusaurus.io/assets/images/slash-introducing-411a16dd05086935b8e9ddae38ae9b45.svg" alt="" class="img_yGFe"></p>
-<img srcset="https://docusaurus.io/img/test-image.png 300w, https://docusaurus.io/img/docusaurus-social-card.png 500w">
-<img src="https://docusaurus.io/img/test-image.png">]]></content:encoded>
-        </item>
-        <item>
-            <title><![CDATA[MDX Blog Sample with require calls]]></title>
-            <link>https://docusaurus.io/myBaseUrl/blog/mdx-require-blog-post</link>
-            <guid>https://docusaurus.io/myBaseUrl/blog/mdx-require-blog-post</guid>
-            <pubDate>Sat, 06 Mar 2021 00:00:00 GMT</pubDate>
-            <description><![CDATA[Test MDX with require calls]]></description>
-            <content:encoded><![CDATA[<p>Test MDX with require calls</p>
-<!-- -->
-<!-- -->
-<img src="https://docusaurus.io/img/test-image.png">
-<img src="https://docusaurus.io/assets/images/test-image-742d39e51f41482e8132e79c09ad4eea.png">
-<img src="https://docusaurus.io/assets/images/test-image-742d39e51f41482e8132e79c09ad4eea.png">]]></content:encoded>
-        </item>
-    </channel>
-</rss>",
-]
-`;
-
-exports[`rss filters to the first two entries using limit 1`] = `
-[
-  "<?xml version="1.0" encoding="utf-8"?>
-<rss version="2.0" xmlns:dc="http://purl.org/dc/elements/1.1/" xmlns:content="http://purl.org/rss/1.0/modules/content/">
-    <channel>
-        <title>Hello Blog</title>
-        <link>https://docusaurus.io/myBaseUrl/blog</link>
-        <description>Hello Blog</description>
-        <lastBuildDate>Sun, 23 Jul 2023 00:00:00 GMT</lastBuildDate>
-        <docs>https://validator.w3.org/feed/docs/rss2.html</docs>
-        <generator>https://github.com/jpmonette/feed</generator>
-        <language>en</language>
-        <copyright>Copyright</copyright>
-        <item>
-            <title><![CDATA[test links]]></title>
-            <link>https://docusaurus.io/myBaseUrl/blog/blog-with-links</link>
-            <guid>https://docusaurus.io/myBaseUrl/blog/blog-with-links</guid>
-            <pubDate>Sun, 23 Jul 2023 00:00:00 GMT</pubDate>
-            <description><![CDATA[absolute full url]]></description>
-            <content:encoded><![CDATA[<p><a href="https://github.com/facebook/docusaurus" target="_blank" rel="noopener noreferrer">absolute full url</a></p>
-<p><a href="https://docusaurus.io/blog/heading-as-title">absolute pathname</a></p>
-<p><a href="https://docusaurus.io/blog/heading-as-title">relative pathname</a></p>
-<p><a href="https://docusaurus.io/blog/heading-as-title">md link</a></p>
-<p><a href="https://docusaurus.io/myBaseUrl/blog/blog-with-links#title">anchor</a></p>
-<p><a href="https://docusaurus.io/blog/heading-as-title#title">relative pathname + anchor</a></p>
-<p><img loading="lazy" src="https://docusaurus.io/assets/images/test-image-742d39e51f41482e8132e79c09ad4eea.png" width="760" height="160" class="img_yGFe"></p>
-<p><img loading="lazy" src="https://docusaurus.io/assets/images/slash-introducing-411a16dd05086935b8e9ddae38ae9b45.svg" alt="" class="img_yGFe"></p>
-<img srcset="https://docusaurus.io/img/test-image.png 300w, https://docusaurus.io/img/docusaurus-social-card.png 500w">
-<img src="https://docusaurus.io/img/test-image.png">]]></content:encoded>
-        </item>
-        <item>
-            <title><![CDATA[MDX Blog Sample with require calls]]></title>
-            <link>https://docusaurus.io/myBaseUrl/blog/mdx-require-blog-post</link>
-            <guid>https://docusaurus.io/myBaseUrl/blog/mdx-require-blog-post</guid>
-            <pubDate>Sat, 06 Mar 2021 00:00:00 GMT</pubDate>
-            <description><![CDATA[Test MDX with require calls]]></description>
-            <content:encoded><![CDATA[<p>Test MDX with require calls</p>
-<!-- -->
-<!-- -->
-<img src="https://docusaurus.io/img/test-image.png">
-<img src="https://docusaurus.io/assets/images/test-image-742d39e51f41482e8132e79c09ad4eea.png">
-<img src="https://docusaurus.io/assets/images/test-image-742d39e51f41482e8132e79c09ad4eea.png">]]></content:encoded>
-        </item>
-    </channel>
-</rss>",
-]
-`;
-
-exports[`rss has custom xslt files for feed 1`] = `
-[
   "<?xml version="1.0" encoding="UTF-8"?>
 <xsl:stylesheet version="3.0" xmlns:xsl="http://www.w3.org/1999/XSL/Transform"
   xmlns:atom="http://www.w3.org/2005/Atom">
@@ -1740,6 +1509,561 @@
   font-style: italic;
 }
 ",
+  "{
+    "version": "https://jsonfeed.org/version/1",
+    "title": "Hello Blog",
+    "home_page_url": "https://docusaurus.io/myBaseUrl/blog",
+    "description": "Hello Blog",
+    "items": [
+        {
+            "id": "https://docusaurus.io/myBaseUrl/blog/blog-with-links",
+            "content_html": "<p><a href=\\"https://github.com/facebook/docusaurus\\" target=\\"_blank\\" rel=\\"noopener noreferrer\\">absolute full url</a></p>/n<p><a href=\\"https://docusaurus.io/blog/heading-as-title\\">absolute pathname</a></p>/n<p><a href=\\"https://docusaurus.io/blog/heading-as-title\\">relative pathname</a></p>/n<p><a href=\\"https://docusaurus.io/blog/heading-as-title\\">md link</a></p>/n<p><a href=\\"https://docusaurus.io/myBaseUrl/blog/blog-with-links#title\\">anchor</a></p>/n<p><a href=\\"https://docusaurus.io/blog/heading-as-title#title\\">relative pathname + anchor</a></p>/n<p><img loading=\\"lazy\\" src=\\"https://docusaurus.io/assets/images/test-image-742d39e51f41482e8132e79c09ad4eea.png\\" width=\\"760\\" height=\\"160\\" class=\\"img_yGFe\\"></p>/n<p><img loading=\\"lazy\\" src=\\"https://docusaurus.io/assets/images/slash-introducing-411a16dd05086935b8e9ddae38ae9b45.svg\\" alt=\\"\\" class=\\"img_yGFe\\"></p>/n<img srcset=\\"https://docusaurus.io/img/test-image.png 300w, https://docusaurus.io/img/docusaurus-social-card.png 500w\\">/n<img src=\\"https://docusaurus.io/img/test-image.png\\">",
+            "url": "https://docusaurus.io/myBaseUrl/blog/blog-with-links",
+            "title": "test links",
+            "summary": "absolute full url",
+            "date_modified": "2023-07-23T00:00:00.000Z",
+            "tags": []
+        },
+        {
+            "id": "https://docusaurus.io/myBaseUrl/blog/mdx-require-blog-post",
+            "content_html": "<p>Test MDX with require calls</p>/n<!-- -->/n<!-- -->/n<img src=\\"https://docusaurus.io/img/test-image.png\\">/n<img src=\\"https://docusaurus.io/assets/images/test-image-742d39e51f41482e8132e79c09ad4eea.png\\">/n<img src=\\"https://docusaurus.io/assets/images/test-image-742d39e51f41482e8132e79c09ad4eea.png\\">",
+            "url": "https://docusaurus.io/myBaseUrl/blog/mdx-require-blog-post",
+            "title": "MDX Blog Sample with require calls",
+            "summary": "Test MDX with require calls",
+            "date_modified": "2021-03-06T00:00:00.000Z",
+            "tags": []
+        },
+        {
+            "id": "https://docusaurus.io/myBaseUrl/blog/mdx-blog-post",
+            "content_html": "<h1>HTML Heading 1</h1>/n<h2>HTML Heading 2</h2>/n<p>HTML Paragraph</p>/n<!-- -->/n<!-- -->/n<p>Import DOM</p>/n<h1>Heading 1</h1>/n<h2 class=\\"anchor anchorWithHideOnScrollNavbar_G5V2\\" id=\\"heading-2\\">Heading 2<a href=\\"https://docusaurus.io/myBaseUrl/blog/mdx-blog-post#heading-2\\" class=\\"hash-link\\" aria-label=\\"Direct link to Heading 2\\" title=\\"Direct link to Heading 2\\">​</a></h2>/n<h3 class=\\"anchor anchorWithHideOnScrollNavbar_G5V2\\" id=\\"heading-3\\">Heading 3<a href=\\"https://docusaurus.io/myBaseUrl/blog/mdx-blog-post#heading-3\\" class=\\"hash-link\\" aria-label=\\"Direct link to Heading 3\\" title=\\"Direct link to Heading 3\\">​</a></h3>/n<h4 class=\\"anchor anchorWithHideOnScrollNavbar_G5V2\\" id=\\"heading-4\\">Heading 4<a href=\\"https://docusaurus.io/myBaseUrl/blog/mdx-blog-post#heading-4\\" class=\\"hash-link\\" aria-label=\\"Direct link to Heading 4\\" title=\\"Direct link to Heading 4\\">​</a></h4>/n<h5 class=\\"anchor anchorWithHideOnScrollNavbar_G5V2\\" id=\\"heading-5\\">Heading 5<a href=\\"https://docusaurus.io/myBaseUrl/blog/mdx-blog-post#heading-5\\" class=\\"hash-link\\" aria-label=\\"Direct link to Heading 5\\" title=\\"Direct link to Heading 5\\">​</a></h5>/n<ul>/n<li>list1</li>/n<li>list2</li>/n<li>list3</li>/n</ul>/n<ul>/n<li>list1</li>/n<li>list2</li>/n<li>list3</li>/n</ul>/n<p>Normal Text <em>Italics Text</em> <strong>Bold Text</strong></p>/n<p><a href=\\"https://v2.docusaurus.io/\\" target=\\"_blank\\" rel=\\"noopener noreferrer\\">link</a> <img loading=\\"lazy\\" src=\\"https://v2.docusaurus.io/\\" alt=\\"image\\" class=\\"img_yGFe\\"></p>",
+            "url": "https://docusaurus.io/myBaseUrl/blog/mdx-blog-post",
+            "title": "Full Blog Sample",
+            "summary": "HTML Heading 1",
+            "date_modified": "2021-03-05T00:00:00.000Z",
+            "tags": []
+        },
+        {
+            "id": "https://docusaurus.io/myBaseUrl/blog/hey/my super path/héllô",
+            "content_html": "<p>complex url slug</p>",
+            "url": "https://docusaurus.io/myBaseUrl/blog/hey/my super path/héllô",
+            "title": "Complex Slug",
+            "summary": "complex url slug",
+            "date_modified": "2020-08-16T00:00:00.000Z",
+            "tags": [
+                "date",
+                "complex"
+            ]
+        },
+        {
+            "id": "https://docusaurus.io/myBaseUrl/blog/simple/slug",
+            "content_html": "<p>simple url slug</p>",
+            "url": "https://docusaurus.io/myBaseUrl/blog/simple/slug",
+            "title": "Simple Slug",
+            "summary": "simple url slug",
+            "date_modified": "2020-08-15T00:00:00.000Z",
+            "author": {
+                "name": "Sébastien Lorber",
+                "url": "https://sebastienlorber.com"
+            },
+            "tags": []
+        },
+        {
+            "id": "https://docusaurus.io/myBaseUrl/blog/heading-as-title",
+            "content_html": "",
+            "url": "https://docusaurus.io/myBaseUrl/blog/heading-as-title",
+            "title": "some heading",
+            "date_modified": "2019-01-02T00:00:00.000Z",
+            "tags": []
+        },
+        {
+            "id": "https://docusaurus.io/myBaseUrl/blog/date-matter",
+            "content_html": "<p>date inside front matter</p>",
+            "url": "https://docusaurus.io/myBaseUrl/blog/date-matter",
+            "title": "date-matter",
+            "summary": "date inside front matter",
+            "date_modified": "2019-01-01T00:00:00.000Z",
+            "tags": [
+                "date"
+            ]
+        },
+        {
+            "id": "https://docusaurus.io/myBaseUrl/blog/2018/12/14/Happy-First-Birthday-Slash",
+            "content_html": "<p>Happy birthday! (translated)</p>",
+            "url": "https://docusaurus.io/myBaseUrl/blog/2018/12/14/Happy-First-Birthday-Slash",
+            "title": "Happy 1st Birthday Slash! (translated)",
+            "summary": "Happy birthday! (translated)",
+            "date_modified": "2018-12-14T00:00:00.000Z",
+            "author": {
+                "name": "Yangshun Tay (translated)"
+            },
+            "tags": [
+                "inlineTag",
+                "Global Tag label (en)"
+            ]
+        }
+    ]
+}",
+]
+`;
+
+exports[`json has xslt files for feed 1`] = `
+[
+  "{
+    "version": "https://jsonfeed.org/version/1",
+    "title": "Hello Blog",
+    "home_page_url": "https://docusaurus.io/myBaseUrl/blog",
+    "description": "Hello Blog",
+    "items": [
+        {
+            "id": "https://docusaurus.io/myBaseUrl/blog/blog-with-links",
+            "content_html": "<p><a href=\\"https://github.com/facebook/docusaurus\\" target=\\"_blank\\" rel=\\"noopener noreferrer\\">absolute full url</a></p>/n<p><a href=\\"https://docusaurus.io/blog/heading-as-title\\">absolute pathname</a></p>/n<p><a href=\\"https://docusaurus.io/blog/heading-as-title\\">relative pathname</a></p>/n<p><a href=\\"https://docusaurus.io/blog/heading-as-title\\">md link</a></p>/n<p><a href=\\"https://docusaurus.io/myBaseUrl/blog/blog-with-links#title\\">anchor</a></p>/n<p><a href=\\"https://docusaurus.io/blog/heading-as-title#title\\">relative pathname + anchor</a></p>/n<p><img loading=\\"lazy\\" src=\\"https://docusaurus.io/assets/images/test-image-742d39e51f41482e8132e79c09ad4eea.png\\" width=\\"760\\" height=\\"160\\" class=\\"img_yGFe\\"></p>/n<p><img loading=\\"lazy\\" src=\\"https://docusaurus.io/assets/images/slash-introducing-411a16dd05086935b8e9ddae38ae9b45.svg\\" alt=\\"\\" class=\\"img_yGFe\\"></p>/n<img srcset=\\"https://docusaurus.io/img/test-image.png 300w, https://docusaurus.io/img/docusaurus-social-card.png 500w\\">/n<img src=\\"https://docusaurus.io/img/test-image.png\\">",
+            "url": "https://docusaurus.io/myBaseUrl/blog/blog-with-links",
+            "title": "test links",
+            "summary": "absolute full url",
+            "date_modified": "2023-07-23T00:00:00.000Z",
+            "tags": []
+        },
+        {
+            "id": "https://docusaurus.io/myBaseUrl/blog/mdx-require-blog-post",
+            "content_html": "<p>Test MDX with require calls</p>/n<!-- -->/n<!-- -->/n<img src=\\"https://docusaurus.io/img/test-image.png\\">/n<img src=\\"https://docusaurus.io/assets/images/test-image-742d39e51f41482e8132e79c09ad4eea.png\\">/n<img src=\\"https://docusaurus.io/assets/images/test-image-742d39e51f41482e8132e79c09ad4eea.png\\">",
+            "url": "https://docusaurus.io/myBaseUrl/blog/mdx-require-blog-post",
+            "title": "MDX Blog Sample with require calls",
+            "summary": "Test MDX with require calls",
+            "date_modified": "2021-03-06T00:00:00.000Z",
+            "tags": []
+        },
+        {
+            "id": "https://docusaurus.io/myBaseUrl/blog/mdx-blog-post",
+            "content_html": "<h1>HTML Heading 1</h1>/n<h2>HTML Heading 2</h2>/n<p>HTML Paragraph</p>/n<!-- -->/n<!-- -->/n<p>Import DOM</p>/n<h1>Heading 1</h1>/n<h2 class=\\"anchor anchorWithHideOnScrollNavbar_G5V2\\" id=\\"heading-2\\">Heading 2<a href=\\"https://docusaurus.io/myBaseUrl/blog/mdx-blog-post#heading-2\\" class=\\"hash-link\\" aria-label=\\"Direct link to Heading 2\\" title=\\"Direct link to Heading 2\\">​</a></h2>/n<h3 class=\\"anchor anchorWithHideOnScrollNavbar_G5V2\\" id=\\"heading-3\\">Heading 3<a href=\\"https://docusaurus.io/myBaseUrl/blog/mdx-blog-post#heading-3\\" class=\\"hash-link\\" aria-label=\\"Direct link to Heading 3\\" title=\\"Direct link to Heading 3\\">​</a></h3>/n<h4 class=\\"anchor anchorWithHideOnScrollNavbar_G5V2\\" id=\\"heading-4\\">Heading 4<a href=\\"https://docusaurus.io/myBaseUrl/blog/mdx-blog-post#heading-4\\" class=\\"hash-link\\" aria-label=\\"Direct link to Heading 4\\" title=\\"Direct link to Heading 4\\">​</a></h4>/n<h5 class=\\"anchor anchorWithHideOnScrollNavbar_G5V2\\" id=\\"heading-5\\">Heading 5<a href=\\"https://docusaurus.io/myBaseUrl/blog/mdx-blog-post#heading-5\\" class=\\"hash-link\\" aria-label=\\"Direct link to Heading 5\\" title=\\"Direct link to Heading 5\\">​</a></h5>/n<ul>/n<li>list1</li>/n<li>list2</li>/n<li>list3</li>/n</ul>/n<ul>/n<li>list1</li>/n<li>list2</li>/n<li>list3</li>/n</ul>/n<p>Normal Text <em>Italics Text</em> <strong>Bold Text</strong></p>/n<p><a href=\\"https://v2.docusaurus.io/\\" target=\\"_blank\\" rel=\\"noopener noreferrer\\">link</a> <img loading=\\"lazy\\" src=\\"https://v2.docusaurus.io/\\" alt=\\"image\\" class=\\"img_yGFe\\"></p>",
+            "url": "https://docusaurus.io/myBaseUrl/blog/mdx-blog-post",
+            "title": "Full Blog Sample",
+            "summary": "HTML Heading 1",
+            "date_modified": "2021-03-05T00:00:00.000Z",
+            "tags": []
+        },
+        {
+            "id": "https://docusaurus.io/myBaseUrl/blog/hey/my super path/héllô",
+            "content_html": "<p>complex url slug</p>",
+            "url": "https://docusaurus.io/myBaseUrl/blog/hey/my super path/héllô",
+            "title": "Complex Slug",
+            "summary": "complex url slug",
+            "date_modified": "2020-08-16T00:00:00.000Z",
+            "tags": [
+                "date",
+                "complex"
+            ]
+        },
+        {
+            "id": "https://docusaurus.io/myBaseUrl/blog/simple/slug",
+            "content_html": "<p>simple url slug</p>",
+            "url": "https://docusaurus.io/myBaseUrl/blog/simple/slug",
+            "title": "Simple Slug",
+            "summary": "simple url slug",
+            "date_modified": "2020-08-15T00:00:00.000Z",
+            "author": {
+                "name": "Sébastien Lorber",
+                "url": "https://sebastienlorber.com"
+            },
+            "tags": []
+        },
+        {
+            "id": "https://docusaurus.io/myBaseUrl/blog/heading-as-title",
+            "content_html": "",
+            "url": "https://docusaurus.io/myBaseUrl/blog/heading-as-title",
+            "title": "some heading",
+            "date_modified": "2019-01-02T00:00:00.000Z",
+            "tags": []
+        },
+        {
+            "id": "https://docusaurus.io/myBaseUrl/blog/date-matter",
+            "content_html": "<p>date inside front matter</p>",
+            "url": "https://docusaurus.io/myBaseUrl/blog/date-matter",
+            "title": "date-matter",
+            "summary": "date inside front matter",
+            "date_modified": "2019-01-01T00:00:00.000Z",
+            "tags": [
+                "date"
+            ]
+        },
+        {
+            "id": "https://docusaurus.io/myBaseUrl/blog/2018/12/14/Happy-First-Birthday-Slash",
+            "content_html": "<p>Happy birthday! (translated)</p>",
+            "url": "https://docusaurus.io/myBaseUrl/blog/2018/12/14/Happy-First-Birthday-Slash",
+            "title": "Happy 1st Birthday Slash! (translated)",
+            "summary": "Happy birthday! (translated)",
+            "date_modified": "2018-12-14T00:00:00.000Z",
+            "author": {
+                "name": "Yangshun Tay (translated)"
+            },
+            "tags": [
+                "inlineTag",
+                "Global Tag label (en)"
+            ]
+        }
+    ]
+}",
+]
+`;
+
+exports[`rss filters to the first two entries 1`] = `
+[
+  "<?xml version="1.0" encoding="utf-8"?>
+<rss version="2.0" xmlns:dc="http://purl.org/dc/elements/1.1/" xmlns:content="http://purl.org/rss/1.0/modules/content/">
+    <channel>
+        <title>Hello Blog</title>
+        <link>https://docusaurus.io/myBaseUrl/blog</link>
+        <description>Hello Blog</description>
+        <lastBuildDate>Sun, 23 Jul 2023 00:00:00 GMT</lastBuildDate>
+        <docs>https://validator.w3.org/feed/docs/rss2.html</docs>
+        <generator>https://github.com/jpmonette/feed</generator>
+        <language>en</language>
+        <copyright>Copyright</copyright>
+        <item>
+            <title><![CDATA[test links]]></title>
+            <link>https://docusaurus.io/myBaseUrl/blog/blog-with-links</link>
+            <guid>https://docusaurus.io/myBaseUrl/blog/blog-with-links</guid>
+            <pubDate>Sun, 23 Jul 2023 00:00:00 GMT</pubDate>
+            <description><![CDATA[absolute full url]]></description>
+            <content:encoded><![CDATA[<p><a href="https://github.com/facebook/docusaurus" target="_blank" rel="noopener noreferrer">absolute full url</a></p>
+<p><a href="https://docusaurus.io/blog/heading-as-title">absolute pathname</a></p>
+<p><a href="https://docusaurus.io/blog/heading-as-title">relative pathname</a></p>
+<p><a href="https://docusaurus.io/blog/heading-as-title">md link</a></p>
+<p><a href="https://docusaurus.io/myBaseUrl/blog/blog-with-links#title">anchor</a></p>
+<p><a href="https://docusaurus.io/blog/heading-as-title#title">relative pathname + anchor</a></p>
+<p><img loading="lazy" src="https://docusaurus.io/assets/images/test-image-742d39e51f41482e8132e79c09ad4eea.png" width="760" height="160" class="img_yGFe"></p>
+<p><img loading="lazy" src="https://docusaurus.io/assets/images/slash-introducing-411a16dd05086935b8e9ddae38ae9b45.svg" alt="" class="img_yGFe"></p>
+<img srcset="https://docusaurus.io/img/test-image.png 300w, https://docusaurus.io/img/docusaurus-social-card.png 500w">
+<img src="https://docusaurus.io/img/test-image.png">]]></content:encoded>
+        </item>
+        <item>
+            <title><![CDATA[MDX Blog Sample with require calls]]></title>
+            <link>https://docusaurus.io/myBaseUrl/blog/mdx-require-blog-post</link>
+            <guid>https://docusaurus.io/myBaseUrl/blog/mdx-require-blog-post</guid>
+            <pubDate>Sat, 06 Mar 2021 00:00:00 GMT</pubDate>
+            <description><![CDATA[Test MDX with require calls]]></description>
+            <content:encoded><![CDATA[<p>Test MDX with require calls</p>
+<!-- -->
+<!-- -->
+<img src="https://docusaurus.io/img/test-image.png">
+<img src="https://docusaurus.io/assets/images/test-image-742d39e51f41482e8132e79c09ad4eea.png">
+<img src="https://docusaurus.io/assets/images/test-image-742d39e51f41482e8132e79c09ad4eea.png">]]></content:encoded>
+        </item>
+    </channel>
+</rss>",
+]
+`;
+
+exports[`rss filters to the first two entries using limit 1`] = `
+[
+  "<?xml version="1.0" encoding="utf-8"?>
+<rss version="2.0" xmlns:dc="http://purl.org/dc/elements/1.1/" xmlns:content="http://purl.org/rss/1.0/modules/content/">
+    <channel>
+        <title>Hello Blog</title>
+        <link>https://docusaurus.io/myBaseUrl/blog</link>
+        <description>Hello Blog</description>
+        <lastBuildDate>Sun, 23 Jul 2023 00:00:00 GMT</lastBuildDate>
+        <docs>https://validator.w3.org/feed/docs/rss2.html</docs>
+        <generator>https://github.com/jpmonette/feed</generator>
+        <language>en</language>
+        <copyright>Copyright</copyright>
+        <item>
+            <title><![CDATA[test links]]></title>
+            <link>https://docusaurus.io/myBaseUrl/blog/blog-with-links</link>
+            <guid>https://docusaurus.io/myBaseUrl/blog/blog-with-links</guid>
+            <pubDate>Sun, 23 Jul 2023 00:00:00 GMT</pubDate>
+            <description><![CDATA[absolute full url]]></description>
+            <content:encoded><![CDATA[<p><a href="https://github.com/facebook/docusaurus" target="_blank" rel="noopener noreferrer">absolute full url</a></p>
+<p><a href="https://docusaurus.io/blog/heading-as-title">absolute pathname</a></p>
+<p><a href="https://docusaurus.io/blog/heading-as-title">relative pathname</a></p>
+<p><a href="https://docusaurus.io/blog/heading-as-title">md link</a></p>
+<p><a href="https://docusaurus.io/myBaseUrl/blog/blog-with-links#title">anchor</a></p>
+<p><a href="https://docusaurus.io/blog/heading-as-title#title">relative pathname + anchor</a></p>
+<p><img loading="lazy" src="https://docusaurus.io/assets/images/test-image-742d39e51f41482e8132e79c09ad4eea.png" width="760" height="160" class="img_yGFe"></p>
+<p><img loading="lazy" src="https://docusaurus.io/assets/images/slash-introducing-411a16dd05086935b8e9ddae38ae9b45.svg" alt="" class="img_yGFe"></p>
+<img srcset="https://docusaurus.io/img/test-image.png 300w, https://docusaurus.io/img/docusaurus-social-card.png 500w">
+<img src="https://docusaurus.io/img/test-image.png">]]></content:encoded>
+        </item>
+        <item>
+            <title><![CDATA[MDX Blog Sample with require calls]]></title>
+            <link>https://docusaurus.io/myBaseUrl/blog/mdx-require-blog-post</link>
+            <guid>https://docusaurus.io/myBaseUrl/blog/mdx-require-blog-post</guid>
+            <pubDate>Sat, 06 Mar 2021 00:00:00 GMT</pubDate>
+            <description><![CDATA[Test MDX with require calls]]></description>
+            <content:encoded><![CDATA[<p>Test MDX with require calls</p>
+<!-- -->
+<!-- -->
+<img src="https://docusaurus.io/img/test-image.png">
+<img src="https://docusaurus.io/assets/images/test-image-742d39e51f41482e8132e79c09ad4eea.png">
+<img src="https://docusaurus.io/assets/images/test-image-742d39e51f41482e8132e79c09ad4eea.png">]]></content:encoded>
+        </item>
+    </channel>
+</rss>",
+]
+`;
+
+exports[`rss has feed item for each post - with trailing slash 1`] = `
+[
+  "<?xml version="1.0" encoding="utf-8"?>
+<rss version="2.0" xmlns:dc="http://purl.org/dc/elements/1.1/" xmlns:content="http://purl.org/rss/1.0/modules/content/">
+    <channel>
+        <title>Hello Blog</title>
+        <link>https://docusaurus.io/myBaseUrl/blog/</link>
+        <description>Hello Blog</description>
+        <lastBuildDate>Sun, 23 Jul 2023 00:00:00 GMT</lastBuildDate>
+        <docs>https://validator.w3.org/feed/docs/rss2.html</docs>
+        <generator>https://github.com/jpmonette/feed</generator>
+        <language>en</language>
+        <copyright>Copyright</copyright>
+        <item>
+            <title><![CDATA[test links]]></title>
+            <link>https://docusaurus.io/myBaseUrl/blog/blog-with-links/</link>
+            <guid>https://docusaurus.io/myBaseUrl/blog/blog-with-links/</guid>
+            <pubDate>Sun, 23 Jul 2023 00:00:00 GMT</pubDate>
+            <description><![CDATA[absolute full url]]></description>
+            <content:encoded><![CDATA[<p><a href="https://github.com/facebook/docusaurus" target="_blank" rel="noopener noreferrer">absolute full url</a></p>
+<p><a href="https://docusaurus.io/blog/heading-as-title">absolute pathname</a></p>
+<p><a href="https://docusaurus.io/blog/heading-as-title">relative pathname</a></p>
+<p><a href="https://docusaurus.io/blog/heading-as-title">md link</a></p>
+<p><a href="https://docusaurus.io/myBaseUrl/blog/blog-with-links/#title">anchor</a></p>
+<p><a href="https://docusaurus.io/blog/heading-as-title#title">relative pathname + anchor</a></p>
+<p><img loading="lazy" src="https://docusaurus.io/assets/images/test-image-742d39e51f41482e8132e79c09ad4eea.png" width="760" height="160" class="img_yGFe"></p>
+<p><img loading="lazy" src="https://docusaurus.io/assets/images/slash-introducing-411a16dd05086935b8e9ddae38ae9b45.svg" alt="" class="img_yGFe"></p>
+<img srcset="https://docusaurus.io/img/test-image.png 300w, https://docusaurus.io/img/docusaurus-social-card.png 500w">
+<img src="https://docusaurus.io/img/test-image.png">]]></content:encoded>
+        </item>
+        <item>
+            <title><![CDATA[MDX Blog Sample with require calls]]></title>
+            <link>https://docusaurus.io/myBaseUrl/blog/mdx-require-blog-post/</link>
+            <guid>https://docusaurus.io/myBaseUrl/blog/mdx-require-blog-post/</guid>
+            <pubDate>Sat, 06 Mar 2021 00:00:00 GMT</pubDate>
+            <description><![CDATA[Test MDX with require calls]]></description>
+            <content:encoded><![CDATA[<p>Test MDX with require calls</p>
+<!-- -->
+<!-- -->
+<img src="https://docusaurus.io/img/test-image.png">
+<img src="https://docusaurus.io/assets/images/test-image-742d39e51f41482e8132e79c09ad4eea.png">
+<img src="https://docusaurus.io/assets/images/test-image-742d39e51f41482e8132e79c09ad4eea.png">]]></content:encoded>
+        </item>
+        <item>
+            <title><![CDATA[Full Blog Sample]]></title>
+            <link>https://docusaurus.io/myBaseUrl/blog/mdx-blog-post/</link>
+            <guid>https://docusaurus.io/myBaseUrl/blog/mdx-blog-post/</guid>
+            <pubDate>Fri, 05 Mar 2021 00:00:00 GMT</pubDate>
+            <description><![CDATA[HTML Heading 1]]></description>
+            <content:encoded><![CDATA[<h1>HTML Heading 1</h1>
+<h2>HTML Heading 2</h2>
+<p>HTML Paragraph</p>
+<!-- -->
+<!-- -->
+<p>Import DOM</p>
+<h1>Heading 1</h1>
+<h2 class="anchor anchorWithHideOnScrollNavbar_G5V2" id="heading-2">Heading 2<a href="https://docusaurus.io/myBaseUrl/blog/mdx-blog-post/#heading-2" class="hash-link" aria-label="Direct link to Heading 2" title="Direct link to Heading 2">​</a></h2>
+<h3 class="anchor anchorWithHideOnScrollNavbar_G5V2" id="heading-3">Heading 3<a href="https://docusaurus.io/myBaseUrl/blog/mdx-blog-post/#heading-3" class="hash-link" aria-label="Direct link to Heading 3" title="Direct link to Heading 3">​</a></h3>
+<h4 class="anchor anchorWithHideOnScrollNavbar_G5V2" id="heading-4">Heading 4<a href="https://docusaurus.io/myBaseUrl/blog/mdx-blog-post/#heading-4" class="hash-link" aria-label="Direct link to Heading 4" title="Direct link to Heading 4">​</a></h4>
+<h5 class="anchor anchorWithHideOnScrollNavbar_G5V2" id="heading-5">Heading 5<a href="https://docusaurus.io/myBaseUrl/blog/mdx-blog-post/#heading-5" class="hash-link" aria-label="Direct link to Heading 5" title="Direct link to Heading 5">​</a></h5>
+<ul>
+<li>list1</li>
+<li>list2</li>
+<li>list3</li>
+</ul>
+<ul>
+<li>list1</li>
+<li>list2</li>
+<li>list3</li>
+</ul>
+<p>Normal Text <em>Italics Text</em> <strong>Bold Text</strong></p>
+<p><a href="https://v2.docusaurus.io/" target="_blank" rel="noopener noreferrer">link</a> <img loading="lazy" src="https://v2.docusaurus.io/" alt="image" class="img_yGFe"></p>]]></content:encoded>
+        </item>
+        <item>
+            <title><![CDATA[Complex Slug]]></title>
+            <link>https://docusaurus.io/myBaseUrl/blog/hey/my super path/héllô/</link>
+            <guid>https://docusaurus.io/myBaseUrl/blog/hey/my super path/héllô/</guid>
+            <pubDate>Sun, 16 Aug 2020 00:00:00 GMT</pubDate>
+            <description><![CDATA[complex url slug]]></description>
+            <content:encoded><![CDATA[<p>complex url slug</p>]]></content:encoded>
+            <category>date</category>
+            <category>complex</category>
+        </item>
+        <item>
+            <title><![CDATA[Simple Slug]]></title>
+            <link>https://docusaurus.io/myBaseUrl/blog/simple/slug/</link>
+            <guid>https://docusaurus.io/myBaseUrl/blog/simple/slug/</guid>
+            <pubDate>Sat, 15 Aug 2020 00:00:00 GMT</pubDate>
+            <description><![CDATA[simple url slug]]></description>
+            <content:encoded><![CDATA[<p>simple url slug</p>]]></content:encoded>
+        </item>
+        <item>
+            <title><![CDATA[some heading]]></title>
+            <link>https://docusaurus.io/myBaseUrl/blog/heading-as-title/</link>
+            <guid>https://docusaurus.io/myBaseUrl/blog/heading-as-title/</guid>
+            <pubDate>Wed, 02 Jan 2019 00:00:00 GMT</pubDate>
+        </item>
+        <item>
+            <title><![CDATA[date-matter]]></title>
+            <link>https://docusaurus.io/myBaseUrl/blog/date-matter/</link>
+            <guid>https://docusaurus.io/myBaseUrl/blog/date-matter/</guid>
+            <pubDate>Tue, 01 Jan 2019 00:00:00 GMT</pubDate>
+            <description><![CDATA[date inside front matter]]></description>
+            <content:encoded><![CDATA[<p>date inside front matter</p>]]></content:encoded>
+            <category>date</category>
+        </item>
+        <item>
+            <title><![CDATA[Happy 1st Birthday Slash! (translated)]]></title>
+            <link>https://docusaurus.io/myBaseUrl/blog/2018/12/14/Happy-First-Birthday-Slash/</link>
+            <guid>https://docusaurus.io/myBaseUrl/blog/2018/12/14/Happy-First-Birthday-Slash/</guid>
+            <pubDate>Fri, 14 Dec 2018 00:00:00 GMT</pubDate>
+            <description><![CDATA[Happy birthday! (translated)]]></description>
+            <content:encoded><![CDATA[<p>Happy birthday! (translated)</p>]]></content:encoded>
+            <author>lorber.sebastien@gmail.com (Sébastien Lorber (translated))</author>
+            <category>inlineTag</category>
+            <category>Global Tag label (en)</category>
+        </item>
+    </channel>
+</rss>",
+]
+`;
+
+exports[`rss has custom xslt files for feed 1`] = `
+[
+  "<?xml version="1.0" encoding="UTF-8"?>
+<xsl:stylesheet version="3.0" xmlns:xsl="http://www.w3.org/1999/XSL/Transform"
+  xmlns:atom="http://www.w3.org/2005/Atom">
+
+  <xsl:output method="html" version="1.0" encoding="UTF-8" indent="yes" />
+
+<xsl:template match="/">
+    <html xmlns="http://www.w3.org/1999/xhtml" lang="en">
+      <head>
+        <title>RSS Feed | <xsl:value-of select="rss/channel/title" /></title>
+        <link rel="stylesheet" href="rss-feed.stylesheet.css" />
+      </head>
+      <body>
+        <main>
+          <div class="description">
+            <div class="info">
+              <strong>This is an RSS feed</strong>. Subscribe by copying the URL from the address
+  bar into your newsreader. Visit <a href="https://aboutfeeds.com/">About Feeds</a> to learn more
+  and get started. It’s free. </div>
+            <h1 class="flex items-start">
+              <div class="rss-icon">
+                <svg version="1.1" id="Capa_1" xmlns="http://www.w3.org/2000/svg"
+                  xmlns:xlink="http://www.w3.org/1999/xlink"
+                  viewBox="0 0 455.731 455.731" xml:space="preserve">
+<g>
+	<rect x="0" y="0" style="fill:#F78422;" width="455.731" height="455.731"/>
+	<g>
+		<path style="fill:#FFFFFF;" d="M296.208,159.16C234.445,97.397,152.266,63.382,64.81,63.382v64.348
+			c70.268,0,136.288,27.321,185.898,76.931c49.609,49.61,76.931,115.63,76.931,185.898h64.348
+			C391.986,303.103,357.971,220.923,296.208,159.16z"/>
+		<path style="fill:#FFFFFF;" d="M64.143,172.273v64.348c84.881,0,153.938,69.056,153.938,153.939h64.348
+			C282.429,270.196,184.507,172.273,64.143,172.273z"/>
+		<circle style="fill:#FFFFFF;" cx="109.833" cy="346.26" r="46.088"/>
+	</g>
+</g>
+</svg>
+              </div>
+  RSS Feed Preview </h1>
+            <h2>
+              <xsl:value-of select="rss/channel/title" />
+            </h2>
+            <p>Description: <xsl:value-of select="rss/channel/description" /></p>
+          </div>
+          <h2>Recent Posts</h2>
+          <div class="postsList">
+            <xsl:for-each select="rss/channel/item">
+              <div class="pb-7">
+                <a href="{link}">
+                  <xsl:value-of select="title" />
+                </a>
+                <div class="text-2 text-offset"> Published on <xsl:value-of
+                    select="substring(pubDate,0,17)" />
+                </div>
+                <div class="text-2 text-offset italic">
+                  <xsl:value-of
+                    select="description" />
+                </div>
+              </div>
+            </xsl:for-each>
+          </div>
+        </main>
+      </body>
+    </html>
+  </xsl:template>
+
+</xsl:stylesheet>",
+  "/**
+ * Copyright (c) Facebook, Inc. and its affiliates.
+ *
+ * This source code is licensed under the MIT license found in the
+ * LICENSE file in the root directory of this source tree.
+ */
+
+main {
+  flex: 1 0 auto;
+  width: 100%;
+  margin: 4rem auto;
+  padding: 1.5 rem;
+  max-width: 800px;
+  /* stylelint-disable-next-line font-family-name-quotes */
+  font-family: system-ui, -apple-system, Segoe UI, Roboto, Ubuntu, Cantarell;
+}
+
+.info {
+  display: block;
+  margin: 3rem 0;
+  padding: 2rem 3rem;
+  border: 1px solid dodgerblue;
+  border-left-width: 0.5rem;
+  border-radius: 0.4rem;
+  background-color: #edf5ff;
+}
+
+.rss-icon {
+  height: 3.8rem;
+  width: 3.8rem;
+  margin-right: 1rem;
+}
+
+.flex {
+  display: flex;
+}
+
+.items-start {
+  align-items: flex-start;
+}
+
+.pb-7 {
+  padding-bottom: 3rem;
+}
+
+a {
+  color: #005aff;
+  text-decoration: none;
+}
+
+h1 {
+  text-wrap: balance;
+  font-size: 3.8rem;
+  line-height: 1;
+  font-weight: 800;
+  margin-bottom: 4rem;
+}
+
+h2 {
+  font-size: 3rem;
+  line-height: 1.2;
+  font-weight: 700;
+  margin-bottom: 3rem;
+}
+
+h2:not(:first-child) {
+  margin-top: 5.8rem;
+}
+
+.italic {
+  font-style: italic;
+}
+",
   "<?xml version="1.0" encoding="utf-8"?><?xml-stylesheet type="text/xsl" href="/custom-rss.stylesheet.xsl"?>
 <rss version="2.0" xmlns:dc="http://purl.org/dc/elements/1.1/" xmlns:content="http://purl.org/rss/1.0/modules/content/">
     <channel>
@@ -1852,128 +2176,6 @@
             <description><![CDATA[Happy birthday! (translated)]]></description>
             <content:encoded><![CDATA[<p>Happy birthday! (translated)</p>]]></content:encoded>
             <author>lorber.sebastien@gmail.com (Sébastien Lorber (translated))</author>
-        </item>
-    </channel>
-</rss>",
-]
-`;
-
-exports[`rss has feed item for each post - with trailing slash 1`] = `
-[
-  "<?xml version="1.0" encoding="utf-8"?>
-<rss version="2.0" xmlns:dc="http://purl.org/dc/elements/1.1/" xmlns:content="http://purl.org/rss/1.0/modules/content/">
-    <channel>
-        <title>Hello Blog</title>
-        <link>https://docusaurus.io/myBaseUrl/blog/</link>
-        <description>Hello Blog</description>
-        <lastBuildDate>Sun, 23 Jul 2023 00:00:00 GMT</lastBuildDate>
-        <docs>https://validator.w3.org/feed/docs/rss2.html</docs>
-        <generator>https://github.com/jpmonette/feed</generator>
-        <language>en</language>
-        <copyright>Copyright</copyright>
-        <item>
-            <title><![CDATA[test links]]></title>
-            <link>https://docusaurus.io/myBaseUrl/blog/blog-with-links/</link>
-            <guid>https://docusaurus.io/myBaseUrl/blog/blog-with-links/</guid>
-            <pubDate>Sun, 23 Jul 2023 00:00:00 GMT</pubDate>
-            <description><![CDATA[absolute full url]]></description>
-            <content:encoded><![CDATA[<p><a href="https://github.com/facebook/docusaurus" target="_blank" rel="noopener noreferrer">absolute full url</a></p>
-<p><a href="https://docusaurus.io/blog/heading-as-title">absolute pathname</a></p>
-<p><a href="https://docusaurus.io/blog/heading-as-title">relative pathname</a></p>
-<p><a href="https://docusaurus.io/blog/heading-as-title">md link</a></p>
-<p><a href="https://docusaurus.io/myBaseUrl/blog/blog-with-links/#title">anchor</a></p>
-<p><a href="https://docusaurus.io/blog/heading-as-title#title">relative pathname + anchor</a></p>
-<p><img loading="lazy" src="https://docusaurus.io/assets/images/test-image-742d39e51f41482e8132e79c09ad4eea.png" width="760" height="160" class="img_yGFe"></p>
-<p><img loading="lazy" src="https://docusaurus.io/assets/images/slash-introducing-411a16dd05086935b8e9ddae38ae9b45.svg" alt="" class="img_yGFe"></p>
-<img srcset="https://docusaurus.io/img/test-image.png 300w, https://docusaurus.io/img/docusaurus-social-card.png 500w">
-<img src="https://docusaurus.io/img/test-image.png">]]></content:encoded>
-        </item>
-        <item>
-            <title><![CDATA[MDX Blog Sample with require calls]]></title>
-            <link>https://docusaurus.io/myBaseUrl/blog/mdx-require-blog-post/</link>
-            <guid>https://docusaurus.io/myBaseUrl/blog/mdx-require-blog-post/</guid>
-            <pubDate>Sat, 06 Mar 2021 00:00:00 GMT</pubDate>
-            <description><![CDATA[Test MDX with require calls]]></description>
-            <content:encoded><![CDATA[<p>Test MDX with require calls</p>
-<!-- -->
-<!-- -->
-<img src="https://docusaurus.io/img/test-image.png">
-<img src="https://docusaurus.io/assets/images/test-image-742d39e51f41482e8132e79c09ad4eea.png">
-<img src="https://docusaurus.io/assets/images/test-image-742d39e51f41482e8132e79c09ad4eea.png">]]></content:encoded>
-        </item>
-        <item>
-            <title><![CDATA[Full Blog Sample]]></title>
-            <link>https://docusaurus.io/myBaseUrl/blog/mdx-blog-post/</link>
-            <guid>https://docusaurus.io/myBaseUrl/blog/mdx-blog-post/</guid>
-            <pubDate>Fri, 05 Mar 2021 00:00:00 GMT</pubDate>
-            <description><![CDATA[HTML Heading 1]]></description>
-            <content:encoded><![CDATA[<h1>HTML Heading 1</h1>
-<h2>HTML Heading 2</h2>
-<p>HTML Paragraph</p>
-<!-- -->
-<!-- -->
-<p>Import DOM</p>
-<h1>Heading 1</h1>
-<h2 class="anchor anchorWithHideOnScrollNavbar_G5V2" id="heading-2">Heading 2<a href="https://docusaurus.io/myBaseUrl/blog/mdx-blog-post/#heading-2" class="hash-link" aria-label="Direct link to Heading 2" title="Direct link to Heading 2">​</a></h2>
-<h3 class="anchor anchorWithHideOnScrollNavbar_G5V2" id="heading-3">Heading 3<a href="https://docusaurus.io/myBaseUrl/blog/mdx-blog-post/#heading-3" class="hash-link" aria-label="Direct link to Heading 3" title="Direct link to Heading 3">​</a></h3>
-<h4 class="anchor anchorWithHideOnScrollNavbar_G5V2" id="heading-4">Heading 4<a href="https://docusaurus.io/myBaseUrl/blog/mdx-blog-post/#heading-4" class="hash-link" aria-label="Direct link to Heading 4" title="Direct link to Heading 4">​</a></h4>
-<h5 class="anchor anchorWithHideOnScrollNavbar_G5V2" id="heading-5">Heading 5<a href="https://docusaurus.io/myBaseUrl/blog/mdx-blog-post/#heading-5" class="hash-link" aria-label="Direct link to Heading 5" title="Direct link to Heading 5">​</a></h5>
-<ul>
-<li>list1</li>
-<li>list2</li>
-<li>list3</li>
-</ul>
-<ul>
-<li>list1</li>
-<li>list2</li>
-<li>list3</li>
-</ul>
-<p>Normal Text <em>Italics Text</em> <strong>Bold Text</strong></p>
-<p><a href="https://v2.docusaurus.io/" target="_blank" rel="noopener noreferrer">link</a> <img loading="lazy" src="https://v2.docusaurus.io/" alt="image" class="img_yGFe"></p>]]></content:encoded>
-        </item>
-        <item>
-            <title><![CDATA[Complex Slug]]></title>
-            <link>https://docusaurus.io/myBaseUrl/blog/hey/my super path/héllô/</link>
-            <guid>https://docusaurus.io/myBaseUrl/blog/hey/my super path/héllô/</guid>
-            <pubDate>Sun, 16 Aug 2020 00:00:00 GMT</pubDate>
-            <description><![CDATA[complex url slug]]></description>
-            <content:encoded><![CDATA[<p>complex url slug</p>]]></content:encoded>
-            <category>date</category>
-            <category>complex</category>
-        </item>
-        <item>
-            <title><![CDATA[Simple Slug]]></title>
-            <link>https://docusaurus.io/myBaseUrl/blog/simple/slug/</link>
-            <guid>https://docusaurus.io/myBaseUrl/blog/simple/slug/</guid>
-            <pubDate>Sat, 15 Aug 2020 00:00:00 GMT</pubDate>
-            <description><![CDATA[simple url slug]]></description>
-            <content:encoded><![CDATA[<p>simple url slug</p>]]></content:encoded>
-        </item>
-        <item>
-            <title><![CDATA[some heading]]></title>
-            <link>https://docusaurus.io/myBaseUrl/blog/heading-as-title/</link>
-            <guid>https://docusaurus.io/myBaseUrl/blog/heading-as-title/</guid>
-            <pubDate>Wed, 02 Jan 2019 00:00:00 GMT</pubDate>
-        </item>
-        <item>
-            <title><![CDATA[date-matter]]></title>
-            <link>https://docusaurus.io/myBaseUrl/blog/date-matter/</link>
-            <guid>https://docusaurus.io/myBaseUrl/blog/date-matter/</guid>
-            <pubDate>Tue, 01 Jan 2019 00:00:00 GMT</pubDate>
-            <description><![CDATA[date inside front matter]]></description>
-            <content:encoded><![CDATA[<p>date inside front matter</p>]]></content:encoded>
-            <category>date</category>
-        </item>
-        <item>
-            <title><![CDATA[Happy 1st Birthday Slash! (translated)]]></title>
-            <link>https://docusaurus.io/myBaseUrl/blog/2018/12/14/Happy-First-Birthday-Slash/</link>
-            <guid>https://docusaurus.io/myBaseUrl/blog/2018/12/14/Happy-First-Birthday-Slash/</guid>
-            <pubDate>Fri, 14 Dec 2018 00:00:00 GMT</pubDate>
-            <description><![CDATA[Happy birthday! (translated)]]></description>
-            <content:encoded><![CDATA[<p>Happy birthday! (translated)</p>]]></content:encoded>
-            <author>lorber.sebastien@gmail.com (Sébastien Lorber (translated))</author>
-            <category>inlineTag</category>
-            <category>Global Tag label (en)</category>
         </item>
     </channel>
 </rss>",
@@ -2232,8 +2434,6 @@
             <description><![CDATA[Happy birthday! (translated)]]></description>
             <content:encoded><![CDATA[<p>Happy birthday! (translated)</p>]]></content:encoded>
             <author>lorber.sebastien@gmail.com (Sébastien Lorber (translated))</author>
-            <category>inlineTag</category>
-            <category>Global Tag label (en)</category>
         </item>
     </channel>
 </rss>",
@@ -2354,6 +2554,130 @@
             <description><![CDATA[Happy birthday! (translated)]]></description>
             <content:encoded><![CDATA[<p>Happy birthday! (translated)</p>]]></content:encoded>
             <author>lorber.sebastien@gmail.com (Sébastien Lorber (translated))</author>
+            <category>inlineTag</category>
+            <category>Global Tag label (en)</category>
+        </item>
+    </channel>
+</rss>",
+]
+`;
+
+exports[`rss has xslt files for feed 1`] = `
+[
+  "<?xml version="1.0" encoding="utf-8"?><?xml-stylesheet type="text/xsl" href="rss-feed.xslt"?>
+<rss version="2.0" xmlns:dc="http://purl.org/dc/elements/1.1/" xmlns:content="http://purl.org/rss/1.0/modules/content/">
+    <channel>
+        <title>Hello Blog</title>
+        <link>https://docusaurus.io/myBaseUrl/blog</link>
+        <description>Hello Blog</description>
+        <lastBuildDate>Sun, 23 Jul 2023 00:00:00 GMT</lastBuildDate>
+        <docs>https://validator.w3.org/feed/docs/rss2.html</docs>
+        <generator>https://github.com/jpmonette/feed</generator>
+        <language>en</language>
+        <copyright>Copyright</copyright>
+        <item>
+            <title><![CDATA[test links]]></title>
+            <link>https://docusaurus.io/myBaseUrl/blog/blog-with-links</link>
+            <guid>https://docusaurus.io/myBaseUrl/blog/blog-with-links</guid>
+            <pubDate>Sun, 23 Jul 2023 00:00:00 GMT</pubDate>
+            <description><![CDATA[absolute full url]]></description>
+            <content:encoded><![CDATA[<p><a href="https://github.com/facebook/docusaurus" target="_blank" rel="noopener noreferrer">absolute full url</a></p>
+<p><a href="https://docusaurus.io/blog/heading-as-title">absolute pathname</a></p>
+<p><a href="https://docusaurus.io/blog/heading-as-title">relative pathname</a></p>
+<p><a href="https://docusaurus.io/blog/heading-as-title">md link</a></p>
+<p><a href="https://docusaurus.io/myBaseUrl/blog/blog-with-links#title">anchor</a></p>
+<p><a href="https://docusaurus.io/blog/heading-as-title#title">relative pathname + anchor</a></p>
+<p><img loading="lazy" src="https://docusaurus.io/assets/images/test-image-742d39e51f41482e8132e79c09ad4eea.png" width="760" height="160" class="img_yGFe"></p>
+<p><img loading="lazy" src="https://docusaurus.io/assets/images/slash-introducing-411a16dd05086935b8e9ddae38ae9b45.svg" alt="" class="img_yGFe"></p>
+<img srcset="https://docusaurus.io/img/test-image.png 300w, https://docusaurus.io/img/docusaurus-social-card.png 500w">
+<img src="https://docusaurus.io/img/test-image.png">]]></content:encoded>
+        </item>
+        <item>
+            <title><![CDATA[MDX Blog Sample with require calls]]></title>
+            <link>https://docusaurus.io/myBaseUrl/blog/mdx-require-blog-post</link>
+            <guid>https://docusaurus.io/myBaseUrl/blog/mdx-require-blog-post</guid>
+            <pubDate>Sat, 06 Mar 2021 00:00:00 GMT</pubDate>
+            <description><![CDATA[Test MDX with require calls]]></description>
+            <content:encoded><![CDATA[<p>Test MDX with require calls</p>
+<!-- -->
+<!-- -->
+<img src="https://docusaurus.io/img/test-image.png">
+<img src="https://docusaurus.io/assets/images/test-image-742d39e51f41482e8132e79c09ad4eea.png">
+<img src="https://docusaurus.io/assets/images/test-image-742d39e51f41482e8132e79c09ad4eea.png">]]></content:encoded>
+        </item>
+        <item>
+            <title><![CDATA[Full Blog Sample]]></title>
+            <link>https://docusaurus.io/myBaseUrl/blog/mdx-blog-post</link>
+            <guid>https://docusaurus.io/myBaseUrl/blog/mdx-blog-post</guid>
+            <pubDate>Fri, 05 Mar 2021 00:00:00 GMT</pubDate>
+            <description><![CDATA[HTML Heading 1]]></description>
+            <content:encoded><![CDATA[<h1>HTML Heading 1</h1>
+<h2>HTML Heading 2</h2>
+<p>HTML Paragraph</p>
+<!-- -->
+<!-- -->
+<p>Import DOM</p>
+<h1>Heading 1</h1>
+<h2 class="anchor anchorWithHideOnScrollNavbar_G5V2" id="heading-2">Heading 2<a href="https://docusaurus.io/myBaseUrl/blog/mdx-blog-post#heading-2" class="hash-link" aria-label="Direct link to Heading 2" title="Direct link to Heading 2">​</a></h2>
+<h3 class="anchor anchorWithHideOnScrollNavbar_G5V2" id="heading-3">Heading 3<a href="https://docusaurus.io/myBaseUrl/blog/mdx-blog-post#heading-3" class="hash-link" aria-label="Direct link to Heading 3" title="Direct link to Heading 3">​</a></h3>
+<h4 class="anchor anchorWithHideOnScrollNavbar_G5V2" id="heading-4">Heading 4<a href="https://docusaurus.io/myBaseUrl/blog/mdx-blog-post#heading-4" class="hash-link" aria-label="Direct link to Heading 4" title="Direct link to Heading 4">​</a></h4>
+<h5 class="anchor anchorWithHideOnScrollNavbar_G5V2" id="heading-5">Heading 5<a href="https://docusaurus.io/myBaseUrl/blog/mdx-blog-post#heading-5" class="hash-link" aria-label="Direct link to Heading 5" title="Direct link to Heading 5">​</a></h5>
+<ul>
+<li>list1</li>
+<li>list2</li>
+<li>list3</li>
+</ul>
+<ul>
+<li>list1</li>
+<li>list2</li>
+<li>list3</li>
+</ul>
+<p>Normal Text <em>Italics Text</em> <strong>Bold Text</strong></p>
+<p><a href="https://v2.docusaurus.io/" target="_blank" rel="noopener noreferrer">link</a> <img loading="lazy" src="https://v2.docusaurus.io/" alt="image" class="img_yGFe"></p>]]></content:encoded>
+        </item>
+        <item>
+            <title><![CDATA[Complex Slug]]></title>
+            <link>https://docusaurus.io/myBaseUrl/blog/hey/my super path/héllô</link>
+            <guid>https://docusaurus.io/myBaseUrl/blog/hey/my super path/héllô</guid>
+            <pubDate>Sun, 16 Aug 2020 00:00:00 GMT</pubDate>
+            <description><![CDATA[complex url slug]]></description>
+            <content:encoded><![CDATA[<p>complex url slug</p>]]></content:encoded>
+            <category>date</category>
+            <category>complex</category>
+        </item>
+        <item>
+            <title><![CDATA[Simple Slug]]></title>
+            <link>https://docusaurus.io/myBaseUrl/blog/simple/slug</link>
+            <guid>https://docusaurus.io/myBaseUrl/blog/simple/slug</guid>
+            <pubDate>Sat, 15 Aug 2020 00:00:00 GMT</pubDate>
+            <description><![CDATA[simple url slug]]></description>
+            <content:encoded><![CDATA[<p>simple url slug</p>]]></content:encoded>
+        </item>
+        <item>
+            <title><![CDATA[some heading]]></title>
+            <link>https://docusaurus.io/myBaseUrl/blog/heading-as-title</link>
+            <guid>https://docusaurus.io/myBaseUrl/blog/heading-as-title</guid>
+            <pubDate>Wed, 02 Jan 2019 00:00:00 GMT</pubDate>
+        </item>
+        <item>
+            <title><![CDATA[date-matter]]></title>
+            <link>https://docusaurus.io/myBaseUrl/blog/date-matter</link>
+            <guid>https://docusaurus.io/myBaseUrl/blog/date-matter</guid>
+            <pubDate>Tue, 01 Jan 2019 00:00:00 GMT</pubDate>
+            <description><![CDATA[date inside front matter]]></description>
+            <content:encoded><![CDATA[<p>date inside front matter</p>]]></content:encoded>
+            <category>date</category>
+        </item>
+        <item>
+            <title><![CDATA[Happy 1st Birthday Slash! (translated)]]></title>
+            <link>https://docusaurus.io/myBaseUrl/blog/2018/12/14/Happy-First-Birthday-Slash</link>
+            <guid>https://docusaurus.io/myBaseUrl/blog/2018/12/14/Happy-First-Birthday-Slash</guid>
+            <pubDate>Fri, 14 Dec 2018 00:00:00 GMT</pubDate>
+            <description><![CDATA[Happy birthday! (translated)]]></description>
+            <content:encoded><![CDATA[<p>Happy birthday! (translated)</p>]]></content:encoded>
+            <author>lorber.sebastien@gmail.com (Sébastien Lorber (translated))</author>
+            <category>inlineTag</category>
+            <category>Global Tag label (en)</category>
         </item>
     </channel>
 </rss>",
