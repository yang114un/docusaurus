--- conflicted
+++ resolved
@@ -5,25 +5,14 @@
  * LICENSE file in the root directory of this source tree.
  */
 
-<<<<<<< HEAD
-import fs from 'fs-extra';
-import logger from '@docusaurus/logger';
-import {Author, BlogContentPaths} from './types';
-=======
 import {Author, BlogContentPaths} from './types';
 import {getDataFileData} from '@docusaurus/utils';
->>>>>>> 24d65d9b
 import {Joi, URISchema} from '@docusaurus/utils-validation';
 import {
   BlogPostFrontMatter,
   BlogPostFrontMatterAuthor,
   BlogPostFrontMatterAuthors,
 } from './blogFrontMatter';
-<<<<<<< HEAD
-import {getDataFilePath} from './blogUtils';
-import Yaml from 'js-yaml';
-=======
->>>>>>> 24d65d9b
 
 export type AuthorsMap = Record<string, Author>;
 
@@ -44,46 +33,10 @@
   return Joi.attempt(content, AuthorsMapSchema);
 }
 
-<<<<<<< HEAD
-export async function readAuthorsMapFile(
-  filePath: string,
-): Promise<AuthorsMap | undefined> {
-  if (await fs.pathExists(filePath)) {
-    const contentString = await fs.readFile(filePath, {encoding: 'utf8'});
-    try {
-      const unsafeContent = Yaml.load(contentString);
-      return validateAuthorsMapFile(unsafeContent);
-    } catch (e) {
-      // TODO replace later by error cause: see https://v8.dev/features/error-cause
-      logger.error('The author list file looks invalid!');
-      throw e;
-    }
-  }
-  return undefined;
-}
-
-=======
->>>>>>> 24d65d9b
 export async function getAuthorsMap(params: {
   authorsMapPath: string;
   contentPaths: BlogContentPaths;
 }): Promise<AuthorsMap | undefined> {
-<<<<<<< HEAD
-  const filePath = await getDataFilePath({
-    dataFilePath: params.authorsMapPath,
-    contentPaths: params.contentPaths,
-  });
-  if (!filePath) {
-    return undefined;
-  }
-  try {
-    return await readAuthorsMapFile(filePath);
-  } catch (e) {
-    // TODO replace later by error cause, see https://v8.dev/features/error-cause
-    logger.error`Couldn't read blog authors map at path=${filePath}`;
-    throw e;
-  }
-=======
   return getDataFileData(
     {
       filePath: params.authorsMapPath,
@@ -92,7 +45,6 @@
     },
     validateAuthorsMap,
   );
->>>>>>> 24d65d9b
 }
 
 type AuthorsParam = {
