/**
 * Copyright (c) Facebook, Inc. and its affiliates.
 *
 * This source code is licensed under the MIT license found in the
 * LICENSE file in the root directory of this source tree.
 */

<<<<<<< HEAD
import _ from 'lodash';
import {normalizeUrl} from '@docusaurus/utils';
=======
import * as _ from 'lodash';
import {getDataFileData, normalizeUrl} from '@docusaurus/utils';
import {Joi, URISchema} from '@docusaurus/utils-validation';
import {AuthorSocialsSchema, normalizeSocials} from './authorsSocials';
import type {BlogContentPaths} from './types';
>>>>>>> a6de0f27
import type {
  Author,
  AuthorsMap,
  BlogPost,
  BlogPostFrontMatter,
  BlogPostFrontMatterAuthor,
} from '@docusaurus/plugin-content-blog';

<<<<<<< HEAD
=======
export type AuthorsMap = {[authorKey: string]: Author};

const AuthorsMapSchema = Joi.object<AuthorsMap>()
  .pattern(
    Joi.string(),
    Joi.object<Author>({
      name: Joi.string(),
      url: URISchema,
      imageURL: URISchema,
      title: Joi.string(),
      email: Joi.string(),
      socials: AuthorSocialsSchema,
    })
      .rename('image_url', 'imageURL')
      .or('name', 'imageURL')
      .unknown()
      .required()
      .messages({
        'object.base':
          '{#label} should be an author object containing properties like name, title, and imageURL.',
        'any.required':
          '{#label} cannot be undefined. It should be an author object containing properties like name, title, and imageURL.',
      }),
  )
  .messages({
    'object.base':
      "The authors map file should contain an object where each entry contains an author key and the corresponding author's data.",
  });

export function validateAuthorsMap(content: unknown): AuthorsMap {
  const {error, value} = AuthorsMapSchema.validate(content);
  if (error) {
    throw error;
  }
  return value;
}

function normalizeAuthor(author: Author): Author {
  return {
    ...author,
    socials: author.socials ? normalizeSocials(author.socials) : undefined,
  };
}

function normalizeAuthorsMap(authorsMap: AuthorsMap): AuthorsMap {
  return _.mapValues(authorsMap, normalizeAuthor);
}

export async function getAuthorsMap(params: {
  authorsMapPath: string;
  contentPaths: BlogContentPaths;
}): Promise<AuthorsMap | undefined> {
  const authorsMap = await getDataFileData(
    {
      filePath: params.authorsMapPath,
      contentPaths: params.contentPaths,
      fileType: 'authors map',
    },
    // TODO annoying to test: tightly coupled FS reads + validation...
    validateAuthorsMap,
  );

  return authorsMap ? normalizeAuthorsMap(authorsMap) : undefined;
}

>>>>>>> a6de0f27
type AuthorsParam = {
  frontMatter: BlogPostFrontMatter;
  authorsMap: AuthorsMap | undefined;
  baseUrl: string;
};

function normalizeImageUrl({
  imageURL,
  baseUrl,
}: {
  imageURL: string | undefined;
  baseUrl: string;
}) {
  return imageURL?.startsWith('/')
    ? normalizeUrl([baseUrl, imageURL])
    : imageURL;
}

// Legacy v1/early-v2 front matter fields
// We may want to deprecate those in favor of using only frontMatter.authors
// TODO Docusaurus v4: remove this legacy front matter
function getFrontMatterAuthorLegacy({
  baseUrl,
  frontMatter,
}: {
  baseUrl: string;
  frontMatter: BlogPostFrontMatter;
}): Author | undefined {
  const name = frontMatter.author;
  const title = frontMatter.author_title ?? frontMatter.authorTitle;
  const url = frontMatter.author_url ?? frontMatter.authorURL;
  const imageURL = normalizeImageUrl({
    imageURL: frontMatter.author_image_url ?? frontMatter.authorImageURL,
    baseUrl,
  });

  if (name || title || url || imageURL) {
    return {
      name,
      title,
      url,
      imageURL,
      // legacy front matter authors do not have an author key/page
      key: null,
      page: null,
    };
  }

  return undefined;
}

<<<<<<< HEAD
function getFrontMatterAuthors(params: AuthorsParam): Author[] {
  const {authorsMap, frontMatter, baseUrl} = params;
  return normalizeFrontMatterAuthors().map(toAuthor);

  function normalizeFrontMatterAuthors(): BlogPostFrontMatterAuthor[] {
    if (frontMatter.authors === undefined) {
      return [];
=======
function normalizeFrontMatterAuthors(
  frontMatterAuthors: BlogPostFrontMatterAuthors = [],
): BlogPostFrontMatterAuthor[] {
  function normalizeFrontMatterAuthor(
    authorInput: string | Author,
  ): BlogPostFrontMatterAuthor {
    if (typeof authorInput === 'string') {
      // Technically, we could allow users to provide an author's name here, but
      // we only support keys, otherwise, a typo in a key would fallback to
      // becoming a name and may end up unnoticed
      return {key: authorInput};
>>>>>>> a6de0f27
    }

<<<<<<< HEAD
    function normalizeAuthor(
      authorInput: string | BlogPostFrontMatterAuthor,
    ): BlogPostFrontMatterAuthor {
      if (typeof authorInput === 'string') {
        // We could allow users to provide an author's name here, but we only
        // support keys, otherwise, a typo in a key would fall back to
        // becoming a name and may end up unnoticed
        return {key: authorInput};
      }
      return authorInput;
    }
=======
  return Array.isArray(frontMatterAuthors)
    ? frontMatterAuthors.map(normalizeFrontMatterAuthor)
    : [normalizeFrontMatterAuthor(frontMatterAuthors)];
}
>>>>>>> a6de0f27

    return Array.isArray(frontMatter.authors)
      ? frontMatter.authors.map(normalizeAuthor)
      : [normalizeAuthor(frontMatter.authors)];
  }

  function getAuthorsMapAuthor(key: string | undefined): Author | undefined {
    if (key) {
      if (!authorsMap || Object.keys(authorsMap).length === 0) {
        throw new Error(`Can't reference blog post authors by a key (such as '${key}') because no authors map file could be loaded.
Please double-check your blog plugin config (in particular 'authorsMapPath'), ensure the file exists at the configured path, is not empty, and is valid!`);
      }
      const author = authorsMap[key];
      if (!author) {
        throw Error(`Blog author with key "${key}" not found in the authors map file.
Valid author keys are:
${Object.keys(authorsMap)
  .map((validKey) => `- ${validKey}`)
  .join('\n')}`);
      }
      return author;
    }
    return undefined;
  }

  function toAuthor(frontMatterAuthor: BlogPostFrontMatterAuthor): Author {
<<<<<<< HEAD
    const author = {
      // Author def from authorsMap can be locally overridden by front matter
      ...getAuthorsMapAuthor(frontMatterAuthor.key),
      ...frontMatterAuthor,
    };
=======
    return normalizeAuthor({
      // Author def from authorsMap can be locally overridden by front matter
      ...getAuthorsMapAuthor(frontMatterAuthor.key),
      ...frontMatterAuthor,
    });
  }

  return frontMatterAuthors.map(toAuthor);
}
>>>>>>> a6de0f27

    return {
      ...author,
      key: author.key ?? null,
      page: author.page ?? null,
      imageURL: normalizeImageUrl({imageURL: author.imageURL, baseUrl}),
    };
  }
}

export function getBlogPostAuthors(params: AuthorsParam): Author[] {
  const authorLegacy = getFrontMatterAuthorLegacy(params);
  const authors = getFrontMatterAuthors(params);

  if (authorLegacy) {
    // Technically, we could allow mixing legacy/authors front matter, but do we
    // really want to?
    if (authors.length > 0) {
      throw new Error(
        `To declare blog post authors, use the 'authors' front matter in priority.
Don't mix 'authors' with other existing 'author_*' front matter. Choose one or the other, not both at the same time.`,
      );
    }
    return [authorLegacy];
  }

  return authors;
}

/**
 * Blog posts grouped by author page permalink (if page exists)
 */
export function groupBlogPostsByAuthorKey({
  blogPosts,
  authorsMap,
}: {
  blogPosts: BlogPost[];
  authorsMap: AuthorsMap | undefined;
}): Record<string, BlogPost[]> {
  return _.mapValues(authorsMap, (author, key) =>
    blogPosts.filter((p) => p.metadata.authors.some((a) => a.key === key)),
  );
}<|MERGE_RESOLUTION|>--- conflicted
+++ resolved
@@ -5,26 +5,18 @@
  * LICENSE file in the root directory of this source tree.
  */
 
-<<<<<<< HEAD
 import _ from 'lodash';
-import {normalizeUrl} from '@docusaurus/utils';
-=======
-import * as _ from 'lodash';
 import {getDataFileData, normalizeUrl} from '@docusaurus/utils';
 import {Joi, URISchema} from '@docusaurus/utils-validation';
 import {AuthorSocialsSchema, normalizeSocials} from './authorsSocials';
 import type {BlogContentPaths} from './types';
->>>>>>> a6de0f27
 import type {
   Author,
-  AuthorsMap,
   BlogPost,
   BlogPostFrontMatter,
   BlogPostFrontMatterAuthor,
 } from '@docusaurus/plugin-content-blog';
 
-<<<<<<< HEAD
-=======
 export type AuthorsMap = {[authorKey: string]: Author};
 
 const AuthorsMapSchema = Joi.object<AuthorsMap>()
@@ -62,7 +54,7 @@
   return value;
 }
 
-function normalizeAuthor(author: Author): Author {
+function normalizeSocialAuthor(author: Author): Author {
   return {
     ...author,
     socials: author.socials ? normalizeSocials(author.socials) : undefined,
@@ -70,7 +62,7 @@
 }
 
 function normalizeAuthorsMap(authorsMap: AuthorsMap): AuthorsMap {
-  return _.mapValues(authorsMap, normalizeAuthor);
+  return _.mapValues(authorsMap, normalizeSocialAuthor);
 }
 
 export async function getAuthorsMap(params: {
@@ -90,7 +82,6 @@
   return authorsMap ? normalizeAuthorsMap(authorsMap) : undefined;
 }
 
->>>>>>> a6de0f27
 type AuthorsParam = {
   frontMatter: BlogPostFrontMatter;
   authorsMap: AuthorsMap | undefined;
@@ -142,7 +133,6 @@
   return undefined;
 }
 
-<<<<<<< HEAD
 function getFrontMatterAuthors(params: AuthorsParam): Author[] {
   const {authorsMap, frontMatter, baseUrl} = params;
   return normalizeFrontMatterAuthors().map(toAuthor);
@@ -150,22 +140,8 @@
   function normalizeFrontMatterAuthors(): BlogPostFrontMatterAuthor[] {
     if (frontMatter.authors === undefined) {
       return [];
-=======
-function normalizeFrontMatterAuthors(
-  frontMatterAuthors: BlogPostFrontMatterAuthors = [],
-): BlogPostFrontMatterAuthor[] {
-  function normalizeFrontMatterAuthor(
-    authorInput: string | Author,
-  ): BlogPostFrontMatterAuthor {
-    if (typeof authorInput === 'string') {
-      // Technically, we could allow users to provide an author's name here, but
-      // we only support keys, otherwise, a typo in a key would fallback to
-      // becoming a name and may end up unnoticed
-      return {key: authorInput};
->>>>>>> a6de0f27
-    }
-
-<<<<<<< HEAD
+    }
+
     function normalizeAuthor(
       authorInput: string | BlogPostFrontMatterAuthor,
     ): BlogPostFrontMatterAuthor {
@@ -177,12 +153,6 @@
       }
       return authorInput;
     }
-=======
-  return Array.isArray(frontMatterAuthors)
-    ? frontMatterAuthors.map(normalizeFrontMatterAuthor)
-    : [normalizeFrontMatterAuthor(frontMatterAuthors)];
-}
->>>>>>> a6de0f27
 
     return Array.isArray(frontMatter.authors)
       ? frontMatter.authors.map(normalizeAuthor)
@@ -209,23 +179,11 @@
   }
 
   function toAuthor(frontMatterAuthor: BlogPostFrontMatterAuthor): Author {
-<<<<<<< HEAD
     const author = {
       // Author def from authorsMap can be locally overridden by front matter
       ...getAuthorsMapAuthor(frontMatterAuthor.key),
       ...frontMatterAuthor,
     };
-=======
-    return normalizeAuthor({
-      // Author def from authorsMap can be locally overridden by front matter
-      ...getAuthorsMapAuthor(frontMatterAuthor.key),
-      ...frontMatterAuthor,
-    });
-  }
-
-  return frontMatterAuthors.map(toAuthor);
-}
->>>>>>> a6de0f27
 
     return {
       ...author,
