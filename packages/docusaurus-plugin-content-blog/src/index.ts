/**
 * Copyright (c) Facebook, Inc. and its affiliates.
 *
 * This source code is licensed under the MIT license found in the
 * LICENSE file in the root directory of this source tree.
 */

import path from 'path';
import admonitions from 'remark-admonitions';
import {
  normalizeUrl,
  docuHash,
  aliasedSitePath,
  getPluginI18nPath,
  reportMessage,
  posixPath,
  addTrailingPathSeparator,
  createAbsoluteFilePathMatcher,
  getContentPathList,
  getDataFilePath,
  DEFAULT_PLUGIN_ID,
} from '@docusaurus/utils';
import {translateContent, getTranslationFiles} from './translations';

import {
  PluginOptions,
  BlogTags,
  BlogContent,
  BlogItemsToMetadata,
  TagsModule,
  BlogPaginated,
  BlogContentPaths,
  BlogMarkdownLoaderOptions,
  MetaData,
  Assets,
} from './types';
import {PluginOptionSchema} from './pluginOptionSchema';
import {
  LoadContext,
  ConfigureWebpackUtils,
  Props,
  Plugin,
  HtmlTags,
  OptionValidationContext,
  ValidationResult,
} from '@docusaurus/types';
import {Configuration} from 'webpack';
import {
  generateBlogPosts,
  getSourceToPermalink,
  getBlogTags,
  getDataFilePath,
} from './blogUtils';
import {BlogPostFrontMatter} from './blogFrontMatter';
import {createBlogFeedFiles} from './feed';

export default async function pluginContentBlog(
  context: LoadContext,
  options: PluginOptions,
): Promise<Plugin<BlogContent>> {
  if (options.admonitions) {
    options.remarkPlugins = options.remarkPlugins.concat([
      [admonitions, options.admonitions],
    ]);
  }

  const {
    siteDir,
    siteConfig,
    generatedFilesDir,
    i18n: {currentLocale},
  } = context;
  const {onBrokenMarkdownLinks, baseUrl} = siteConfig;

  const contentPaths: BlogContentPaths = {
    contentPath: path.resolve(siteDir, options.path),
    contentPathLocalized: getPluginI18nPath({
      siteDir,
      locale: currentLocale,
      pluginName: 'docusaurus-plugin-content-blog',
      pluginId: options.id,
    }),
  };
  const pluginId = options.id ?? DEFAULT_PLUGIN_ID;

  const pluginDataDirRoot = path.join(
    generatedFilesDir,
    'docusaurus-plugin-content-blog',
  );
  const dataDir = path.join(pluginDataDirRoot, pluginId);
  const aliasedSource = (source: string) =>
    `~blog/${posixPath(path.relative(pluginDataDirRoot, source))}`;

  const authorsMapFilePath = await getDataFilePath({
<<<<<<< HEAD
    dataFilePath: options.authorsMapPath,
    contentPaths,
  });

  const tagsMapFilePath = await getDataFilePath({
    dataFilePath: options.authorsMapPath,
=======
    filePath: options.authorsMapPath,
>>>>>>> 24d65d9b
    contentPaths,
  });

  return {
    name: 'docusaurus-plugin-content-blog',

    getPathsToWatch() {
      const {include} = options;
      const contentMarkdownGlobs = getContentPathList(contentPaths).flatMap(
        (contentPath) => include.map((pattern) => `${contentPath}/${pattern}`),
      );

      return [
        authorsMapFilePath,
        tagsMapFilePath,
        ...contentMarkdownGlobs,
      ].filter(Boolean) as string[];
    },

    async getTranslationFiles() {
      return getTranslationFiles(options);
    },

    // Fetches blog contents and returns metadata for the necessary routes.
    async loadContent() {
      const {
        postsPerPage: postsPerPageOption,
        routeBasePath,
        tagsBasePath,
        blogDescription,
        blogTitle,
        blogSidebarTitle,
      } = options;

      const blogPosts = await generateBlogPosts(contentPaths, context, options);

      if (!blogPosts.length) {
        return {
          blogSidebarTitle,
          blogPosts: [],
          blogListPaginated: [],
          blogTags: {},
          blogTagsListPath: null,
        };
      }

      // Colocate next and prev metadata.
      blogPosts.forEach((blogPost, index) => {
        const prevItem = index > 0 ? blogPosts[index - 1] : null;
        if (prevItem) {
          blogPost.metadata.prevItem = {
            title: prevItem.metadata.title,
            permalink: prevItem.metadata.permalink,
          };
        }

        const nextItem =
          index < blogPosts.length - 1 ? blogPosts[index + 1] : null;
        if (nextItem) {
          blogPost.metadata.nextItem = {
            title: nextItem.metadata.title,
            permalink: nextItem.metadata.permalink,
          };
        }
      });

      // Blog pagination routes.
      // Example: `/blog`, `/blog/page/1`, `/blog/page/2`
      const totalCount = blogPosts.length;
      const postsPerPage =
        postsPerPageOption === 'ALL' ? totalCount : postsPerPageOption;
      const numberOfPages = Math.ceil(totalCount / postsPerPage);
      const baseBlogUrl = normalizeUrl([baseUrl, routeBasePath]);

      const blogListPaginated: BlogPaginated[] = [];

      function blogPaginationPermalink(page: number) {
        return page > 0
          ? normalizeUrl([baseBlogUrl, `page/${page + 1}`])
          : baseBlogUrl;
      }

      for (let page = 0; page < numberOfPages; page += 1) {
        blogListPaginated.push({
          metadata: {
            permalink: blogPaginationPermalink(page),
            page: page + 1,
            postsPerPage,
            totalPages: numberOfPages,
            totalCount,
            previousPage: page !== 0 ? blogPaginationPermalink(page - 1) : null,
            nextPage:
              page < numberOfPages - 1
                ? blogPaginationPermalink(page + 1)
                : null,
            blogDescription,
            blogTitle,
          },
          items: blogPosts
            .slice(page * postsPerPage, (page + 1) * postsPerPage)
            .map((item) => item.id),
        });
      }

      const blogTags: BlogTags = getBlogTags(blogPosts);

      const tagsPath = normalizeUrl([baseBlogUrl, tagsBasePath]);

      const blogTagsListPath =
        Object.keys(blogTags).length > 0 ? tagsPath : null;

      return {
        blogSidebarTitle,
        blogPosts,
        blogListPaginated,
        blogTags,
        blogTagsListPath,
      };
    },

    async contentLoaded({content: blogContents, actions}) {
      if (!blogContents) {
        return;
      }

      const {
        blogListComponent,
        blogPostComponent,
        blogTagsListComponent,
        blogTagsPostsComponent,
        routeBasePath,
        archiveBasePath,
      } = options;

      const {addRoute, createData} = actions;
      const {
        blogSidebarTitle,
        blogPosts,
        blogListPaginated,
        blogTags,
        blogTagsListPath,
      } = blogContents;

      const blogItemsToMetadata: BlogItemsToMetadata = {};

      const sidebarBlogPosts =
        options.blogSidebarCount === 'ALL'
          ? blogPosts
          : blogPosts.slice(0, options.blogSidebarCount);

      const archiveUrl = normalizeUrl([
        baseUrl,
        routeBasePath,
        archiveBasePath,
      ]);

      // creates a blog archive route
      const archiveProp = await createData(
        `${docuHash(archiveUrl)}.json`,
        JSON.stringify({blogPosts}, null, 2),
      );
      addRoute({
        path: archiveUrl,
        component: '@theme/BlogArchivePage',
        exact: true,
        modules: {
          archive: aliasedSource(archiveProp),
        },
      });

      // This prop is useful to provide the blog list sidebar
      const sidebarProp = await createData(
        // Note that this created data path must be in sync with
        // metadataPath provided to mdx-loader.
        `blog-post-list-prop-${pluginId}.json`,
        JSON.stringify(
          {
            title: blogSidebarTitle,
            items: sidebarBlogPosts.map((blogPost) => ({
              title: blogPost.metadata.title,
              permalink: blogPost.metadata.permalink,
            })),
          },
          null,
          2,
        ),
      );

      // Create routes for blog entries.
      await Promise.all(
        blogPosts.map(async (blogPost) => {
          const {id, metadata} = blogPost;
          await createData(
            // Note that this created data path must be in sync with
            // metadataPath provided to mdx-loader.
            `${docuHash(metadata.source)}.json`,
            JSON.stringify(metadata, null, 2),
          );

          addRoute({
            path: metadata.permalink,
            component: blogPostComponent,
            exact: true,
            modules: {
              sidebar: aliasedSource(sidebarProp),
              content: metadata.source,
            },
          });

          blogItemsToMetadata[id] = metadata;
        }),
      );

      // Create routes for blog's paginated list entries.
      await Promise.all(
        blogListPaginated.map(async (listPage) => {
          const {metadata, items} = listPage;
          const {permalink} = metadata;
          const pageMetadataPath = await createData(
            `${docuHash(permalink)}.json`,
            JSON.stringify(metadata, null, 2),
          );

          addRoute({
            path: permalink,
            component: blogListComponent,
            exact: true,
            modules: {
              sidebar: aliasedSource(sidebarProp),
              items: items.map((postID) =>
                // To tell routes.js this is an import and not a nested object to recurse.
                ({
                  content: {
                    __import: true,
                    path: blogItemsToMetadata[postID].source,
                    query: {
                      truncated: true,
                    },
                  },
                }),
              ),
              metadata: aliasedSource(pageMetadataPath),
            },
          });
        }),
      );

      // Tags.
      if (blogTagsListPath === null) {
        return;
      }

      const tagsModule: TagsModule = {};

      await Promise.all(
        Object.keys(blogTags).map(async (tag) => {
          const {name, items, permalink} = blogTags[tag];

          // Refactor all this, see docs implementation
          tagsModule[tag] = {
            allTagsPath: blogTagsListPath,
            slug: tag,
            name,
            count: items.length,
            permalink,
          };

          const tagsMetadataPath = await createData(
            `${docuHash(permalink)}.json`,
            JSON.stringify(tagsModule[tag], null, 2),
          );

          addRoute({
            path: permalink,
            component: blogTagsPostsComponent,
            exact: true,
            modules: {
              sidebar: aliasedSource(sidebarProp),
              items: items.map((postID) => {
                const metadata = blogItemsToMetadata[postID];
                return {
                  content: {
                    __import: true,
                    path: metadata.source,
                    query: {
                      truncated: true,
                    },
                  },
                };
              }),
              metadata: aliasedSource(tagsMetadataPath),
            },
          });
        }),
      );

      // Only create /tags page if there are tags.
      if (Object.keys(blogTags).length > 0) {
        const tagsListPath = await createData(
          `${docuHash(`${blogTagsListPath}-tags`)}.json`,
          JSON.stringify(tagsModule, null, 2),
        );

        addRoute({
          path: blogTagsListPath,
          component: blogTagsListComponent,
          exact: true,
          modules: {
            sidebar: aliasedSource(sidebarProp),
            tags: aliasedSource(tagsListPath),
          },
        });
      }
    },

    translateContent({content, translationFiles}) {
      return translateContent(content, translationFiles);
    },

    configureWebpack(
      _config: Configuration,
      isServer: boolean,
      {getJSLoader}: ConfigureWebpackUtils,
      content,
    ) {
      const {
        rehypePlugins,
        remarkPlugins,
        truncateMarker,
        beforeDefaultRemarkPlugins,
        beforeDefaultRehypePlugins,
      } = options;

      const markdownLoaderOptions: BlogMarkdownLoaderOptions = {
        siteDir,
        contentPaths,
        truncateMarker,
        sourceToPermalink: getSourceToPermalink(content.blogPosts),
        onBrokenMarkdownLink: (brokenMarkdownLink) => {
          if (onBrokenMarkdownLinks === 'ignore') {
            return;
          }
          reportMessage(
            `Blog markdown link couldn't be resolved: (${brokenMarkdownLink.link}) in ${brokenMarkdownLink.filePath}`,
            onBrokenMarkdownLinks,
          );
        },
      };

      const contentDirs = getContentPathList(contentPaths);
      return {
        resolve: {
          alias: {
            '~blog': pluginDataDirRoot,
          },
        },
        module: {
          rules: [
            {
              test: /(\.mdx?)$/,
              include: contentDirs
                // Trailing slash is important, see https://github.com/facebook/docusaurus/pull/3970
                .map(addTrailingPathSeparator),
              use: [
                getJSLoader({isServer}),
                {
                  loader: require.resolve('@docusaurus/mdx-loader'),
                  options: {
                    remarkPlugins,
                    rehypePlugins,
                    beforeDefaultRemarkPlugins,
                    beforeDefaultRehypePlugins,
                    staticDirs: siteConfig.staticDirectories.map((dir) =>
                      path.resolve(siteDir, dir),
                    ),
                    siteDir,
                    isMDXPartial: createAbsoluteFilePathMatcher(
                      options.exclude,
                      contentDirs,
                    ),
                    metadataPath: (mdxPath: string) => {
                      // Note that metadataPath must be the same/in-sync as
                      // the path from createData for each MDX.
                      const aliasedPath = aliasedSitePath(mdxPath, siteDir);
                      return path.join(
                        dataDir,
                        `${docuHash(aliasedPath)}.json`,
                      );
                    },
                    // For blog posts a title in markdown is always removed
                    // Blog posts title are rendered separately
                    removeContentTitle: true,

                    // Assets allow to convert some relative images paths to require() calls
                    createAssets: ({
                      frontMatter,
                      metadata,
                    }: {
                      frontMatter: BlogPostFrontMatter;
                      metadata: MetaData;
                    }): Assets => ({
                      image: frontMatter.image,
                      authorsImageUrls: metadata.authors.map(
                        (author) => author.imageURL,
                      ),
                    }),
                  },
                },
                {
                  loader: path.resolve(__dirname, './markdownLoader.js'),
                  options: markdownLoaderOptions,
                },
              ].filter(Boolean),
            },
          ],
        },
      };
    },

    async postBuild({outDir}: Props) {
      if (!options.feedOptions.type) {
        return;
      }

      // TODO: we shouldn't need to re-read the posts here!
      // postBuild should receive loadedContent
      const blogPosts = await generateBlogPosts(contentPaths, context, options);
      if (!blogPosts.length) {
        return;
      }
      await createBlogFeedFiles({
        blogPosts,
        options,
        outDir,
        siteConfig,
      });
    },

    injectHtmlTags({content}) {
      if (!content.blogPosts.length) {
        return {};
      }

      if (!options.feedOptions?.type) {
        return {};
      }

      const feedTypes = options.feedOptions.type;
      const feedTitle = options.feedOptions.title ?? context.siteConfig.title;
      const feedsConfig = {
        rss: {
          type: 'application/rss+xml',
          path: 'rss.xml',
          title: `${feedTitle} RSS Feed`,
        },
        atom: {
          type: 'application/atom+xml',
          path: 'atom.xml',
          title: `${feedTitle} Atom Feed`,
        },
        json: {
          type: 'application/json',
          path: 'feed.json',
          title: `${feedTitle} JSON Feed`,
        },
      };
      const headTags: HtmlTags = [];

      feedTypes.forEach((feedType) => {
        const feedConfig = feedsConfig[feedType] || {};

        if (!feedsConfig) {
          return;
        }

        const {type, path: feedConfigPath, title: feedConfigTitle} = feedConfig;

        headTags.push({
          tagName: 'link',
          attributes: {
            rel: 'alternate',
            type,
            href: normalizeUrl([
              baseUrl,
              options.routeBasePath,
              feedConfigPath,
            ]),
            title: feedConfigTitle,
          },
        });
      });

      return {
        headTags,
      };
    },
  };
}

export function validateOptions({
  validate,
  options,
}: OptionValidationContext<PluginOptions>): ValidationResult<PluginOptions> {
  const validatedOptions = validate(PluginOptionSchema, options);
  return validatedOptions;
}<|MERGE_RESOLUTION|>--- conflicted
+++ resolved
@@ -49,7 +49,6 @@
   generateBlogPosts,
   getSourceToPermalink,
   getBlogTags,
-  getDataFilePath,
 } from './blogUtils';
 import {BlogPostFrontMatter} from './blogFrontMatter';
 import {createBlogFeedFiles} from './feed';
@@ -92,16 +91,12 @@
     `~blog/${posixPath(path.relative(pluginDataDirRoot, source))}`;
 
   const authorsMapFilePath = await getDataFilePath({
-<<<<<<< HEAD
-    dataFilePath: options.authorsMapPath,
+    filePath: options.authorsMapPath,
     contentPaths,
   });
 
   const tagsMapFilePath = await getDataFilePath({
-    dataFilePath: options.authorsMapPath,
-=======
     filePath: options.authorsMapPath,
->>>>>>> 24d65d9b
     contentPaths,
   });
 
