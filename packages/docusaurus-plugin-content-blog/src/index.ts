/**
 * Copyright (c) Facebook, Inc. and its affiliates.
 *
 * This source code is licensed under the MIT license found in the
 * LICENSE file in the root directory of this source tree.
 */

import path from 'path';
import admonitions from 'remark-admonitions';
import {
  normalizeUrl,
  docuHash,
  aliasedSitePath,
  getPluginI18nPath,
  reportMessage,
  posixPath,
  addTrailingPathSeparator,
  createAbsoluteFilePathMatcher,
  DEFAULT_PLUGIN_ID,
} from '@docusaurus/utils';
import {translateContent, getTranslationFiles} from './translations';

import {
  PluginOptions,
  BlogTags,
  BlogContent,
  BlogItemsToMetadata,
  TagsModule,
  BlogPaginated,
  BlogContentPaths,
  BlogMarkdownLoaderOptions,
  MetaData,
  Assets,
} from './types';
import {PluginOptionSchema} from './pluginOptionSchema';
import {
  LoadContext,
  ConfigureWebpackUtils,
  Props,
  Plugin,
  HtmlTags,
  OptionValidationContext,
  ValidationResult,
} from '@docusaurus/types';
import {Configuration} from 'webpack';
import {
  generateBlogPosts,
  getContentPathList,
  getSourceToPermalink,
  getBlogTags,
} from './blogUtils';
import {BlogPostFrontMatter} from './blogFrontMatter';
import {createBlogFeedFiles} from './feed';
import {getAuthorsMapFilePath} from './authors';

export default async function pluginContentBlog(
  context: LoadContext,
  options: PluginOptions,
): Promise<Plugin<BlogContent>> {
  if (options.admonitions) {
    options.remarkPlugins = options.remarkPlugins.concat([
      [admonitions, options.admonitions],
    ]);
  }

  const {
    siteDir,
    siteConfig,
    generatedFilesDir,
    i18n: {currentLocale},
  } = context;
  const {onBrokenMarkdownLinks, baseUrl} = siteConfig;

  const contentPaths: BlogContentPaths = {
    contentPath: path.resolve(siteDir, options.path),
    contentPathLocalized: getPluginI18nPath({
      siteDir,
      locale: currentLocale,
      pluginName: 'docusaurus-plugin-content-blog',
      pluginId: options.id,
    }),
  };
  const pluginId = options.id ?? DEFAULT_PLUGIN_ID;

  const pluginDataDirRoot = path.join(
    generatedFilesDir,
    'docusaurus-plugin-content-blog',
  );
  const dataDir = path.join(pluginDataDirRoot, pluginId);
  const aliasedSource = (source: string) =>
    `~blog/${posixPath(path.relative(pluginDataDirRoot, source))}`;

  const authorsMapFilePath = await getAuthorsMapFilePath({
    authorsMapPath: options.authorsMapPath,
    contentPaths,
  });

  return {
    name: 'docusaurus-plugin-content-blog',

    getPathsToWatch() {
<<<<<<< HEAD
      const {include, authorsMapPath, tagsMapPath} = options;
=======
      const {include} = options;
>>>>>>> 7adc1c0c
      const contentMarkdownGlobs = getContentPathList(contentPaths).flatMap(
        (contentPath) => include.map((pattern) => `${contentPath}/${pattern}`),
      );

<<<<<<< HEAD
      // TODO: we should read this path in plugin! but plugins do not support async init for now :'(
      // const authorsMapFilePath = await getAuthorsMapFilePath({authorsMapPath,contentPaths,});
      // simplified impl, better than nothing for now:
      const authorsMapFilePath = path.join(
        contentPaths.contentPath,
        authorsMapPath,
      );

      const pathsToWatch = [authorsMapFilePath, ...contentMarkdownGlobs];

      if (tagsMapPath) {
        pathsToWatch.push(path.join(contentPaths.contentPath, tagsMapPath));
      }

      return pathsToWatch;
=======
      return [authorsMapFilePath, ...contentMarkdownGlobs].filter(
        Boolean,
      ) as string[];
>>>>>>> 7adc1c0c
    },

    async getTranslationFiles() {
      return getTranslationFiles(options);
    },

    // Fetches blog contents and returns metadata for the necessary routes.
    async loadContent() {
      const {
        postsPerPage: postsPerPageOption,
        routeBasePath,
        tagsBasePath,
        blogDescription,
        blogTitle,
        blogSidebarTitle,
      } = options;

      const blogPosts = await generateBlogPosts(contentPaths, context, options);

      if (!blogPosts.length) {
        return {
          blogSidebarTitle,
          blogPosts: [],
          blogListPaginated: [],
          blogTags: {},
          blogTagsListPath: null,
        };
      }

      // Colocate next and prev metadata.
      blogPosts.forEach((blogPost, index) => {
        const prevItem = index > 0 ? blogPosts[index - 1] : null;
        if (prevItem) {
          blogPost.metadata.prevItem = {
            title: prevItem.metadata.title,
            permalink: prevItem.metadata.permalink,
          };
        }

        const nextItem =
          index < blogPosts.length - 1 ? blogPosts[index + 1] : null;
        if (nextItem) {
          blogPost.metadata.nextItem = {
            title: nextItem.metadata.title,
            permalink: nextItem.metadata.permalink,
          };
        }
      });

      // Blog pagination routes.
      // Example: `/blog`, `/blog/page/1`, `/blog/page/2`
      const totalCount = blogPosts.length;
      const postsPerPage =
        postsPerPageOption === 'ALL' ? totalCount : postsPerPageOption;
      const numberOfPages = Math.ceil(totalCount / postsPerPage);
      const baseBlogUrl = normalizeUrl([baseUrl, routeBasePath]);

      const blogListPaginated: BlogPaginated[] = [];

      function blogPaginationPermalink(page: number) {
        return page > 0
          ? normalizeUrl([baseBlogUrl, `page/${page + 1}`])
          : baseBlogUrl;
      }

      for (let page = 0; page < numberOfPages; page += 1) {
        blogListPaginated.push({
          metadata: {
            permalink: blogPaginationPermalink(page),
            page: page + 1,
            postsPerPage,
            totalPages: numberOfPages,
            totalCount,
            previousPage: page !== 0 ? blogPaginationPermalink(page - 1) : null,
            nextPage:
              page < numberOfPages - 1
                ? blogPaginationPermalink(page + 1)
                : null,
            blogDescription,
            blogTitle,
          },
          items: blogPosts
            .slice(page * postsPerPage, (page + 1) * postsPerPage)
            .map((item) => item.id),
        });
      }

      const blogTags: BlogTags = getBlogTags(blogPosts);

      const tagsPath = normalizeUrl([baseBlogUrl, tagsBasePath]);

      const blogTagsListPath =
        Object.keys(blogTags).length > 0 ? tagsPath : null;

      return {
        blogSidebarTitle,
        blogPosts,
        blogListPaginated,
        blogTags,
        blogTagsListPath,
      };
    },

    async contentLoaded({content: blogContents, actions}) {
      if (!blogContents) {
        return;
      }

      const {
        blogListComponent,
        blogPostComponent,
        blogTagsListComponent,
        blogTagsPostsComponent,
        routeBasePath,
        archiveBasePath,
      } = options;

      const {addRoute, createData} = actions;
      const {
        blogSidebarTitle,
        blogPosts,
        blogListPaginated,
        blogTags,
        blogTagsListPath,
      } = blogContents;

      const blogItemsToMetadata: BlogItemsToMetadata = {};

      const sidebarBlogPosts =
        options.blogSidebarCount === 'ALL'
          ? blogPosts
          : blogPosts.slice(0, options.blogSidebarCount);

      const archiveUrl = normalizeUrl([
        baseUrl,
        routeBasePath,
        archiveBasePath,
      ]);

      // creates a blog archive route
      const archiveProp = await createData(
        `${docuHash(archiveUrl)}.json`,
        JSON.stringify({blogPosts}, null, 2),
      );
      addRoute({
        path: archiveUrl,
        component: '@theme/BlogArchivePage',
        exact: true,
        modules: {
          archive: aliasedSource(archiveProp),
        },
      });

      // This prop is useful to provide the blog list sidebar
      const sidebarProp = await createData(
        // Note that this created data path must be in sync with
        // metadataPath provided to mdx-loader.
        `blog-post-list-prop-${pluginId}.json`,
        JSON.stringify(
          {
            title: blogSidebarTitle,
            items: sidebarBlogPosts.map((blogPost) => ({
              title: blogPost.metadata.title,
              permalink: blogPost.metadata.permalink,
            })),
          },
          null,
          2,
        ),
      );

      // Create routes for blog entries.
      await Promise.all(
        blogPosts.map(async (blogPost) => {
          const {id, metadata} = blogPost;
          await createData(
            // Note that this created data path must be in sync with
            // metadataPath provided to mdx-loader.
            `${docuHash(metadata.source)}.json`,
            JSON.stringify(metadata, null, 2),
          );

          addRoute({
            path: metadata.permalink,
            component: blogPostComponent,
            exact: true,
            modules: {
              sidebar: aliasedSource(sidebarProp),
              content: metadata.source,
            },
          });

          blogItemsToMetadata[id] = metadata;
        }),
      );

      // Create routes for blog's paginated list entries.
      await Promise.all(
        blogListPaginated.map(async (listPage) => {
          const {metadata, items} = listPage;
          const {permalink} = metadata;
          const pageMetadataPath = await createData(
            `${docuHash(permalink)}.json`,
            JSON.stringify(metadata, null, 2),
          );

          addRoute({
            path: permalink,
            component: blogListComponent,
            exact: true,
            modules: {
              sidebar: aliasedSource(sidebarProp),
              items: items.map((postID) =>
                // To tell routes.js this is an import and not a nested object to recurse.
                ({
                  content: {
                    __import: true,
                    path: blogItemsToMetadata[postID].source,
                    query: {
                      truncated: true,
                    },
                  },
                }),
              ),
              metadata: aliasedSource(pageMetadataPath),
            },
          });
        }),
      );

      // Tags.
      if (blogTagsListPath === null) {
        return;
      }

      const tagsModule: TagsModule = {};

      await Promise.all(
        Object.keys(blogTags).map(async (tag) => {
          const {name, items, permalink} = blogTags[tag];

          // Refactor all this, see docs implementation
          tagsModule[tag] = {
            allTagsPath: blogTagsListPath,
            slug: tag,
            name,
            count: items.length,
            permalink,
          };

          const tagsMetadataPath = await createData(
            `${docuHash(permalink)}.json`,
            JSON.stringify(tagsModule[tag], null, 2),
          );

          addRoute({
            path: permalink,
            component: blogTagsPostsComponent,
            exact: true,
            modules: {
              sidebar: aliasedSource(sidebarProp),
              items: items.map((postID) => {
                const metadata = blogItemsToMetadata[postID];
                return {
                  content: {
                    __import: true,
                    path: metadata.source,
                    query: {
                      truncated: true,
                    },
                  },
                };
              }),
              metadata: aliasedSource(tagsMetadataPath),
            },
          });
        }),
      );

      // Only create /tags page if there are tags.
      if (Object.keys(blogTags).length > 0) {
        const tagsListPath = await createData(
          `${docuHash(`${blogTagsListPath}-tags`)}.json`,
          JSON.stringify(tagsModule, null, 2),
        );

        addRoute({
          path: blogTagsListPath,
          component: blogTagsListComponent,
          exact: true,
          modules: {
            sidebar: aliasedSource(sidebarProp),
            tags: aliasedSource(tagsListPath),
          },
        });
      }
    },

    translateContent({content, translationFiles}) {
      return translateContent(content, translationFiles);
    },

    configureWebpack(
      _config: Configuration,
      isServer: boolean,
      {getJSLoader}: ConfigureWebpackUtils,
      content,
    ) {
      const {
        rehypePlugins,
        remarkPlugins,
        truncateMarker,
        beforeDefaultRemarkPlugins,
        beforeDefaultRehypePlugins,
      } = options;

      const markdownLoaderOptions: BlogMarkdownLoaderOptions = {
        siteDir,
        contentPaths,
        truncateMarker,
        sourceToPermalink: getSourceToPermalink(content.blogPosts),
        onBrokenMarkdownLink: (brokenMarkdownLink) => {
          if (onBrokenMarkdownLinks === 'ignore') {
            return;
          }
          reportMessage(
            `Blog markdown link couldn't be resolved: (${brokenMarkdownLink.link}) in ${brokenMarkdownLink.filePath}`,
            onBrokenMarkdownLinks,
          );
        },
      };

      const contentDirs = getContentPathList(contentPaths);
      return {
        resolve: {
          alias: {
            '~blog': pluginDataDirRoot,
          },
        },
        module: {
          rules: [
            {
              test: /(\.mdx?)$/,
              include: contentDirs
                // Trailing slash is important, see https://github.com/facebook/docusaurus/pull/3970
                .map(addTrailingPathSeparator),
              use: [
                getJSLoader({isServer}),
                {
                  loader: require.resolve('@docusaurus/mdx-loader'),
                  options: {
                    remarkPlugins,
                    rehypePlugins,
                    beforeDefaultRemarkPlugins,
                    beforeDefaultRehypePlugins,
                    staticDirs: siteConfig.staticDirectories.map((dir) =>
                      path.resolve(siteDir, dir),
                    ),
                    siteDir,
                    isMDXPartial: createAbsoluteFilePathMatcher(
                      options.exclude,
                      contentDirs,
                    ),
                    metadataPath: (mdxPath: string) => {
                      // Note that metadataPath must be the same/in-sync as
                      // the path from createData for each MDX.
                      const aliasedPath = aliasedSitePath(mdxPath, siteDir);
                      return path.join(
                        dataDir,
                        `${docuHash(aliasedPath)}.json`,
                      );
                    },
                    // For blog posts a title in markdown is always removed
                    // Blog posts title are rendered separately
                    removeContentTitle: true,

                    // Assets allow to convert some relative images paths to require() calls
                    createAssets: ({
                      frontMatter,
                      metadata,
                    }: {
                      frontMatter: BlogPostFrontMatter;
                      metadata: MetaData;
                    }): Assets => ({
                      image: frontMatter.image,
                      authorsImageUrls: metadata.authors.map(
                        (author) => author.imageURL,
                      ),
                    }),
                  },
                },
                {
                  loader: path.resolve(__dirname, './markdownLoader.js'),
                  options: markdownLoaderOptions,
                },
              ].filter(Boolean),
            },
          ],
        },
      };
    },

    async postBuild({outDir}: Props) {
      if (!options.feedOptions.type) {
        return;
      }

      // TODO: we shouldn't need to re-read the posts here!
      // postBuild should receive loadedContent
      const blogPosts = await generateBlogPosts(contentPaths, context, options);
      if (!blogPosts.length) {
        return;
      }
      await createBlogFeedFiles({
        blogPosts,
        options,
        outDir,
        siteConfig,
      });
    },

    injectHtmlTags({content}) {
      if (!content.blogPosts.length) {
        return {};
      }

      if (!options.feedOptions?.type) {
        return {};
      }

      const feedTypes = options.feedOptions.type;
      const feedTitle = options.feedOptions.title ?? context.siteConfig.title;
      const feedsConfig = {
        rss: {
          type: 'application/rss+xml',
          path: 'rss.xml',
          title: `${feedTitle} RSS Feed`,
        },
        atom: {
          type: 'application/atom+xml',
          path: 'atom.xml',
          title: `${feedTitle} Atom Feed`,
        },
        json: {
          type: 'application/json',
          path: 'feed.json',
          title: `${feedTitle} JSON Feed`,
        },
      };
      const headTags: HtmlTags = [];

      feedTypes.forEach((feedType) => {
        const feedConfig = feedsConfig[feedType] || {};

        if (!feedsConfig) {
          return;
        }

        const {type, path: feedConfigPath, title: feedConfigTitle} = feedConfig;

        headTags.push({
          tagName: 'link',
          attributes: {
            rel: 'alternate',
            type,
            href: normalizeUrl([
              baseUrl,
              options.routeBasePath,
              feedConfigPath,
            ]),
            title: feedConfigTitle,
          },
        });
      });

      return {
        headTags,
      };
    },
  };
}

export function validateOptions({
  validate,
  options,
}: OptionValidationContext<PluginOptions>): ValidationResult<PluginOptions> {
  const validatedOptions = validate(PluginOptionSchema, options);
  return validatedOptions;
}<|MERGE_RESOLUTION|>--- conflicted
+++ resolved
@@ -48,10 +48,10 @@
   getContentPathList,
   getSourceToPermalink,
   getBlogTags,
+  getDataFilePath,
 } from './blogUtils';
 import {BlogPostFrontMatter} from './blogFrontMatter';
 import {createBlogFeedFiles} from './feed';
-import {getAuthorsMapFilePath} from './authors';
 
 export default async function pluginContentBlog(
   context: LoadContext,
@@ -90,45 +90,30 @@
   const aliasedSource = (source: string) =>
     `~blog/${posixPath(path.relative(pluginDataDirRoot, source))}`;
 
-  const authorsMapFilePath = await getAuthorsMapFilePath({
-    authorsMapPath: options.authorsMapPath,
+  const authorsMapFilePath = await getDataFilePath({
+    dataFilePath: options.authorsMapPath,
     contentPaths,
   });
 
+  const tagsMapFilePath = await getDataFilePath({
+    dataFilePath: options.authorsMapPath,
+    contentPaths,
+  });
+
   return {
     name: 'docusaurus-plugin-content-blog',
 
     getPathsToWatch() {
-<<<<<<< HEAD
-      const {include, authorsMapPath, tagsMapPath} = options;
-=======
       const {include} = options;
->>>>>>> 7adc1c0c
       const contentMarkdownGlobs = getContentPathList(contentPaths).flatMap(
         (contentPath) => include.map((pattern) => `${contentPath}/${pattern}`),
       );
 
-<<<<<<< HEAD
-      // TODO: we should read this path in plugin! but plugins do not support async init for now :'(
-      // const authorsMapFilePath = await getAuthorsMapFilePath({authorsMapPath,contentPaths,});
-      // simplified impl, better than nothing for now:
-      const authorsMapFilePath = path.join(
-        contentPaths.contentPath,
-        authorsMapPath,
-      );
-
-      const pathsToWatch = [authorsMapFilePath, ...contentMarkdownGlobs];
-
-      if (tagsMapPath) {
-        pathsToWatch.push(path.join(contentPaths.contentPath, tagsMapPath));
-      }
-
-      return pathsToWatch;
-=======
-      return [authorsMapFilePath, ...contentMarkdownGlobs].filter(
-        Boolean,
-      ) as string[];
->>>>>>> 7adc1c0c
+      return [
+        authorsMapFilePath,
+        tagsMapFilePath,
+        ...contentMarkdownGlobs,
+      ].filter(Boolean) as string[];
     },
 
     async getTranslationFiles() {
