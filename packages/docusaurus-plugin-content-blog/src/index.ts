/**
 * Copyright (c) Facebook, Inc. and its affiliates.
 *
 * This source code is licensed under the MIT license found in the
 * LICENSE file in the root directory of this source tree.
 */

import fs from 'fs-extra';
import kebabCase from 'lodash.kebabcase';
import path from 'path';
import {normalizeUrl, docuHash, aliasedSitePath} from '@docusaurus/utils';

import {
  PluginOptions,
  BlogTags,
  BlogContent,
  BlogItemsToMetadata,
  TagsModule,
  BlogPaginated,
  FeedType,
  BlogPost,
} from './types';
import {
  LoadContext,
  PluginContentLoadedActions,
  ConfigureWebpackUtils,
  Props,
  Plugin,
  HtmlTags,
} from '@docusaurus/types';
import {Configuration, Loader} from 'webpack';
import {generateBlogFeed, generateBlogPosts} from './blogUtils';

const DEFAULT_OPTIONS: PluginOptions = {
  path: 'blog', // Path to data on filesystem, relative to site dir.
  routeBasePath: 'blog', // URL Route.
  include: ['*.md', '*.mdx'], // Extensions to include.
  postsPerPage: 10, // How many posts per page.
  blogListComponent: '@theme/BlogListPage',
  blogPostComponent: '@theme/BlogPostPage',
  blogTagsListComponent: '@theme/BlogTagsListPage',
  blogTagsPostsComponent: '@theme/BlogTagsPostsPage',
  showReadingTime: true,
  remarkPlugins: [],
  rehypePlugins: [],
  editUrl: undefined,
  truncateMarker: /<!--\s*(truncate)\s*-->/, // Regex.
};

function assertFeedTypes(val: any): asserts val is FeedType {
  if (typeof val !== 'string' && !['rss', 'atom', 'all'].includes(val)) {
    throw new Error(
      `Invalid feedOptions type: ${val}. It must be either 'rss', 'atom', or 'all'`,
    );
  }
}

const getFeedTypes = (type?: FeedType) => {
  assertFeedTypes(type);
  let feedTypes: ('rss' | 'atom')[] = [];

  if (type === 'all') {
    feedTypes = ['rss', 'atom'];
  } else {
    feedTypes.push(type);
  }
  return feedTypes;
};

export default function pluginContentBlog(
  context: LoadContext,
  opts: Partial<PluginOptions>,
): Plugin<BlogContent | null> {
  const options: PluginOptions = {...DEFAULT_OPTIONS, ...opts};
  const {siteDir, generatedFilesDir} = context;
  const contentPath = path.resolve(siteDir, options.path);
  const dataDir = path.join(
    generatedFilesDir,
    'docusaurus-plugin-content-blog',
  );
  let blogPosts: BlogPost[] = [];

  return {
    name: 'docusaurus-plugin-content-blog',

    getPathsToWatch() {
      const {include = []} = options;
      const globPattern = include.map((pattern) => `${contentPath}/${pattern}`);
      return [...globPattern];
    },

    // Fetches blog contents and returns metadata for the necessary routes.
    async loadContent() {
      const {postsPerPage, routeBasePath} = options;

      blogPosts = await generateBlogPosts(contentPath, context, options);
      if (!blogPosts.length) {
        return null;
      }

      // Colocate next and prev metadata.
      blogPosts.forEach((blogPost, index) => {
        const prevItem = index > 0 ? blogPosts[index - 1] : null;
        if (prevItem) {
          blogPost.metadata.prevItem = {
            title: prevItem.metadata.title,
            permalink: prevItem.metadata.permalink,
          };
        }

        const nextItem =
          index < blogPosts.length - 1 ? blogPosts[index + 1] : null;
        if (nextItem) {
          blogPost.metadata.nextItem = {
            title: nextItem.metadata.title,
            permalink: nextItem.metadata.permalink,
          };
        }
      });

      // Blog pagination routes.
      // Example: `/blog`, `/blog/page/1`, `/blog/page/2`
      const totalCount = blogPosts.length;
      const numberOfPages = Math.ceil(totalCount / postsPerPage);
      const {
        siteConfig: {baseUrl = ''},
      } = context;
      const basePageUrl = normalizeUrl([baseUrl, routeBasePath]);

      const blogListPaginated: BlogPaginated[] = [];

      function blogPaginationPermalink(page: number) {
        return page > 0
          ? normalizeUrl([basePageUrl, `page/${page + 1}`])
          : basePageUrl;
      }

      for (let page = 0; page < numberOfPages; page += 1) {
        blogListPaginated.push({
          metadata: {
            permalink: blogPaginationPermalink(page),
            page: page + 1,
            postsPerPage,
            totalPages: numberOfPages,
            totalCount,
            previousPage: page !== 0 ? blogPaginationPermalink(page - 1) : null,
            nextPage:
              page < numberOfPages - 1
                ? blogPaginationPermalink(page + 1)
                : null,
          },
          items: blogPosts
            .slice(page * postsPerPage, (page + 1) * postsPerPage)
            .map((item) => item.id),
        });
      }

      const blogTags: BlogTags = {};
      const tagsPath = normalizeUrl([basePageUrl, 'tags']);
      blogPosts.forEach((blogPost) => {
        const {tags} = blogPost.metadata;
        if (!tags || tags.length === 0) {
          // TODO: Extract tags out into a separate plugin.
          // eslint-disable-next-line no-param-reassign
          blogPost.metadata.tags = [];
          return;
        }

        // eslint-disable-next-line no-param-reassign
        blogPost.metadata.tags = tags.map((tag) => {
          if (typeof tag === 'string') {
            const normalizedTag = kebabCase(tag);
            const permalink = normalizeUrl([tagsPath, normalizedTag]);
            if (!blogTags[normalizedTag]) {
              blogTags[normalizedTag] = {
                // Will only use the name of the first occurrence of the tag.
                name: tag.toLowerCase(),
                items: [],
                permalink,
              };
            }

            blogTags[normalizedTag].items.push(blogPost.id);

            return {
              label: tag,
              permalink,
            };
          } else {
            return tag;
          }
        });
      });

      const blogTagsListPath =
        Object.keys(blogTags).length > 0 ? tagsPath : null;

      return {
        blogPosts,
        blogListPaginated,
        blogTags,
        blogTagsListPath,
      };
    },

    async contentLoaded({
      content: blogContents,
      actions,
    }: {
      content: BlogContent;
      actions: PluginContentLoadedActions;
    }) {
      if (!blogContents) {
        return;
      }

      const {
        blogListComponent,
        blogPostComponent,
        blogTagsListComponent,
        blogTagsPostsComponent,
      } = options;

      const aliasedSource = (source: string) =>
        `~blog/${path.relative(dataDir, source)}`;
      const {addRoute, createData} = actions;
      const {
        blogPosts,
        blogListPaginated,
        blogTags,
        blogTagsListPath,
      } = blogContents;

      const blogItemsToMetadata: BlogItemsToMetadata = {};

      // Create routes for blog entries.
      await Promise.all(
        blogPosts.map(async (blogPost) => {
          const {id, metadata} = blogPost;
          await createData(
            // Note that this created data path must be in sync with
            // metadataPath provided to mdx-loader.
            `${docuHash(metadata.source)}.json`,
            JSON.stringify(metadata, null, 2),
          );

          addRoute({
            path: metadata.permalink,
            component: blogPostComponent,
            exact: true,
            modules: {
              content: metadata.source,
            },
          });

          blogItemsToMetadata[id] = metadata;
        }),
      );

      // Create routes for blog's paginated list entries.
      await Promise.all(
        blogListPaginated.map(async (listPage) => {
          const {metadata, items} = listPage;
          const {permalink} = metadata;
          const pageMetadataPath = await createData(
            `${docuHash(permalink)}.json`,
            JSON.stringify(metadata, null, 2),
          );

          addRoute({
            path: permalink,
            component: blogListComponent,
            exact: true,
            modules: {
              items: items.map((postID) => {
                const metadata = blogItemsToMetadata[postID];
                // To tell routes.js this is an import and not a nested object to recurse.
                return {
                  content: {
                    __import: true,
                    path: metadata.source,
                    query: {
                      truncated: true,
                    },
                  },
                };
              }),
              metadata: aliasedSource(pageMetadataPath),
            },
          });
        }),
      );

      // Tags.
      if (blogTagsListPath === null) {
        return;
      }

      const tagsModule: TagsModule = {};

      await Promise.all(
        Object.keys(blogTags).map(async (tag) => {
          const {name, items, permalink} = blogTags[tag];

          tagsModule[tag] = {
            allTagsPath: blogTagsListPath,
            slug: tag,
            name,
            count: items.length,
            permalink,
          };

          const tagsMetadataPath = await createData(
            `${docuHash(permalink)}.json`,
            JSON.stringify(tagsModule[tag], null, 2),
          );

          addRoute({
            path: permalink,
            component: blogTagsPostsComponent,
            exact: true,
            modules: {
              items: items.map((postID) => {
                const metadata = blogItemsToMetadata[postID];
                return {
                  content: {
                    __import: true,
                    path: metadata.source,
                    query: {
                      truncated: true,
                    },
                  },
                };
              }),
              metadata: aliasedSource(tagsMetadataPath),
            },
          });
        }),
      );

      // Only create /tags page if there are tags.
      if (Object.keys(blogTags).length > 0) {
        const tagsListPath = await createData(
          `${docuHash(`${blogTagsListPath}-tags`)}.json`,
          JSON.stringify(tagsModule, null, 2),
        );

        addRoute({
          path: blogTagsListPath,
          component: blogTagsListComponent,
          exact: true,
          modules: {
            tags: aliasedSource(tagsListPath),
          },
        });
      }
    },

    configureWebpack(
      _config: Configuration,
      isServer: boolean,
      {getBabelLoader, getCacheLoader}: ConfigureWebpackUtils,
    ) {
      const {rehypePlugins, remarkPlugins, truncateMarker} = options;
      return {
        resolve: {
          alias: {
            '~blog': dataDir,
          },
        },
        module: {
          rules: [
            {
              test: /(\.mdx?)$/,
              include: [contentPath],
              use: [
                getCacheLoader(isServer),
                getBabelLoader(isServer),
                {
                  loader: '@docusaurus/mdx-loader',
                  options: {
                    remarkPlugins,
                    rehypePlugins,
                    // Note that metadataPath must be the same/in-sync as
                    // the path from createData for each MDX.
                    metadataPath: (mdxPath: string) => {
                      const aliasedSource = aliasedSitePath(mdxPath, siteDir);
                      return path.join(
                        dataDir,
                        `${docuHash(aliasedSource)}.json`,
                      );
                    },
                  },
                },
                {
                  loader: path.resolve(__dirname, './markdownLoader.js'),
                  options: {
                    siteDir,
                    contentPath,
                    truncateMarker,
                    blogPosts,
                  },
                },
              ].filter(Boolean) as Loader[],
            },
          ],
        },
      };
    },

    async postBuild({outDir}: Props) {
      if (!options.feedOptions) {
        return;
      }

      const feed = await generateBlogFeed(context, options);

      if (!feed) {
        return;
      }

      const feedTypes = getFeedTypes(options.feedOptions?.type);

      await Promise.all(
        feedTypes.map((feedType) => {
          const feedPath = path.join(
            outDir,
            options.routeBasePath,
            `${feedType}.xml`,
          );
          const feedContent = feedType === 'rss' ? feed.rss2() : feed.atom1();
<<<<<<< HEAD
          try {
            fs.writeFileSync(feedPath, feedContent);
          } catch (err) {
            throw new Error(`Generating ${feedType} feed failed: ${err}`);
          }
=======
          return fs.writeFile(feedPath, feedContent, (err) => {
            if (err) {
              throw new Error(`Generating ${feedType} feed failed: ${err}`);
            }
          });
>>>>>>> b07507c9
        }),
      );
    },

    injectHtmlTags() {
      if (!options.feedOptions) {
        return {};
      }

      const feedTypes = getFeedTypes(options.feedOptions?.type);
      const {
        siteConfig: {title},
        baseUrl,
      } = context;
      const feedsConfig = {
        rss: {
          type: 'application/rss+xml',
          path: 'blog/rss.xml',
          title: `${title} Blog RSS Feed`,
        },
        atom: {
          type: 'application/atom+xml',
          path: 'blog/atom.xml',
          title: `${title} Blog Atom Feed`,
        },
      };
      const headTags: HtmlTags = [];

      feedTypes.map((feedType) => {
        const feedConfig = feedsConfig[feedType] || {};

        if (!feedsConfig) {
          return;
        }

        const {type, path, title} = feedConfig;

        headTags.push({
          tagName: 'link',
          attributes: {
            rel: 'alternate',
            type,
            href: normalizeUrl([baseUrl, path]),
            title,
          },
        });
      });

      return {
        headTags,
      };
    },
  };
}<|MERGE_RESOLUTION|>--- conflicted
+++ resolved
@@ -85,7 +85,7 @@
 
     getPathsToWatch() {
       const {include = []} = options;
-      const globPattern = include.map((pattern) => `${contentPath}/${pattern}`);
+      const globPattern = include.map(pattern => `${contentPath}/${pattern}`);
       return [...globPattern];
     },
 
@@ -151,13 +151,13 @@
           },
           items: blogPosts
             .slice(page * postsPerPage, (page + 1) * postsPerPage)
-            .map((item) => item.id),
+            .map(item => item.id),
         });
       }
 
       const blogTags: BlogTags = {};
       const tagsPath = normalizeUrl([basePageUrl, 'tags']);
-      blogPosts.forEach((blogPost) => {
+      blogPosts.forEach(blogPost => {
         const {tags} = blogPost.metadata;
         if (!tags || tags.length === 0) {
           // TODO: Extract tags out into a separate plugin.
@@ -167,7 +167,7 @@
         }
 
         // eslint-disable-next-line no-param-reassign
-        blogPost.metadata.tags = tags.map((tag) => {
+        blogPost.metadata.tags = tags.map(tag => {
           if (typeof tag === 'string') {
             const normalizedTag = kebabCase(tag);
             const permalink = normalizeUrl([tagsPath, normalizedTag]);
@@ -235,7 +235,7 @@
 
       // Create routes for blog entries.
       await Promise.all(
-        blogPosts.map(async (blogPost) => {
+        blogPosts.map(async blogPost => {
           const {id, metadata} = blogPost;
           await createData(
             // Note that this created data path must be in sync with
@@ -259,7 +259,7 @@
 
       // Create routes for blog's paginated list entries.
       await Promise.all(
-        blogListPaginated.map(async (listPage) => {
+        blogListPaginated.map(async listPage => {
           const {metadata, items} = listPage;
           const {permalink} = metadata;
           const pageMetadataPath = await createData(
@@ -272,7 +272,7 @@
             component: blogListComponent,
             exact: true,
             modules: {
-              items: items.map((postID) => {
+              items: items.map(postID => {
                 const metadata = blogItemsToMetadata[postID];
                 // To tell routes.js this is an import and not a nested object to recurse.
                 return {
@@ -299,7 +299,7 @@
       const tagsModule: TagsModule = {};
 
       await Promise.all(
-        Object.keys(blogTags).map(async (tag) => {
+        Object.keys(blogTags).map(async tag => {
           const {name, items, permalink} = blogTags[tag];
 
           tagsModule[tag] = {
@@ -320,7 +320,7 @@
             component: blogTagsPostsComponent,
             exact: true,
             modules: {
-              items: items.map((postID) => {
+              items: items.map(postID => {
                 const metadata = blogItemsToMetadata[postID];
                 return {
                   content: {
@@ -422,26 +422,18 @@
       const feedTypes = getFeedTypes(options.feedOptions?.type);
 
       await Promise.all(
-        feedTypes.map((feedType) => {
+        feedTypes.map(feedType => {
           const feedPath = path.join(
             outDir,
             options.routeBasePath,
             `${feedType}.xml`,
           );
           const feedContent = feedType === 'rss' ? feed.rss2() : feed.atom1();
-<<<<<<< HEAD
           try {
             fs.writeFileSync(feedPath, feedContent);
           } catch (err) {
             throw new Error(`Generating ${feedType} feed failed: ${err}`);
           }
-=======
-          return fs.writeFile(feedPath, feedContent, (err) => {
-            if (err) {
-              throw new Error(`Generating ${feedType} feed failed: ${err}`);
-            }
-          });
->>>>>>> b07507c9
         }),
       );
     },
@@ -470,7 +462,7 @@
       };
       const headTags: HtmlTags = [];
 
-      feedTypes.map((feedType) => {
+      feedTypes.map(feedType => {
         const feedConfig = feedsConfig[feedType] || {};
 
         if (!feedsConfig) {
