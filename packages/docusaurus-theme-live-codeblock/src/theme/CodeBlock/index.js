--- conflicted
+++ resolved
@@ -9,11 +9,10 @@
 import useDocusaurusContext from '@docusaurus/useDocusaurusContext';
 import usePrismTheme from '@theme/hooks/usePrismTheme';
 import Playground from '@theme/Playground';
-<<<<<<< HEAD
 import CodeBlock from '@theme-init/CodeBlock';
 
-const withLiveEditor = Component => {
-  const WrappedComponent = props => {
+const withLiveEditor = (Component) => {
+  const WrappedComponent = (props) => {
     const {isClient} = useDocusaurusContext();
     const prismTheme = usePrismTheme();
 
@@ -33,257 +32,5 @@
 
   return WrappedComponent;
 };
-=======
-
-import styles from './styles.module.css';
-
-const highlightLinesRangeRegex = /{([\d,-]+)}/;
-const getHighlightDirectiveRegex = (
-  languages = ['js', 'jsBlock', 'jsx', 'python', 'html'],
-) => {
-  // supported types of comments
-  const comments = {
-    js: {
-      start: '\\/\\/',
-      end: '',
-    },
-    jsBlock: {
-      start: '\\/\\*',
-      end: '\\*\\/',
-    },
-    jsx: {
-      start: '\\{\\s*\\/\\*',
-      end: '\\*\\/\\s*\\}',
-    },
-    python: {
-      start: '#',
-      end: '',
-    },
-    html: {
-      start: '<!--',
-      end: '-->',
-    },
-  };
-  // supported directives
-  const directives = [
-    'highlight-next-line',
-    'highlight-start',
-    'highlight-end',
-  ].join('|');
-  // to be more reliable, the opening and closing comment must match
-  const commentPattern = languages
-    .map(
-      (lang) =>
-        `(?:${comments[lang].start}\\s*(${directives})\\s*${comments[lang].end})`,
-    )
-    .join('|');
-  // white space is allowed, but otherwise it should be on it's own line
-  return new RegExp(`^\\s*(?:${commentPattern})\\s*$`);
-};
-// select comment styles based on language
-const highlightDirectiveRegex = (lang) => {
-  switch (lang) {
-    case 'js':
-    case 'javascript':
-    case 'ts':
-    case 'typescript':
-      return getHighlightDirectiveRegex(['js', 'jsBlock']);
-
-    case 'jsx':
-    case 'tsx':
-      return getHighlightDirectiveRegex(['js', 'jsBlock', 'jsx']);
-
-    case 'html':
-      return getHighlightDirectiveRegex(['js', 'jsBlock', 'html']);
-
-    case 'python':
-    case 'py':
-      return getHighlightDirectiveRegex(['python']);
-
-    default:
-      // all comment types
-      return getHighlightDirectiveRegex();
-  }
-};
-const codeBlockTitleRegex = /title=".*"/;
-
-export default ({
-  children,
-  className: languageClassName,
-  live,
-  metastring,
-  ...props
-}) => {
-  const {
-    siteConfig: {
-      themeConfig: {prism = {}},
-    },
-  } = useDocusaurusContext();
-
-  const [showCopied, setShowCopied] = useState(false);
-  const [mounted, setMounted] = useState(false);
-  // The Prism theme on SSR is always the default theme but the site theme
-  // can be in a different mode. React hydration doesn't update DOM styles
-  // that come from SSR. Hence force a re-render after mounting to apply the
-  // current relevant styles. There will be a flash seen of the original
-  // styles seen using this current approach but that's probably ok. Fixing
-  // the flash will require changing the theming approach and is not worth it
-  // at this point.
-  useEffect(() => {
-    setMounted(true);
-  }, []);
-
-  const target = useRef(null);
-  const button = useRef(null);
-  let highlightLines = [];
-  let codeBlockTitle = '';
-
-  const {isDarkTheme} = useThemeContext();
-  const lightModeTheme = prism.theme || defaultTheme;
-  const darkModeTheme = prism.darkTheme || lightModeTheme;
-  const prismTheme = isDarkTheme ? darkModeTheme : lightModeTheme;
-
-  if (metastring && highlightLinesRangeRegex.test(metastring)) {
-    const highlightLinesRange = metastring.match(highlightLinesRangeRegex)[1];
-    highlightLines = rangeParser
-      .parse(highlightLinesRange)
-      .filter((n) => n > 0);
-  }
-
-  if (metastring && codeBlockTitleRegex.test(metastring)) {
-    codeBlockTitle = metastring
-      .match(codeBlockTitleRegex)[0]
-      .split('title=')[1]
-      .replace(/"+/g, '');
-  }
-
-  useEffect(() => {
-    let clipboard;
-
-    if (button.current) {
-      clipboard = new Clipboard(button.current, {
-        target: () => target.current,
-      });
-    }
-
-    return () => {
-      if (clipboard) {
-        clipboard.destroy();
-      }
-    };
-  }, [button.current, target.current]);
-
-  if (live) {
-    return (
-      <Playground
-        key={mounted}
-        scope={{...React}}
-        code={children.replace(/\n$/, '')}
-        theme={prismTheme}
-        {...props}
-      />
-    );
-  }
-
-  let language =
-    languageClassName && languageClassName.replace(/language-/, '');
-
-  if (!language && prism.defaultLanguage) {
-    language = prism.defaultLanguage;
-  }
-
-  // only declaration OR directive highlight can be used for a block
-  let code = children.replace(/\n$/, '');
-  if (highlightLines.length === 0 && language !== undefined) {
-    let range = '';
-    const directiveRegex = highlightDirectiveRegex(language);
-    // go through line by line
-    const lines = children.replace(/\n$/, '').split('\n');
-    let blockStart;
-    // loop through lines
-    for (let index = 0; index < lines.length; ) {
-      const line = lines[index];
-      // adjust for 0-index
-      const lineNumber = index + 1;
-      const match = line.match(directiveRegex);
-      if (match !== null) {
-        const directive = match
-          .slice(1)
-          .reduce((final, item) => final || item, undefined);
-        switch (directive) {
-          case 'highlight-next-line':
-            range += `${lineNumber},`;
-            break;
-
-          case 'highlight-start':
-            blockStart = lineNumber;
-            break;
-
-          case 'highlight-end':
-            range += `${blockStart}-${lineNumber - 1},`;
-            break;
-
-          default:
-            break;
-        }
-        lines.splice(index, 1);
-      } else {
-        // lines without directives are unchanged
-        index += 1;
-      }
-    }
-    highlightLines = rangeParser.parse(range);
-    code = lines.join('\n');
-  }
-
-  const handleCopyCode = () => {
-    window.getSelection().empty();
-    setShowCopied(true);
-
-    setTimeout(() => setShowCopied(false), 2000);
-  };
-
-  return (
-    <Highlight
-      {...defaultProps}
-      key={mounted}
-      theme={prismTheme}
-      code={code}
-      language={language}>
-      {({className, style, tokens, getLineProps, getTokenProps}) => (
-        <>
-          {codeBlockTitle && (
-            <div style={style} className={styles.codeBlockTitle}>
-              {codeBlockTitle}
-            </div>
-          )}
-          <div className={styles.codeBlockContent}>
-            <button
-              ref={button}
-              type="button"
-              aria-label="Copy code to clipboard"
-              className={classnames(styles.copyButton, {
-                [styles.copyButtonWithTitle]: codeBlockTitle,
-              })}
-              onClick={handleCopyCode}>
-              {showCopied ? 'Copied' : 'Copy'}
-            </button>
-            <div
-              tabIndex="0"
-              className={classnames(className, styles.codeBlock, {
-                [styles.codeBlockWithTitle]: codeBlockTitle,
-              })}>
-              <div ref={target} className={styles.codeBlockLines} style={style}>
-                {tokens.map((line, i) => {
-                  if (line.length === 1 && line[0].content === '') {
-                    line[0].content = '\n'; // eslint-disable-line no-param-reassign
-                  }
-
-                  const lineProps = getLineProps({line, key: i});
-
-                  if (highlightLines.includes(i + 1)) {
-                    lineProps.className = `${lineProps.className} docusaurus-highlight-code-line`;
-                  }
->>>>>>> d145f03e
 
 export default withLiveEditor(CodeBlock);