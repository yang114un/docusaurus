/**
 * Copyright (c) Facebook, Inc. and its affiliates.
 *
 * This source code is licensed under the MIT license found in the
 * LICENSE file in the root directory of this source tree.
 */

import * as React from 'react';
import {LiveProvider, LiveEditor, LiveError, LivePreview} from 'react-live';
import clsx from 'clsx';
import Translate from '@docusaurus/Translate';
import useDocusaurusContext from '@docusaurus/useDocusaurusContext';
import usePrismTheme from '@theme/hooks/usePrismTheme';

import styles from './styles.module.css';

export default function Playground({children, transformCode, ...props}) {
  const {isClient} = useDocusaurusContext();
  const prismTheme = usePrismTheme();

  return (
<<<<<<< HEAD
    <div className={styles.playgroundContainer}>
      <LiveProvider
        code={children.replace(/\n$/, '')}
        transformCode={transformCode || ((code) => `${code};`)}
        theme={theme}
        {...props}>
        <div
          className={clsx(
            styles.playgroundHeader,
            styles.playgroundEditorHeader,
          )}>
          <Translate
            id="theme.Playground.liveEditor"
            description="The live editor label of the live codeblocks">
            Live Editor
          </Translate>
        </div>
        <LiveEditor className={styles.playgroundEditor} />
        <div
          className={clsx(
            styles.playgroundHeader,
            styles.playgroundPreviewHeader,
          )}>
          <Translate
            id="theme.Playground.result"
            description="The result label of the live codeblocks">
            Result
          </Translate>
        </div>
        <div className={styles.playgroundPreview}>
          <LivePreview />
          <LiveError />
        </div>
      </LiveProvider>
    </div>
=======
    <LiveProvider
      key={isClient}
      code={isClient ? children.replace(/\n$/, '') : ''}
      transformCode={transformCode || ((code) => `${code};`)}
      theme={prismTheme}
      {...props}>
      <div
        className={clsx(
          styles.playgroundHeader,
          styles.playgroundEditorHeader,
        )}>
        <Translate
          id="theme.Playground.liveEditor"
          description="The live editor label of the live codeblocks">
          Live Editor
        </Translate>
      </div>
      <LiveEditor className={styles.playgroundEditor} />
      <div
        className={clsx(
          styles.playgroundHeader,
          styles.playgroundPreviewHeader,
        )}>
        <Translate
          id="theme.Playground.result"
          description="The result label of the live codeblocks">
          Result
        </Translate>
      </div>
      <div className={styles.playgroundPreview}>
        <LivePreview />
        <LiveError />
      </div>
    </LiveProvider>
>>>>>>> 0383dd14
  );
}<|MERGE_RESOLUTION|>--- conflicted
+++ resolved
@@ -19,12 +19,12 @@
   const prismTheme = usePrismTheme();
 
   return (
-<<<<<<< HEAD
     <div className={styles.playgroundContainer}>
       <LiveProvider
-        code={children.replace(/\n$/, '')}
+        key={isClient}
+        code={isClient ? children.replace(/\n$/, '') : ''}
         transformCode={transformCode || ((code) => `${code};`)}
-        theme={theme}
+        theme={prismTheme}
         {...props}>
         <div
           className={clsx(
@@ -55,41 +55,5 @@
         </div>
       </LiveProvider>
     </div>
-=======
-    <LiveProvider
-      key={isClient}
-      code={isClient ? children.replace(/\n$/, '') : ''}
-      transformCode={transformCode || ((code) => `${code};`)}
-      theme={prismTheme}
-      {...props}>
-      <div
-        className={clsx(
-          styles.playgroundHeader,
-          styles.playgroundEditorHeader,
-        )}>
-        <Translate
-          id="theme.Playground.liveEditor"
-          description="The live editor label of the live codeblocks">
-          Live Editor
-        </Translate>
-      </div>
-      <LiveEditor className={styles.playgroundEditor} />
-      <div
-        className={clsx(
-          styles.playgroundHeader,
-          styles.playgroundPreviewHeader,
-        )}>
-        <Translate
-          id="theme.Playground.result"
-          description="The result label of the live codeblocks">
-          Result
-        </Translate>
-      </div>
-      <div className={styles.playgroundPreview}>
-        <LivePreview />
-        <LiveError />
-      </div>
-    </LiveProvider>
->>>>>>> 0383dd14
   );
 }