--- conflicted
+++ resolved
@@ -10,34 +10,16 @@
 import clsx from 'clsx';
 import Translate from '@docusaurus/Translate';
 import useDocusaurusContext from '@docusaurus/useDocusaurusContext';
-<<<<<<< HEAD
+import usePrismTheme from '@theme/hooks/usePrismTheme';
 import styles from './styles.module.css';
 
-export default function Playground({children, theme, transformCode, ...props}) {
-  const {
-    siteConfig: {
-      themeConfig: {liveCodeblock: {showResultBeforeEditor} = {}},
-    } = {},
-  } = useDocusaurusContext();
-
+function Header({translateId, description, text}) {
   return (
-    <LiveProvider
-      code={children.replace(/\n$/, '')}
-      transformCode={transformCode || ((code) => `${code};`)}
-      theme={theme}
-      {...props}>
-      {showResultBeforeEditor ? (
-        <>
-          <ResultWithHeader />
-          <EditorWithHeader />
-        </>
-      ) : (
-        <>
-          <EditorWithHeader />
-          <ResultWithHeader />
-        </>
-      )}
-    </LiveProvider>
+    <div className={clsx(styles.playgroundHeader)}>
+      <Translate id={translateId} description={description}>
+        {text}
+      </Translate>
+    </div>
   );
 }
 
@@ -70,19 +52,15 @@
   );
 }
 
-function Header({translateId, description, text}) {
-  return (
-    <div className={clsx(styles.playgroundHeader)}>
-      <Translate id={translateId} description={description}>
-        {text}
-      </Translate>
-=======
-import usePrismTheme from '@theme/hooks/usePrismTheme';
-
-import styles from './styles.module.css';
-
 export default function Playground({children, transformCode, ...props}) {
-  const {isClient} = useDocusaurusContext();
+  const {
+    isClient,
+    siteConfig: {
+      themeConfig: {
+        liveCodeblock: {showResultBeforeEditor},
+      },
+    },
+  } = useDocusaurusContext();
   const prismTheme = usePrismTheme();
 
   return (
@@ -93,35 +71,18 @@
         transformCode={transformCode || ((code) => `${code};`)}
         theme={prismTheme}
         {...props}>
-        <div
-          className={clsx(
-            styles.playgroundHeader,
-            styles.playgroundEditorHeader,
-          )}>
-          <Translate
-            id="theme.Playground.liveEditor"
-            description="The live editor label of the live codeblocks">
-            Live Editor
-          </Translate>
-        </div>
-        <LiveEditor className={styles.playgroundEditor} />
-        <div
-          className={clsx(
-            styles.playgroundHeader,
-            styles.playgroundPreviewHeader,
-          )}>
-          <Translate
-            id="theme.Playground.result"
-            description="The result label of the live codeblocks">
-            Result
-          </Translate>
-        </div>
-        <div className={styles.playgroundPreview}>
-          <LivePreview />
-          <LiveError />
-        </div>
+        {showResultBeforeEditor ? (
+          <>
+            <ResultWithHeader />
+            <EditorWithHeader />
+          </>
+        ) : (
+          <>
+            <EditorWithHeader />
+            <ResultWithHeader />
+          </>
+        )}
       </LiveProvider>
->>>>>>> 1dd400db
     </div>
   );
 }