--- conflicted
+++ resolved
@@ -14,12 +14,9 @@
   padding: 0.75rem;
   text-transform: uppercase;
   font-weight: bold;
-<<<<<<< HEAD
   background: var(--ifm-color-emphasis-200);
   color: var(--ifm-color-content);
-=======
   font-size: var(--ifm-code-font-size);
->>>>>>> 1dd400db
 }
 
 .playgroundHeader:first-of-type {
