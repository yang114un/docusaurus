{
  "name": "@docusaurus/theme-live-codeblock",
  "version": "2.0.0-beta.14",
  "description": "Docusaurus live code block component.",
  "main": "lib/index.js",
  "publishConfig": {
    "access": "public"
  },
  "scripts": {
    "build": "tsc && node copyUntypedFiles.mjs",
    "watch": "node copyUntypedFiles.mjs && tsc --watch"
  },
  "repository": {
    "type": "git",
    "url": "https://github.com/facebook/docusaurus.git",
    "directory": "packages/docusaurus-theme-live-codeblock"
  },
  "license": "MIT",
  "dependencies": {
<<<<<<< HEAD
    "@docusaurus/theme-translations": "2.0.0-beta.9",
    "@docusaurus/utils": "2.0.0-beta.9",
    "@docusaurus/utils-validation": "2.0.0-beta.9",
=======
    "@docusaurus/core": "2.0.0-beta.14",
    "@docusaurus/theme-common": "2.0.0-beta.14",
    "@docusaurus/theme-translations": "2.0.0-beta.14",
    "@docusaurus/utils-validation": "2.0.0-beta.14",
>>>>>>> 83fb3a82
    "@philpl/buble": "^0.19.7",
    "clsx": "^1.1.1",
    "fs-extra": "^10.0.0",
    "parse-numeric-range": "^1.3.0",
    "prism-react-renderer": "^1.2.1",
    "react-live": "2.2.3",
    "tslib": "^2.3.1"
  },
  "devDependencies": {
    "@docusaurus/types": "2.0.0-beta.14",
    "@types/buble": "^0.20.1"
  },
  "peerDependencies": {
    "react": "^16.8.4 || ^17.0.0",
    "react-dom": "^16.8.4 || ^17.0.0"
  },
  "engines": {
    "node": ">=14"
  }
}<|MERGE_RESOLUTION|>--- conflicted
+++ resolved
@@ -17,16 +17,10 @@
   },
   "license": "MIT",
   "dependencies": {
-<<<<<<< HEAD
-    "@docusaurus/theme-translations": "2.0.0-beta.9",
-    "@docusaurus/utils": "2.0.0-beta.9",
-    "@docusaurus/utils-validation": "2.0.0-beta.9",
-=======
     "@docusaurus/core": "2.0.0-beta.14",
     "@docusaurus/theme-common": "2.0.0-beta.14",
     "@docusaurus/theme-translations": "2.0.0-beta.14",
     "@docusaurus/utils-validation": "2.0.0-beta.14",
->>>>>>> 83fb3a82
     "@philpl/buble": "^0.19.7",
     "clsx": "^1.1.1",
     "fs-extra": "^10.0.0",
