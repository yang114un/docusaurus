/**
 * Copyright (c) Facebook, Inc. and its affiliates.
 *
 * This source code is licensed under the MIT license found in the
 * LICENSE file in the root directory of this source tree.
 */

import path from 'path';
import rtlcss from 'rtlcss';
import logger from '@docusaurus/logger';
import {readDefaultCodeTranslationMessages} from '@docusaurus/theme-translations';
import {getTranslationFiles, translateThemeConfig} from './translations';
import {
  getThemeInlineScript,
  getAnnouncementBarInlineScript,
  DataAttributeQueryStringInlineJavaScript,
} from './inlineScripts';
import type {LoadContext, Plugin} from '@docusaurus/types';
import type {ThemeConfig} from '@docusaurus/theme-common';
import type {Plugin as PostCssPlugin} from 'postcss';
import type {PluginOptions} from '@docusaurus/theme-classic';

function getInfimaCSSFile(direction: string) {
  return `infima/dist/css/default/default${
    direction === 'rtl' ? '-rtl' : ''
  }.css`;
}

export default function themeClassic(
  context: LoadContext,
  options: PluginOptions,
): Plugin<undefined> {
  const {
    i18n: {currentLocale, localeConfigs},
    siteStorage,
  } = context;
  const themeConfig = context.siteConfig.themeConfig as ThemeConfig;
  const {
    announcementBar,
    colorMode,
    prism: {additionalLanguages},
  } = themeConfig;
  const {customCss} = options;
  const {direction} = localeConfigs[currentLocale]!;

  return {
    name: 'docusaurus-theme-classic',

    getThemePath() {
      return '../lib/theme';
    },

    getTypeScriptThemePath() {
      return '../src/theme';
    },

    getTranslationFiles: () => getTranslationFiles({themeConfig}),

    translateThemeConfig: (params) =>
      translateThemeConfig({
        themeConfig: params.themeConfig as ThemeConfig,
        translationFiles: params.translationFiles,
      }),

    getDefaultCodeTranslationMessages() {
      return readDefaultCodeTranslationMessages({
        locale: currentLocale,
        name: 'theme-common',
      });
    },

    getClientModules() {
      const modules = [
        require.resolve(getInfimaCSSFile(direction)),
        './prism-include-languages',
        './nprogress',
      ];

      modules.push(...customCss.map((p) => path.resolve(context.siteDir, p)));

      return modules;
    },

<<<<<<< HEAD
    configureWebpack(config, isServer, {currentBundler}) {
      if (currentBundler.name === 'rspack') {
        // ContextReplacementPlugin is not supported yet, tracked here https://github.com/web-infra-dev/rspack/issues/7474
        // TODO fix this
        logger.warn(
          'Rspack does not support ContextReplacementPlugin, and Prism syntax highlighter will not be optimized',
        );

        // TODO why can't we just return config?
        return {};
      }

=======
    configureWebpack(__config, __isServer, {currentBundler}) {
>>>>>>> 0692fe96
      const prismLanguages = additionalLanguages
        .map((lang) => `prism-${lang}`)
        .join('|');

      return {
        plugins: [
          // This allows better optimization by only bundling those components
          // that the user actually needs, because the modules are dynamically
          // required and can't be known during compile time.
          new currentBundler.instance.ContextReplacementPlugin(
            /prismjs[\\/]components$/,
            new RegExp(`^./(${prismLanguages})$`),
          ),
        ],
      };
    },

    configurePostCss(postCssOptions) {
      if (direction === 'rtl') {
        const resolvedInfimaFile = require.resolve(getInfimaCSSFile(direction));
        const plugin: PostCssPlugin = {
          postcssPlugin: 'RtlCssPlugin',
          prepare: (result) => {
            const file = result.root.source?.input.file;
            // Skip Infima as we are using the its RTL version.
            if (file === resolvedInfimaFile) {
              return {};
            }
            return rtlcss(result.root as unknown as rtlcss.ConfigOptions);
          },
        };
        postCssOptions.plugins.push(plugin);
      }

      return postCssOptions;
    },

    injectHtmlTags() {
      return {
        preBodyTags: [
          {
            tagName: 'script',
            innerHTML: `
${getThemeInlineScript({colorMode, siteStorage})}
${DataAttributeQueryStringInlineJavaScript}
${announcementBar ? getAnnouncementBarInlineScript({siteStorage}) : ''}
            `,
          },
        ],
      };
    },
  };
}

export {default as getSwizzleConfig} from './getSwizzleConfig';
export {validateThemeConfig, validateOptions} from './options';<|MERGE_RESOLUTION|>--- conflicted
+++ resolved
@@ -7,7 +7,6 @@
 
 import path from 'path';
 import rtlcss from 'rtlcss';
-import logger from '@docusaurus/logger';
 import {readDefaultCodeTranslationMessages} from '@docusaurus/theme-translations';
 import {getTranslationFiles, translateThemeConfig} from './translations';
 import {
@@ -81,22 +80,7 @@
       return modules;
     },
 
-<<<<<<< HEAD
-    configureWebpack(config, isServer, {currentBundler}) {
-      if (currentBundler.name === 'rspack') {
-        // ContextReplacementPlugin is not supported yet, tracked here https://github.com/web-infra-dev/rspack/issues/7474
-        // TODO fix this
-        logger.warn(
-          'Rspack does not support ContextReplacementPlugin, and Prism syntax highlighter will not be optimized',
-        );
-
-        // TODO why can't we just return config?
-        return {};
-      }
-
-=======
     configureWebpack(__config, __isServer, {currentBundler}) {
->>>>>>> 0692fe96
       const prismLanguages = additionalLanguages
         .map((lang) => `prism-${lang}`)
         .join('|');
