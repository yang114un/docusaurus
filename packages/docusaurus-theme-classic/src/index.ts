--- conflicted
+++ resolved
@@ -134,20 +134,12 @@
     getTranslationFiles: async () => getTranslationFiles({themeConfig}),
     translateThemeConfig,
 
-<<<<<<< HEAD
     getDefaultCodeTranslationMessages: () => {
       return readDefaultCodeTranslationMessages({
         locale: currentLocale,
         name: 'theme-common',
       });
     },
-=======
-    getDefaultCodeTranslationMessages: () =>
-      readDefaultCodeTranslationMessages({
-        dirPath: path.resolve(__dirname, '..', 'codeTranslations'),
-        locale: currentLocale,
-      }),
->>>>>>> 623a5cc0
 
     getClientModules() {
       const modules = [
