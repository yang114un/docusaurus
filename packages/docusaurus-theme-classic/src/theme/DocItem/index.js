--- conflicted
+++ resolved
@@ -65,14 +65,10 @@
     version,
   } = metadata;
   const {
-<<<<<<< HEAD
-    frontMatter: {hide_title: hideTitle},
-=======
     frontMatter: {
       hide_title: hideTitle,
       hide_table_of_contents: hideTableOfContents,
     },
->>>>>>> 08860665
   } = DocContent;
 
   const metaImageUrl = siteUrl + useBaseUrl(metaImage);
@@ -101,7 +97,6 @@
             <div className="col">
               <div className={styles.docItemContainer}>
                 <article>
-<<<<<<< HEAD
                   {version && (
                     <span
                       style={{verticalAlign: 'top'}}
@@ -109,8 +104,6 @@
                       Version: {version}
                     </span>
                   )}
-=======
->>>>>>> 08860665
                   {!hideTitle && (
                     <header>
                       <h1 className={styles.docTitle}>{metadata.title}</h1>
