/**
 * Copyright (c) 2017-present, Facebook, Inc.
 *
 * This source code is licensed under the MIT license found in the
 * LICENSE file in the root directory of this source tree.
 */

import React from 'react';

import Head from '@docusaurus/Head';
import useDocusaurusContext from '@docusaurus/useDocusaurusContext';
import useBaseUrl from '@docusaurus/useBaseUrl';
import DocPaginator from '@theme/DocPaginator';

import styles from './styles.module.css';

function Headings({headings, isChild}) {
  if (!headings.length) return null;
  return (
    <ul className={isChild ? '' : 'contents contents__left-border'}>
      {headings.map(heading => (
        <li key={heading.id}>
          <a href={`#${heading.id}`} className="contents__link">
            {heading.value}
          </a>
          <Headings isChild headings={heading.children} />
        </li>
      ))}
    </ul>
  );
}

function DocItem(props) {
  const {siteConfig = {}} = useDocusaurusContext();
  const {url: siteUrl} = siteConfig;
  const {metadata, content: DocContent} = props;
  const {
    description,
    title,
    permalink,
    image: metaImage,
    editUrl,
    lastUpdatedAt,
    lastUpdatedBy,
    keywords,
  } = metadata;

  const metaImageUrl = siteUrl + useBaseUrl(metaImage);

  return (
    <div>
      <Head>
        {title && <title>{title}</title>}
        {description && <meta name="description" content={description} />}
        {description && (
          <meta property="og:description" content={description} />
        )}
<<<<<<< HEAD
        {metaImage && <meta property="og:image" content={metaImageUrl} />}
        {metaImage && <meta property="twitter:image" content={metaImageUrl} />}
=======
        {keywords && keywords.length && (
          <meta name="keywords" content={keywords.join(',')} />
        )}
        {metaImage && (
          <meta
            property="og:image"
            content={siteUrl + withBaseUrl(metaImage)}
          />
        )}
        {metaImage && (
          <meta
            property="twitter:image"
            content={siteUrl + withBaseUrl(metaImage)}
          />
        )}
>>>>>>> ee936f62
        {metaImage && (
          <meta name="twitter:image:alt" content={`Image for ${title}`} />
        )}
        {permalink && <meta property="og:url" content={siteUrl + permalink} />}
      </Head>
      <div className="padding-vert--lg">
        <div className="container">
          <div className="row">
            <div className="col">
              <div className={styles.docItemContainer}>
                {!metadata.hide_title && (
                  <header>
                    <h1 className={styles.docTitle}>{metadata.title}</h1>
                  </header>
                )}
                <article>
                  <div className="markdown">
                    <DocContent />
                  </div>
                </article>
                {(editUrl || lastUpdatedAt || lastUpdatedBy) && (
                  <div className="margin-vert--xl">
                    <div className="row">
                      <div className="col">
                        {editUrl && (
                          <a
                            href={editUrl}
                            target="_blank"
                            rel="noreferrer noopener">
                            <svg
                              fill="currentColor"
                              height="1.2em"
                              width="1.2em"
                              preserveAspectRatio="xMidYMid meet"
                              viewBox="0 0 40 40"
                              style={{
                                marginRight: '0.3em',
                                verticalAlign: 'sub',
                              }}>
                              <g>
                                <path d="m34.5 11.7l-3 3.1-6.3-6.3 3.1-3q0.5-0.5 1.2-0.5t1.1 0.5l3.9 3.9q0.5 0.4 0.5 1.1t-0.5 1.2z m-29.5 17.1l18.4-18.5 6.3 6.3-18.4 18.4h-6.3v-6.2z" />
                              </g>
                            </svg>
                            Edit this page
                          </a>
                        )}
                      </div>
                      {(lastUpdatedAt || lastUpdatedBy) && (
                        <div className="col text--right">
                          <em>
                            <small>
                              Last updated{' '}
                              {lastUpdatedAt && (
                                <>
                                  on{' '}
                                  <strong>
                                    {new Date(
                                      lastUpdatedAt * 1000,
                                    ).toLocaleDateString()}
                                  </strong>
                                  {lastUpdatedBy && ' '}
                                </>
                              )}
                              {lastUpdatedBy && (
                                <>
                                  by <strong>{lastUpdatedBy}</strong>
                                </>
                              )}
                              {process.env.NODE_ENV === 'development' && (
                                <div>
                                  <small>
                                    {' '}
                                    (Simulated during dev for better perf)
                                  </small>
                                </div>
                              )}
                            </small>
                          </em>
                        </div>
                      )}
                    </div>
                  </div>
                )}
                <div className="margin-vert--lg">
                  <DocPaginator metadata={metadata} />
                </div>
              </div>
            </div>
            {DocContent.rightToc && (
              <div className="col col--3">
                <div className={styles.tableOfContents}>
                  <Headings headings={DocContent.rightToc} />
                </div>
              </div>
            )}
          </div>
        </div>
      </div>
    </div>
  );
}

export default DocItem;<|MERGE_RESOLUTION|>--- conflicted
+++ resolved
@@ -55,26 +55,11 @@
         {description && (
           <meta property="og:description" content={description} />
         )}
-<<<<<<< HEAD
-        {metaImage && <meta property="og:image" content={metaImageUrl} />}
-        {metaImage && <meta property="twitter:image" content={metaImageUrl} />}
-=======
         {keywords && keywords.length && (
           <meta name="keywords" content={keywords.join(',')} />
         )}
-        {metaImage && (
-          <meta
-            property="og:image"
-            content={siteUrl + withBaseUrl(metaImage)}
-          />
-        )}
-        {metaImage && (
-          <meta
-            property="twitter:image"
-            content={siteUrl + withBaseUrl(metaImage)}
-          />
-        )}
->>>>>>> ee936f62
+        {metaImage && <meta property="og:image" content={metaImageUrl} />}
+        {metaImage && <meta property="twitter:image" content={metaImageUrl} />}
         {metaImage && (
           <meta name="twitter:image:alt" content={`Image for ${title}`} />
         )}
