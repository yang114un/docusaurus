--- conflicted
+++ resolved
@@ -23,14 +23,9 @@
   .lastUpdated {
     text-align: right;
   }
-<<<<<<< HEAD
 }
 
 @media only screen and (max-width: 996px) {
-  .docItemContainer {
-    padding: 0 0.3rem;
-  }
-
   .mobileToc {
     background-color: var(--ifm-menu-color-background-active);
     border-radius: var(--ifm-global-radius);
@@ -81,6 +76,4 @@
   .mobileTocExpanded .mobileTocContent {
     height: auto;
   }
-=======
->>>>>>> 8e386e02
 }