--- conflicted
+++ resolved
@@ -9,20 +9,12 @@
   margin-top: 0;
 }
 
-<<<<<<< HEAD
-=======
-.docUpdateDetails,
-.docPaginator {
-  margin-top: 3rem;
-}
-
 .lastUpdated {
   margin-top: 0.2rem;
   font-style: italic;
   font-size: smaller;
 }
 
->>>>>>> aa176274
 @media only screen and (min-width: 997px) {
   .docItemCol {
     max-width: 75% !important;
