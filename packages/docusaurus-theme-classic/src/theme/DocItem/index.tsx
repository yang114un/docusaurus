/**
 * Copyright (c) Facebook, Inc. and its affiliates.
 *
 * This source code is licensed under the MIT license found in the
 * LICENSE file in the root directory of this source tree.
 */

import React, {useRef} from 'react';
import clsx from 'clsx';

import {
  useActivePlugin,
  useVersions,
  useActiveVersion,
} from '@theme/hooks/useDocs';
import useCollapse from '@theme/hooks/useCollapse';
import useWindowSize from '@theme/hooks/useWindowSize';
import DocPaginator from '@theme/DocPaginator';
import DocVersionSuggestions from '@theme/DocVersionSuggestions';
import Seo from '@theme/Seo';
import LastUpdated from '@theme/LastUpdated';
import type {Props} from '@theme/DocItem';
import TOC, {Headings} from '@theme/TOC';
import EditThisPage from '@theme/EditThisPage';
import {MainHeading} from '@theme/Heading';

import styles from './styles.module.css';

function DocItem(props: Props): JSX.Element {
  const {content: DocContent} = props;
  const {metadata, frontMatter} = DocContent;
  const {
    image,
    keywords,
    hide_title: hideTitle,
    hide_table_of_contents: hideTableOfContents,
  } = frontMatter;
  const {
    description,
    title,
    editUrl,
    lastUpdatedAt,
    formattedLastUpdatedAt,
    lastUpdatedBy,
  } = metadata;

  const {pluginId} = useActivePlugin({failfast: true});
  const versions = useVersions(pluginId);
  const version = useActiveVersion(pluginId);

  // If site is not versioned or only one version is included
  // we don't show the version badge
  // See https://github.com/facebook/docusaurus/issues/3362
  const showVersionBadge = versions.length > 1;

  // We only add a title if:
  // - user asks to hide it with frontmatter
  // - the markdown content does not already contain a top-level h1 heading
  const shouldAddTitle =
    !hideTitle && typeof DocContent.contentTitle === 'undefined';

  const showToc = !hideTableOfContents && DocContent.toc;

  const {isDesktop} = useWindowSize();
  const mobileTocRef = useRef(null);
  const [collapsed, setCollapsed] = useCollapse(true, mobileTocRef);

  return (
    <>
      <Seo {...{title, description, keywords, image}} />

      <div className="row">
        <div
          className={clsx('col', {
            [styles.docItemCol]: !hideTableOfContents,
          })}>
          <DocVersionSuggestions />
          <div className={styles.docItemContainer}>
            <article>
              {showVersionBadge && (
<<<<<<< HEAD
                <div>
                  <span className="badge badge--secondary">
                    Version: {version.label}
                  </span>
                </div>
              )}
              {!isDesktop && showToc && (
                <div
                  className={clsx('margin-vert--md', styles.mobileToc, {
                    [styles.mobileTocExpanded]: !collapsed,
                  })}>
                  <button
                    type="button"
                    className={styles.mobileTocButton}
                    onClick={() => setCollapsed(!collapsed)}>
                    Contents of this page
                  </button>

                  <div
                    ref={mobileTocRef}
                    className={clsx(styles.mobileTocContent)}>
                    <Headings toc={DocContent.toc} />
                  </div>
                </div>
              )}
              {!hideTitle && (
                <header>
                  <h1 className={styles.docTitle}>{title}</h1>
                </header>
=======
                <span className="badge badge--secondary">
                  Version: {version.label}
                </span>
>>>>>>> aff848e8
              )}

              <div className="markdown">
                {/*
                Title can be declared inside md content or declared through frontmatter and added manually
                To make both cases consistent, the added title is added under the same div.markdown block
                See https://github.com/facebook/docusaurus/pull/4882#issuecomment-853021120
                */}
                {shouldAddTitle && <MainHeading>{title}</MainHeading>}

                <DocContent />
              </div>

              {(editUrl || lastUpdatedAt || lastUpdatedBy) && (
                <footer className={clsx('row', styles.docUpdateDetails)}>
                  <div className="col">
                    {editUrl && <EditThisPage editUrl={editUrl} />}
                  </div>

                  <div className={clsx('col', styles.lastUpdated)}>
                    {(lastUpdatedAt || lastUpdatedBy) && (
                      <LastUpdated
                        lastUpdatedAt={lastUpdatedAt}
                        formattedLastUpdatedAt={formattedLastUpdatedAt}
                        lastUpdatedBy={lastUpdatedBy}
                      />
                    )}
                  </div>
                </footer>
              )}
            </article>

            <div className={styles.docPaginator}>
              <DocPaginator metadata={metadata} />
            </div>
          </div>
        </div>
        {showToc && isDesktop && (
          <div className="col col--3">
            <TOC toc={DocContent.toc} />
          </div>
        )}
      </div>
    </>
  );
}

export default DocItem;<|MERGE_RESOLUTION|>--- conflicted
+++ resolved
@@ -78,13 +78,11 @@
           <div className={styles.docItemContainer}>
             <article>
               {showVersionBadge && (
-<<<<<<< HEAD
-                <div>
-                  <span className="badge badge--secondary">
-                    Version: {version.label}
-                  </span>
-                </div>
+                <span className="badge badge--secondary">
+                  Version: {version.label}
+                </span>
               )}
+
               {!isDesktop && showToc && (
                 <div
                   className={clsx('margin-vert--md', styles.mobileToc, {
@@ -103,16 +101,6 @@
                     <Headings toc={DocContent.toc} />
                   </div>
                 </div>
-              )}
-              {!hideTitle && (
-                <header>
-                  <h1 className={styles.docTitle}>{title}</h1>
-                </header>
-=======
-                <span className="badge badge--secondary">
-                  Version: {version.label}
-                </span>
->>>>>>> aff848e8
               )}
 
               <div className="markdown">
