/**
 * Copyright (c) Facebook, Inc. and its affiliates.
 *
 * This source code is licensed under the MIT license found in the
 * LICENSE file in the root directory of this source tree.
 */

import React from 'react';
import clsx from 'clsx';
import DocPaginator from '@theme/DocPaginator';
import DocVersionBanner from '@theme/DocVersionBanner';
import DocVersionBadge from '@theme/DocVersionBadge';
import type {Props} from '@theme/DocItem';
import DocItemFooter from '@theme/DocItemFooter';
import TOC from '@theme/TOC';
import TOCCollapsible from '@theme/TOCCollapsible';
import Heading from '@theme/Heading';
import styles from './styles.module.css';
import {
<<<<<<< HEAD
  PageMetadata,
=======
  HtmlClassNameProvider,
>>>>>>> a1d333e9
  ThemeClassNames,
  useWindowSize,
} from '@docusaurus/theme-common';
import DocBreadcrumbs from '@theme/DocBreadcrumbs';
import MDXContent from '@theme/MDXContent';

function DocItemMetadata(props: Props): JSX.Element {
  const {content: DocContent} = props;
  const {metadata, frontMatter, assets} = DocContent;
  const {keywords} = frontMatter;
  const {description, title} = metadata;
  const image = assets.image ?? frontMatter.image;

  return <PageMetadata {...{title, description, keywords, image}} />;
}

function DocItemContent(props: Props): JSX.Element {
  const {content: DocContent} = props;
  const {metadata, frontMatter} = DocContent;
  const {
    hide_title: hideTitle,
    hide_table_of_contents: hideTableOfContents,
    toc_min_heading_level: tocMinHeadingLevel,
    toc_max_heading_level: tocMaxHeadingLevel,
  } = frontMatter;
  const {title} = metadata;

  // We only add a title if:
  // - user asks to hide it with front matter
  // - the markdown content does not already contain a top-level h1 heading
  const shouldAddTitle =
    !hideTitle && typeof DocContent.contentTitle === 'undefined';

  const windowSize = useWindowSize();

  const canRenderTOC =
    !hideTableOfContents && DocContent.toc && DocContent.toc.length > 0;

  const renderTocDesktop =
    canRenderTOC && (windowSize === 'desktop' || windowSize === 'ssr');

  return (
<<<<<<< HEAD
    <div className="row">
      <div className={clsx('col', !hideTableOfContents && styles.docItemCol)}>
        <DocVersionBanner />
        <div className={styles.docItemContainer}>
          <article>
            <DocBreadcrumbs />
            <DocVersionBadge />
=======
    <HtmlClassNameProvider className={`docs-doc-id-${metadata.unversionedId}`}>
      <Seo {...{title, description, keywords, image}} />

      <div className="row">
        <div className={clsx('col', !hideTableOfContents && styles.docItemCol)}>
          <DocVersionBanner />
          <div className={styles.docItemContainer}>
            <article>
              <DocBreadcrumbs />
              <DocVersionBadge />
>>>>>>> a1d333e9

            {canRenderTOC && (
              <TOCCollapsible
                toc={DocContent.toc}
                minHeadingLevel={tocMinHeadingLevel}
                maxHeadingLevel={tocMaxHeadingLevel}
                className={clsx(
                  ThemeClassNames.docs.docTocMobile,
                  styles.tocMobile,
                )}
              />
            )}

            <div className={clsx(ThemeClassNames.docs.docMarkdown, 'markdown')}>
              {/*
                Title can be declared inside md content or declared through
                front matter and added manually. To make both cases consistent,
                the added title is added under the same div.markdown block
                See https://github.com/facebook/docusaurus/pull/4882#issuecomment-853021120
                */}
              {shouldAddTitle && (
                <header>
                  <Heading as="h1">{title}</Heading>
                </header>
              )}
              <MDXContent>
                <DocContent />
              </MDXContent>
            </div>

            <DocItemFooter {...props} />
          </article>

          <DocPaginator previous={metadata.previous} next={metadata.next} />
        </div>
      </div>
<<<<<<< HEAD
      {renderTocDesktop && (
        <div className="col col--3">
          <TOC
            toc={DocContent.toc}
            minHeadingLevel={tocMinHeadingLevel}
            maxHeadingLevel={tocMaxHeadingLevel}
            className={ThemeClassNames.docs.docTocDesktop}
          />
        </div>
      )}
    </div>
  );
}

export default function DocItem(props: Props): JSX.Element {
  return (
    <>
      <DocItemMetadata {...props} />
      <DocItemContent {...props} />
    </>
=======
    </HtmlClassNameProvider>
>>>>>>> a1d333e9
  );
}<|MERGE_RESOLUTION|>--- conflicted
+++ resolved
@@ -17,11 +17,8 @@
 import Heading from '@theme/Heading';
 import styles from './styles.module.css';
 import {
-<<<<<<< HEAD
   PageMetadata,
-=======
   HtmlClassNameProvider,
->>>>>>> a1d333e9
   ThemeClassNames,
   useWindowSize,
 } from '@docusaurus/theme-common';
@@ -64,7 +61,6 @@
     canRenderTOC && (windowSize === 'desktop' || windowSize === 'ssr');
 
   return (
-<<<<<<< HEAD
     <div className="row">
       <div className={clsx('col', !hideTableOfContents && styles.docItemCol)}>
         <DocVersionBanner />
@@ -72,18 +68,6 @@
           <article>
             <DocBreadcrumbs />
             <DocVersionBadge />
-=======
-    <HtmlClassNameProvider className={`docs-doc-id-${metadata.unversionedId}`}>
-      <Seo {...{title, description, keywords, image}} />
-
-      <div className="row">
-        <div className={clsx('col', !hideTableOfContents && styles.docItemCol)}>
-          <DocVersionBanner />
-          <div className={styles.docItemContainer}>
-            <article>
-              <DocBreadcrumbs />
-              <DocVersionBadge />
->>>>>>> a1d333e9
 
             {canRenderTOC && (
               <TOCCollapsible
@@ -120,7 +104,6 @@
           <DocPaginator previous={metadata.previous} next={metadata.next} />
         </div>
       </div>
-<<<<<<< HEAD
       {renderTocDesktop && (
         <div className="col col--3">
           <TOC
@@ -136,13 +119,11 @@
 }
 
 export default function DocItem(props: Props): JSX.Element {
+  const docHtmlClassName = `docs-doc-id-${props.content.metadata.unversionedId}`;
   return (
-    <>
+    <HtmlClassNameProvider className={docHtmlClassName}>
       <DocItemMetadata {...props} />
       <DocItemContent {...props} />
-    </>
-=======
     </HtmlClassNameProvider>
->>>>>>> a1d333e9
   );
 }