/**
 * Copyright (c) Facebook, Inc. and its affiliates.
 *
 * This source code is licensed under the MIT license found in the
 * LICENSE file in the root directory of this source tree.
 */

.codeBlockContainer {
  margin-bottom: var(--ifm-leading);
  box-shadow: var(--ifm-global-shadow-lw);
}

.codeBlockContent {
  position: relative;
  /* rtl:ignore */
  direction: ltr;
  border-radius: var(--ifm-global-radius);
}

.codeBlockTitle {
  border-bottom: 1px solid var(--ifm-color-emphasis-300);
  font-size: var(--ifm-code-font-size);
  font-weight: 500;
  padding: 0.75rem var(--ifm-pre-padding);
  border-top-left-radius: var(--ifm-global-radius);
  border-top-right-radius: var(--ifm-global-radius);
}

.codeBlock {
  margin: 0;
  padding: 0;
<<<<<<< HEAD
  border-radius: var(--ifm-global-radius);
  --ifm-pre-background: inherit;
=======
  background-color: inherit;
>>>>>>> 2964e6f6
}

.codeBlockTitle + .codeBlockContent .codeBlock {
  border-top-left-radius: 0;
  border-top-right-radius: 0;
}

.codeBlockStandalone {
  padding: 0;
}

.codeBlockLines {
  font: inherit;
  background: var(--ifm-pre-background);
  /* rtl:ignore */
  float: left;
  min-width: 100%;
  padding: var(--ifm-pre-padding);
}

.codeBlockLinesWithNumbering {
  padding-left: 0;
}

@media print {
  .codeBlockLines {
    white-space: pre-wrap;
  }
}

.codeLine {
  counter-increment: line-count;
}

.codeLineNumber {
  display: inline-block;
  position: sticky;
  left: 0;
  padding: 0 var(--ifm-pre-padding);
  background: var(--ifm-pre-background);
}

.codeLineNumber::before {
  content: counter(line-count);
  opacity: 0.4;
}

:global(.docusaurus-highlight-code-line) .codeLineNumber::before {
  opacity: 0.8;
}<|MERGE_RESOLUTION|>--- conflicted
+++ resolved
@@ -27,14 +27,9 @@
 }
 
 .codeBlock {
+  --ifm-pre-background: inherit;
   margin: 0;
   padding: 0;
-<<<<<<< HEAD
-  border-radius: var(--ifm-global-radius);
-  --ifm-pre-background: inherit;
-=======
-  background-color: inherit;
->>>>>>> 2964e6f6
 }
 
 .codeBlockTitle + .codeBlockContent .codeBlock {
