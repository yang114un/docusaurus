--- conflicted
+++ resolved
@@ -51,6 +51,14 @@
   // (note: title="xyz" => title prop still has the quotes)
   const codeBlockTitle = parseCodeBlockTitle(metastring) || title;
   const prismTheme = usePrismTheme();
+
+  useEffect(() => {
+    setHighlightExpanded(true);
+    const timer = window.setTimeout(() => {
+      setHighlightExpanded(false);
+    }, 0);
+    return () => clearTimeout(timer);
+  }, [collapsed]);
 
   // <pre> tags in markdown map to CodeBlocks and they may contain JSX children.
   // When the children is not a simple string, we just return a styled block without actually highlighting.
@@ -88,18 +96,13 @@
     : (children as string);
 
   const language =
-<<<<<<< HEAD
-    parseLanguage(blockClassName) ?? (prism.defaultLanguage as Language);
+    parseLanguage(blockClassName) ??
+    (prism.defaultLanguage as Language | undefined);
   const {highlightLines, sampleLines, code} = parseLines(
     content,
     metastring,
     language,
   );
-=======
-    parseLanguage(blockClassName) ??
-    (prism.defaultLanguage as Language | undefined);
-  const {highlightLines, code} = parseLines(content, metastring, language);
->>>>>>> 6a772828
 
   const handleCopyCode = () => {
     copy(code);
@@ -109,14 +112,6 @@
   };
 
   const collapsible = sampleLines.length > 0;
-
-  useEffect(() => {
-    setHighlightExpanded(true);
-    const timer = window.setTimeout(() => {
-      setHighlightExpanded(false);
-    }, 0);
-    return () => clearTimeout(timer);
-  }, [collapsed]);
 
   return (
     <Highlight
