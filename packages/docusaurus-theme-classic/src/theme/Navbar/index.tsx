/**
 * Copyright (c) Facebook, Inc. and its affiliates.
 *
 * This source code is licensed under the MIT license found in the
 * LICENSE file in the root directory of this source tree.
 */

import React, {useCallback, useState, useEffect} from 'react';
import clsx from 'clsx';
import Link from '@docusaurus/Link';
import useDocusaurusContext from '@docusaurus/useDocusaurusContext';

import SearchBar from '@theme/SearchBar';
import Toggle from '@theme/Toggle';
import useThemeContext from '@theme/hooks/useThemeContext';
import useHideableNavbar from '@theme/hooks/useHideableNavbar';
import useLockBodyScroll from '@theme/hooks/useLockBodyScroll';
import useWindowSize, {windowSizes} from '@theme/hooks/useWindowSize';
import useLogo from '@theme/hooks/useLogo';

import styles from './styles.module.css';
import NavbarItem from '@theme/NavbarItem';

// retrocompatible with v1
const DefaultNavItemPosition = 'right';

// If split links by left/right
// if position is unspecified, fallback to right (as v1)
function splitNavItemsByPosition(items) {
  const leftItems = items.filter(
    (item) => (item.position ?? DefaultNavItemPosition) === 'left',
  );
  const rightItems = items.filter(
    (item) => (item.position ?? DefaultNavItemPosition) === 'right',
  );
  return {
    leftItems,
    rightItems,
  };
}

function Navbar(): JSX.Element {
  const {
<<<<<<< HEAD
    title,
    items = [],
    hideOnScroll = false,
  } = useDocusaurusContext().siteConfig.themeConfig.navbar;
  const {
    disableColorModeSwitch = false,
  } = useDocusaurusContext().siteConfig.themeConfig.colorMode.disableSwitch;
  const {isClient} = useDocusaurusContext();
=======
    siteConfig: {
      themeConfig: {
        navbar: {
          title = '',
          items = [],
          hideOnScroll = false,
          style = undefined,
        } = {},
        colorMode: {disableSwitch: disableColorModeSwitch = false} = {},
      },
    },
    isClient,
  } = useDocusaurusContext();
>>>>>>> f5f20646
  const [sidebarShown, setSidebarShown] = useState(false);
  const [isSearchBarExpanded, setIsSearchBarExpanded] = useState(false);

  const {isDarkTheme, setLightTheme, setDarkTheme} = useThemeContext();
  const {navbarRef, isNavbarVisible} = useHideableNavbar(hideOnScroll);
  const {logoLink, logoLinkProps, logoImageUrl, logoAlt} = useLogo();

  useLockBodyScroll(sidebarShown);

  const showSidebar = useCallback(() => {
    setSidebarShown(true);
  }, [setSidebarShown]);
  const hideSidebar = useCallback(() => {
    setSidebarShown(false);
  }, [setSidebarShown]);

  const onToggleChange = useCallback(
    (e) => (e.target.checked ? setDarkTheme() : setLightTheme()),
    [setLightTheme, setDarkTheme],
  );

  const windowSize = useWindowSize();

  useEffect(() => {
    if (windowSize === windowSizes.desktop) {
      setSidebarShown(false);
    }
  }, [windowSize]);

  const {leftItems, rightItems} = splitNavItemsByPosition(items);

  return (
    <nav
      ref={navbarRef}
      className={clsx('navbar', 'navbar--fixed-top', {
        'navbar--dark': style === 'dark',
        'navbar--primary': style === 'primary',
        'navbar-sidebar--show': sidebarShown,
        [styles.navbarHideable]: hideOnScroll,
        [styles.navbarHidden]: !isNavbarVisible,
      })}>
      <div className="navbar__inner">
        <div className="navbar__items">
          {items != null && items.length !== 0 && (
            <div
              aria-label="Navigation bar toggle"
              className="navbar__toggle"
              role="button"
              tabIndex={0}
              onClick={showSidebar}
              onKeyDown={showSidebar}>
              <svg
                xmlns="http://www.w3.org/2000/svg"
                width="30"
                height="30"
                viewBox="0 0 30 30"
                role="img"
                focusable="false">
                <title>Menu</title>
                <path
                  stroke="currentColor"
                  strokeLinecap="round"
                  strokeMiterlimit="10"
                  strokeWidth="2"
                  d="M4 7h22M4 15h22M4 23h22"
                />
              </svg>
            </div>
          )}
          <Link className="navbar__brand" to={logoLink} {...logoLinkProps}>
            {logoImageUrl != null && (
              <img
                key={isClient}
                className="navbar__logo"
                src={logoImageUrl}
                alt={logoAlt}
              />
            )}
            {title != null && (
              <strong
                className={clsx('navbar__title', {
                  [styles.hideLogoText]: isSearchBarExpanded,
                })}>
                {title}
              </strong>
            )}
          </Link>
          {leftItems.map((item, i) => (
            <NavbarItem {...item} key={i} />
          ))}
        </div>
        <div className="navbar__items navbar__items--right">
          {rightItems.map((item, i) => (
            <NavbarItem {...item} key={i} />
          ))}
          {!disableColorModeSwitch && (
            <Toggle
              className={styles.displayOnlyInLargeViewport}
              aria-label="Dark mode toggle"
              checked={isDarkTheme}
              onChange={onToggleChange}
            />
          )}
          <SearchBar
            handleSearchBarToggle={setIsSearchBarExpanded}
            isSearchBarExpanded={isSearchBarExpanded}
          />
        </div>
      </div>
      <div
        role="presentation"
        className="navbar-sidebar__backdrop"
        onClick={hideSidebar}
      />
      <div className="navbar-sidebar">
        <div className="navbar-sidebar__brand">
          <Link
            className="navbar__brand"
            onClick={hideSidebar}
            to={logoLink}
            {...logoLinkProps}>
            {logoImageUrl != null && (
              <img
                key={isClient}
                className="navbar__logo"
                src={logoImageUrl}
                alt={logoAlt}
              />
            )}
            {title != null && (
              <strong className="navbar__title">{title}</strong>
            )}
          </Link>
          {!disableColorModeSwitch && sidebarShown && (
            <Toggle
              aria-label="Dark mode toggle in sidebar"
              checked={isDarkTheme}
              onChange={onToggleChange}
            />
          )}
        </div>
        <div className="navbar-sidebar__items">
          <div className="menu">
            <ul className="menu__list">
              {items.map((item, i) => (
                <NavbarItem mobile {...item} onClick={hideSidebar} key={i} />
              ))}
            </ul>
          </div>
        </div>
      </div>
    </nav>
  );
}

export default Navbar;<|MERGE_RESOLUTION|>--- conflicted
+++ resolved
@@ -13,6 +13,7 @@
 import SearchBar from '@theme/SearchBar';
 import Toggle from '@theme/Toggle';
 import useThemeContext from '@theme/hooks/useThemeContext';
+import useThemeConfig from '@theme/hooks/useThemeConfig';
 import useHideableNavbar from '@theme/hooks/useHideableNavbar';
 import useLockBodyScroll from '@theme/hooks/useLockBodyScroll';
 import useWindowSize, {windowSizes} from '@theme/hooks/useWindowSize';
@@ -40,31 +41,12 @@
 }
 
 function Navbar(): JSX.Element {
-  const {
-<<<<<<< HEAD
-    title,
-    items = [],
-    hideOnScroll = false,
-  } = useDocusaurusContext().siteConfig.themeConfig.navbar;
-  const {
-    disableColorModeSwitch = false,
-  } = useDocusaurusContext().siteConfig.themeConfig.colorMode.disableSwitch;
   const {isClient} = useDocusaurusContext();
-=======
-    siteConfig: {
-      themeConfig: {
-        navbar: {
-          title = '',
-          items = [],
-          hideOnScroll = false,
-          style = undefined,
-        } = {},
-        colorMode: {disableSwitch: disableColorModeSwitch = false} = {},
-      },
-    },
-    isClient,
-  } = useDocusaurusContext();
->>>>>>> f5f20646
+
+  const {navbar, colorMode} = useThemeConfig();
+  const {title, items, hideOnScroll, style} = navbar;
+  const {disableSwitch: disableColorModeSwitch} = colorMode;
+
   const [sidebarShown, setSidebarShown] = useState(false);
   const [isSearchBarExpanded, setIsSearchBarExpanded] = useState(false);
 
