/**
 * Copyright (c) Facebook, Inc. and its affiliates.
 *
 * This source code is licensed under the MIT license found in the
 * LICENSE file in the root directory of this source tree.
 */

@media screen and (max-width: 997px) {
  .displayOnlyInLargeViewport {
    display: none !important;
  }
}

.navbarHideable {
  transition: transform var(--ifm-transition-fast) ease;
}

.navbarHidden {
<<<<<<< HEAD
  transform: translate3d(0, calc(var(--ifm-navbar-height) * -1), 0);
}

:global(.navbar-sidebar__items) {
  padding: 0;
}

:global(.navbar-sidebar) {
  overflow-x: hidden;
}

.menuWrapper {
  display: flex;
  width: calc(var(--ifm-navbar-sidebar-width));
  transition: transform 0.2s cubic-bezier(0.4, 0, 0.2, 1);
  transform: translateZ(0) !important;
}

.menuWrapperDocShown {
  transform: translate3d(
    calc((var(--ifm-navbar-sidebar-width)) * -1),
    0,
    0
  ) !important;
}

.menuWrapper > div {
  flex-shrink: 0;
  width: calc(var(--ifm-navbar-sidebar-width));
  font-weight: var(--ifm-font-weight-semibold);
  padding: 0.5rem;
}

.backButton {
  width: calc(100% + 1rem);
  margin-left: -0.5rem;
  border-radius: 0;
  text-align: left;
  font-size: 15px;
  color: inherit !important;
  border: none;
}

html[data-theme='dark'] .backButton {
  background-color: #2e333a;
}

html[data-theme='dark'] .backButton:hover,
html[data-theme='dark'] .backButton:focus {
  background-color: var(--ifm-color-emphasis-200);
}

.docSidebarMenu {
  padding-top: 0 !important;
=======
  transform: translate3d(0, calc(-100% - 2px), 0);
>>>>>>> 8e386e02
}<|MERGE_RESOLUTION|>--- conflicted
+++ resolved
@@ -16,8 +16,7 @@
 }
 
 .navbarHidden {
-<<<<<<< HEAD
-  transform: translate3d(0, calc(var(--ifm-navbar-height) * -1), 0);
+  transform: translate3d(0, calc(-100% - 2px), 0);
 }
 
 :global(.navbar-sidebar__items) {
@@ -71,7 +70,4 @@
 
 .docSidebarMenu {
   padding-top: 0 !important;
-=======
-  transform: translate3d(0, calc(-100% - 2px), 0);
->>>>>>> 8e386e02
 }