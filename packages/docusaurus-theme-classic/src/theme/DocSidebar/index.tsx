/**
 * Copyright (c) Facebook, Inc. and its affiliates.
 *
 * This source code is licensed under the MIT license found in the
 * LICENSE file in the root directory of this source tree.
 */

import React, {useState, useCallback, useEffect, useRef, memo} from 'react';
import clsx from 'clsx';
import {useThemeConfig, isSamePath} from '@docusaurus/theme-common';
import useUserPreferencesContext from '@theme/hooks/useUserPreferencesContext';
import useWindowSize from '@theme/hooks/useWindowSize';
import useScrollPosition from '@theme/hooks/useScrollPosition';
import Link from '@docusaurus/Link';
import isInternalUrl from '@docusaurus/isInternalUrl';
import type {Props} from '@theme/DocSidebar';
import Logo from '@theme/Logo';
import IconArrow from '@theme/IconArrow';
import {translate} from '@docusaurus/Translate';

import styles from './styles.module.css';

function usePrevious(value) {
  const ref = useRef(value);
  useEffect(() => {
    ref.current = value;
  }, [value]);
  return ref.current;
}

const isActiveSidebarItem = (item, activePath) => {
  if (item.type === 'link') {
    return isSamePath(item.href, activePath);
  }
  if (item.type === 'category') {
    return item.items.some((subItem) =>
      isActiveSidebarItem(subItem, activePath),
    );
  }
  return false;
};

// Optimize sidebar at each "level"
// TODO this item should probably not receive the "activePath" props
// TODO this triggers whole sidebar re-renders on navigation
const DocSidebarItems = memo(function DocSidebarItems({
  items,
  ...props
}: any): JSX.Element {
  return items.map((item, index) => (
    <DocSidebarItem
      key={index} // sidebar is static, the index does not change
      item={item}
      {...props}
    />
  ));
});

function DocSidebarItem(props): JSX.Element {
  switch (props.item.type) {
    case 'category':
      return <DocSidebarItemCategory {...props} />;
    case 'link':
    default:
      return <DocSidebarItemLink {...props} />;
  }
}

function DocSidebarItemCategory({
  item,
  onItemClick,
  collapsible,
  activePath,
  ...props
}) {
  const {items, label} = item;

  const isActive = isActiveSidebarItem(item, activePath);
  const wasActive = usePrevious(isActive);

  // active categories are always initialized as expanded
  // the default (item.collapsed) is only used for non-active categories
  const [collapsed, setCollapsed] = useState(() => {
    if (!collapsible) {
      return false;
    }
    return isActive ? false : item.collapsed;
  });

  const menuListRef = useRef<HTMLUListElement>(null);
  const [menuListHeight, setMenuListHeight] = useState<string | undefined>(
    undefined,
  );
  const handleMenuListHeight = (calc = true) => {
    setMenuListHeight(
      calc ? `${menuListRef.current?.scrollHeight}px` : undefined,
    );
  };

  // If we navigate to a category, it should automatically expand itself
  useEffect(() => {
    const justBecameActive = isActive && !wasActive;
    if (justBecameActive && collapsed) {
      setCollapsed(false);
    }
  }, [isActive, wasActive, collapsed]);

  const handleItemClick = useCallback(
    (e) => {
      e.preventDefault();

      if (!menuListHeight) {
        handleMenuListHeight();
      }

      setTimeout(() => setCollapsed((state) => !state), 100);
    },
    [menuListHeight],
  );

  if (items.length === 0) {
    return null;
  }

  return (
    <li
      className={clsx('menu__list-item', {
        'menu__list-item--collapsed': collapsed,
      })}>
      <a
        className={clsx('menu__link', {
          'menu__link--sublist': collapsible,
          'menu__link--active': collapsible && isActive,
          [styles.menuLinkText]: !collapsible,
        })}
        onClick={collapsible ? handleItemClick : undefined}
        href={collapsible ? '#!' : undefined}
        {...props}>
        {label}
      </a>
      <ul
        className="menu__list"
        ref={menuListRef}
        style={{
          height: menuListHeight,
        }}
        onTransitionEnd={() => {
          if (!collapsed) {
            handleMenuListHeight(false);
          }
        }}>
        <DocSidebarItems
          items={items}
          tabIndex={collapsed ? '-1' : '0'}
          onItemClick={onItemClick}
          collapsible={collapsible}
          activePath={activePath}
        />
      </ul>
    </li>
  );
}

function DocSidebarItemLink({
  item,
  onItemClick,
  activePath,
  collapsible: _collapsible,
  ...props
}) {
  const {href, label} = item;
  const isActive = isActiveSidebarItem(item, activePath);
  return (
    <li className="menu__list-item" key={label}>
      <Link
        className={clsx('menu__link', {
          'menu__link--active': isActive,
          [styles.menuLinkExternal]: !isInternalUrl(href),
        })}
        to={href}
        {...(isInternalUrl(href) && {
          isNavLink: true,
          exact: true,
          onClick: onItemClick,
        })}
        {...props}>
        {label}
      </Link>
    </li>
  );
}

<<<<<<< HEAD
export function DocSidebarItem(props) {
  switch (props.item.type) {
    case 'category':
      return <DocSidebarItemCategory {...props} />;
    case 'link':
    default:
      return <DocSidebarItemLink {...props} />;
  }
=======
function useShowAnnouncementBar() {
  const {isAnnouncementBarClosed} = useUserPreferencesContext();
  const [showAnnouncementBar, setShowAnnouncementBar] = useState(
    !isAnnouncementBarClosed,
  );
  useScrollPosition(({scrollY}) => {
    if (!isAnnouncementBarClosed) {
      setShowAnnouncementBar(scrollY === 0);
    }
  });
  return showAnnouncementBar;
}

function useResponsiveSidebar() {
  const [showResponsiveSidebar, setShowResponsiveSidebar] = useState(false);
  useLockBodyScroll(showResponsiveSidebar);

  const windowSize = useWindowSize();
  useEffect(() => {
    if (windowSize === windowSizes.desktop) {
      setShowResponsiveSidebar(false);
    }
  }, [windowSize]);

  const closeResponsiveSidebar = useCallback(
    (e) => {
      e.target.blur();
      setShowResponsiveSidebar(false);
    },
    [setShowResponsiveSidebar],
  );

  const toggleResponsiveSidebar = useCallback(() => {
    setShowResponsiveSidebar((value) => !value);
  }, [setShowResponsiveSidebar]);

  return {
    showResponsiveSidebar,
    closeResponsiveSidebar,
    toggleResponsiveSidebar,
  };
}

function HideableSidebarButton({onClick}) {
  return (
    <button
      type="button"
      title={translate({
        id: 'theme.docs.sidebar.collapseButtonTitle',
        message: 'Collapse sidebar',
        description: 'The title attribute for collapse button of doc sidebar',
      })}
      aria-label={translate({
        id: 'theme.docs.sidebar.collapseButtonAriaLabel',
        message: 'Collapse sidebar',
        description: 'The title attribute for collapse button of doc sidebar',
      })}
      className={clsx(
        'button button--secondary button--outline',
        styles.collapseSidebarButton,
      )}
      onClick={onClick}>
      <IconArrow className={styles.collapseSidebarButtonIcon} />
    </button>
  );
}

function ResponsiveSidebarButton({responsiveSidebarOpened, onClick}) {
  return (
    <button
      aria-label={
        responsiveSidebarOpened
          ? translate({
              id: 'theme.docs.sidebar.responsiveCloseButtonLabel',
              message: 'Close menu',
              description:
                'The ARIA label for close button of mobile doc sidebar',
            })
          : translate({
              id: 'theme.docs.sidebar.responsiveOpenButtonLabel',
              message: 'Open menu',
              description:
                'The ARIA label for open button of mobile doc sidebar',
            })
      }
      aria-haspopup="true"
      className="button button--secondary button--sm menu__button"
      type="button"
      onClick={onClick}>
      {responsiveSidebarOpened ? (
        <span
          className={clsx(styles.sidebarMenuIcon, styles.sidebarMenuCloseIcon)}>
          &times;
        </span>
      ) : (
        <IconMenu
          className={styles.sidebarMenuIcon}
          height={MOBILE_TOGGLE_SIZE}
          width={MOBILE_TOGGLE_SIZE}
        />
      )}
    </button>
  );
>>>>>>> 69be003e
}

function DocSidebar({
  path,
  sidebar,
  sidebarCollapsible = true,
  onCollapse,
  isHidden,
}: Props): JSX.Element | null {
<<<<<<< HEAD
=======
  const showAnnouncementBar = useShowAnnouncementBar();
>>>>>>> 69be003e
  const {
    navbar: {hideOnScroll},
    hideableSidebar,
  } = useThemeConfig();
  const {isAnnouncementBarClosed} = useUserPreferencesContext();
<<<<<<< HEAD
  const {scrollY} = useScrollPosition();
  const {isDesktop} = useWindowSize();
=======

  const {
    showResponsiveSidebar,
    closeResponsiveSidebar,
    toggleResponsiveSidebar,
  } = useResponsiveSidebar();
>>>>>>> 69be003e

  return (
    <div
      className={clsx(styles.sidebar, {
        [styles.sidebarWithHideableNavbar]: hideOnScroll,
        [styles.sidebarHidden]: isHidden,
      })}>
      {hideOnScroll && <Logo tabIndex={-1} className={styles.sidebarLogo} />}
      {isDesktop && (
        <div
          className={clsx('menu', 'thin-scrollbar', styles.menu, {
            [styles.menuWithAnnouncementBar]:
<<<<<<< HEAD
              !isAnnouncementBarClosed && scrollY === 0,
          })}>
          <ul className="menu__list">
            {sidebar.map((item) => (
              <DocSidebarItem
                key={item.label}
                item={item}
                collapsible={sidebarCollapsible}
                activePath={path}
              />
            ))}
          </ul>
        </div>
      )}
      {hideableSidebar && (
        <button
          type="button"
          title={translate({
            id: 'theme.docs.sidebar.collapseButtonTitle',
            message: 'Collapse sidebar',
            description:
              'The title attribute for collapse button of doc sidebar',
          })}
          aria-label={translate({
            id: 'theme.docs.sidebar.collapseButtonAriaLabel',
            message: 'Collapse sidebar',
            description:
              'The title attribute for collapse button of doc sidebar',
          })}
          className={clsx(
            'button button--secondary button--outline',
            styles.collapseSidebarButton,
          )}
          onClick={onCollapse}>
          <IconArrow className={styles.collapseSidebarButtonIcon} />
        </button>
      )}
=======
              !isAnnouncementBarClosed && showAnnouncementBar,
          },
        )}>
        <ResponsiveSidebarButton
          responsiveSidebarOpened={showResponsiveSidebar}
          onClick={toggleResponsiveSidebar}
        />
        <ul className="menu__list">
          <DocSidebarItems
            items={sidebar}
            onItemClick={closeResponsiveSidebar}
            collapsible={sidebarCollapsible}
            activePath={path}
          />
        </ul>
      </div>
      {hideableSidebar && <HideableSidebarButton onClick={onCollapse} />}
>>>>>>> 69be003e
    </div>
  );
}

export default DocSidebar;<|MERGE_RESOLUTION|>--- conflicted
+++ resolved
@@ -56,7 +56,7 @@
   ));
 });
 
-function DocSidebarItem(props): JSX.Element {
+export function DocSidebarItem(props): JSX.Element {
   switch (props.item.type) {
     case 'category':
       return <DocSidebarItemCategory {...props} />;
@@ -190,16 +190,6 @@
   );
 }
 
-<<<<<<< HEAD
-export function DocSidebarItem(props) {
-  switch (props.item.type) {
-    case 'category':
-      return <DocSidebarItemCategory {...props} />;
-    case 'link':
-    default:
-      return <DocSidebarItemLink {...props} />;
-  }
-=======
 function useShowAnnouncementBar() {
   const {isAnnouncementBarClosed} = useUserPreferencesContext();
   const [showAnnouncementBar, setShowAnnouncementBar] = useState(
@@ -211,36 +201,6 @@
     }
   });
   return showAnnouncementBar;
-}
-
-function useResponsiveSidebar() {
-  const [showResponsiveSidebar, setShowResponsiveSidebar] = useState(false);
-  useLockBodyScroll(showResponsiveSidebar);
-
-  const windowSize = useWindowSize();
-  useEffect(() => {
-    if (windowSize === windowSizes.desktop) {
-      setShowResponsiveSidebar(false);
-    }
-  }, [windowSize]);
-
-  const closeResponsiveSidebar = useCallback(
-    (e) => {
-      e.target.blur();
-      setShowResponsiveSidebar(false);
-    },
-    [setShowResponsiveSidebar],
-  );
-
-  const toggleResponsiveSidebar = useCallback(() => {
-    setShowResponsiveSidebar((value) => !value);
-  }, [setShowResponsiveSidebar]);
-
-  return {
-    showResponsiveSidebar,
-    closeResponsiveSidebar,
-    toggleResponsiveSidebar,
-  };
 }
 
 function HideableSidebarButton({onClick}) {
@@ -267,45 +227,6 @@
   );
 }
 
-function ResponsiveSidebarButton({responsiveSidebarOpened, onClick}) {
-  return (
-    <button
-      aria-label={
-        responsiveSidebarOpened
-          ? translate({
-              id: 'theme.docs.sidebar.responsiveCloseButtonLabel',
-              message: 'Close menu',
-              description:
-                'The ARIA label for close button of mobile doc sidebar',
-            })
-          : translate({
-              id: 'theme.docs.sidebar.responsiveOpenButtonLabel',
-              message: 'Open menu',
-              description:
-                'The ARIA label for open button of mobile doc sidebar',
-            })
-      }
-      aria-haspopup="true"
-      className="button button--secondary button--sm menu__button"
-      type="button"
-      onClick={onClick}>
-      {responsiveSidebarOpened ? (
-        <span
-          className={clsx(styles.sidebarMenuIcon, styles.sidebarMenuCloseIcon)}>
-          &times;
-        </span>
-      ) : (
-        <IconMenu
-          className={styles.sidebarMenuIcon}
-          height={MOBILE_TOGGLE_SIZE}
-          width={MOBILE_TOGGLE_SIZE}
-        />
-      )}
-    </button>
-  );
->>>>>>> 69be003e
-}
-
 function DocSidebar({
   path,
   sidebar,
@@ -313,26 +234,13 @@
   onCollapse,
   isHidden,
 }: Props): JSX.Element | null {
-<<<<<<< HEAD
-=======
   const showAnnouncementBar = useShowAnnouncementBar();
->>>>>>> 69be003e
   const {
     navbar: {hideOnScroll},
     hideableSidebar,
   } = useThemeConfig();
   const {isAnnouncementBarClosed} = useUserPreferencesContext();
-<<<<<<< HEAD
-  const {scrollY} = useScrollPosition();
   const {isDesktop} = useWindowSize();
-=======
-
-  const {
-    showResponsiveSidebar,
-    closeResponsiveSidebar,
-    toggleResponsiveSidebar,
-  } = useResponsiveSidebar();
->>>>>>> 69be003e
 
   return (
     <div
@@ -345,63 +253,18 @@
         <div
           className={clsx('menu', 'thin-scrollbar', styles.menu, {
             [styles.menuWithAnnouncementBar]:
-<<<<<<< HEAD
-              !isAnnouncementBarClosed && scrollY === 0,
+              !isAnnouncementBarClosed && showAnnouncementBar,
           })}>
           <ul className="menu__list">
-            {sidebar.map((item) => (
-              <DocSidebarItem
-                key={item.label}
-                item={item}
-                collapsible={sidebarCollapsible}
-                activePath={path}
-              />
-            ))}
+            <DocSidebarItems
+              items={sidebar}
+              collapsible={sidebarCollapsible}
+              activePath={path}
+            />
           </ul>
         </div>
       )}
-      {hideableSidebar && (
-        <button
-          type="button"
-          title={translate({
-            id: 'theme.docs.sidebar.collapseButtonTitle',
-            message: 'Collapse sidebar',
-            description:
-              'The title attribute for collapse button of doc sidebar',
-          })}
-          aria-label={translate({
-            id: 'theme.docs.sidebar.collapseButtonAriaLabel',
-            message: 'Collapse sidebar',
-            description:
-              'The title attribute for collapse button of doc sidebar',
-          })}
-          className={clsx(
-            'button button--secondary button--outline',
-            styles.collapseSidebarButton,
-          )}
-          onClick={onCollapse}>
-          <IconArrow className={styles.collapseSidebarButtonIcon} />
-        </button>
-      )}
-=======
-              !isAnnouncementBarClosed && showAnnouncementBar,
-          },
-        )}>
-        <ResponsiveSidebarButton
-          responsiveSidebarOpened={showResponsiveSidebar}
-          onClick={toggleResponsiveSidebar}
-        />
-        <ul className="menu__list">
-          <DocSidebarItems
-            items={sidebar}
-            onItemClick={closeResponsiveSidebar}
-            collapsible={sidebarCollapsible}
-            activePath={path}
-          />
-        </ul>
-      </div>
       {hideableSidebar && <HideableSidebarButton onClick={onCollapse} />}
->>>>>>> 69be003e
     </div>
   );
 }
