--- conflicted
+++ resolved
@@ -8,11 +8,8 @@
 import React from 'react';
 import clsx from 'clsx';
 import Link, {type Props as LinkProps} from '@docusaurus/Link';
-<<<<<<< HEAD
-=======
 import AuthorSocials from '@theme/BlogPostItem/Header/Author/Socials';
 
->>>>>>> a6de0f27
 import type {Props} from '@theme/BlogPostItem/Header/Author';
 import styles from './styles.module.css';
 
@@ -36,17 +33,11 @@
   author,
   className,
 }: Props): JSX.Element {
-<<<<<<< HEAD
-  const {name, title, url, imageURL, email, page} = author;
-
+  const {name, title, url, socials, imageURL, email, page} = author;
   const link =
     page?.permalink || url || (email && `mailto:${email}`) || undefined;
-=======
-  const {name, title, url, socials, imageURL, email} = author;
-  const link = url || (email && `mailto:${email}`) || undefined;
 
   const hasSocials = socials && Object.keys(socials).length > 0;
->>>>>>> a6de0f27
 
   return (
     <div className={clsx('avatar margin-bottom--sm', className)}>
@@ -63,12 +54,8 @@
               <span className={styles.authorName}>{name}</span>
             </MaybeLink>
           </div>
-<<<<<<< HEAD
-          <small className="avatar__subtitle">{title}</small>
-=======
           {!!title && <AuthorTitle title={title} />}
           {hasSocials && <AuthorSocials author={author} />}
->>>>>>> a6de0f27
         </div>
       )}
     </div>
