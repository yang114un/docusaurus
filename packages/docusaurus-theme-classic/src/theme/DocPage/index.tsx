--- conflicted
+++ resolved
@@ -22,22 +22,15 @@
 import styles from './styles.module.css';
 
 import {
-<<<<<<< HEAD
   PageMetadata,
-=======
   HtmlClassNameProvider,
->>>>>>> a1d333e9
   ThemeClassNames,
   docVersionSearchTag,
   DocsSidebarProvider,
   useDocsSidebar,
   DocsVersionProvider,
 } from '@docusaurus/theme-common';
-<<<<<<< HEAD
-import Head from '@docusaurus/Head';
 import SearchMetadata from '@theme/SearchMetadata';
-=======
->>>>>>> a1d333e9
 
 type DocPageContentProps = {
   readonly currentDocRoute: DocumentRoute;
