--- conflicted
+++ resolved
@@ -32,27 +32,27 @@
   readonly children: ReactNode;
 };
 
-function getSidebar({versionMetadata, currentDocRoute}) {
-  function addTrailingSlash(str: string): string {
-    return str.endsWith('/') ? str : `${str}/`;
-  }
-  function removeTrailingSlash(str: string): string {
-    return str.endsWith('/') ? str.slice(0, -1) : str;
-  }
+// function getSidebar({versionMetadata, currentDocRoute}) {
+//   function addTrailingSlash(str: string): string {
+//     return str.endsWith('/') ? str : `${str}/`;
+//   }
+//   function removeTrailingSlash(str: string): string {
+//     return str.endsWith('/') ? str.slice(0, -1) : str;
+//   }
 
-  const {permalinkToSidebar, docsSidebars} = versionMetadata;
+//   const {permalinkToSidebar, docsSidebars} = versionMetadata;
 
-  // With/without trailingSlash, we should always be able to get the appropriate sidebar
-  // note: docs plugin permalinks currently never have trailing slashes
-  // trailingSlash is handled globally at the framework level, not plugin level
-  const sidebarName =
-    permalinkToSidebar[currentDocRoute.path] ||
-    permalinkToSidebar[addTrailingSlash(currentDocRoute.path)] ||
-    permalinkToSidebar[removeTrailingSlash(currentDocRoute.path)];
+//   // With/without trailingSlash, we should always be able to get the appropriate sidebar
+//   // note: docs plugin permalinks currently never have trailing slashes
+//   // trailingSlash is handled globally at the framework level, not plugin level
+//   const sidebarName =
+//     permalinkToSidebar[currentDocRoute.path] ||
+//     permalinkToSidebar[addTrailingSlash(currentDocRoute.path)] ||
+//     permalinkToSidebar[removeTrailingSlash(currentDocRoute.path)];
 
-  const sidebar = docsSidebars[sidebarName];
-  return {sidebar, sidebarName};
-}
+//   const sidebar = docsSidebars[sidebarName];
+//   return {sidebar, sidebarName};
+// }
 
 function DocPageContent({
   currentDocRoute,
@@ -61,11 +61,8 @@
 }: DocPageContentProps): JSX.Element {
   const {siteConfig, isClient} = useDocusaurusContext();
   const {pluginId, version} = versionMetadata;
-<<<<<<< HEAD
+  // const {sidebarName, sidebar} = getSidebar({versionMetadata, currentDocRoute});
   const {sidebarName, sidebar} = useActiveDocSidebar(pluginId);
-=======
-  const {sidebarName, sidebar} = getSidebar({versionMetadata, currentDocRoute});
->>>>>>> aff848e8
 
   const [hiddenSidebarContainer, setHiddenSidebarContainer] = useState(false);
   const [hiddenSidebar, setHiddenSidebar] = useState(false);
