--- conflicted
+++ resolved
@@ -12,11 +12,8 @@
 import useBaseUrl from '@docusaurus/useBaseUrl';
 
 import ThemeProvider from '@theme/ThemeProvider';
-<<<<<<< HEAD
+import TabGroupChoiceProvider from '@theme/TabGroupChoiceProvider';
 import AnnouncementBar from '@theme/AnnouncementBar';
-=======
-import TabGroupChoiceProvider from '@theme/TabGroupChoiceProvider';
->>>>>>> 36ea7450
 import Navbar from '@theme/Navbar';
 import Footer from '@theme/Footer';
 
@@ -57,32 +54,6 @@
           {/* TODO: Do not assume that it is in english language */}
           <html lang="en" />
 
-<<<<<<< HEAD
-        <meta httpEquiv="x-ua-compatible" content="ie=edge" />
-        {metaTitle && <title>{metaTitle}</title>}
-        {metaTitle && <meta property="og:title" content={metaTitle} />}
-        {favicon && <link rel="shortcut icon" href={faviconUrl} />}
-        {description && <meta name="description" content={description} />}
-        {description && (
-          <meta property="og:description" content={description} />
-        )}
-        {version && <meta name="docsearch:version" content={version} />}
-        {keywords && keywords.length && (
-          <meta name="keywords" content={keywords.join(',')} />
-        )}
-        {metaImage && <meta property="og:image" content={metaImageUrl} />}
-        {metaImage && <meta property="twitter:image" content={metaImageUrl} />}
-        {metaImage && (
-          <meta name="twitter:image:alt" content={`Image for ${metaTitle}`} />
-        )}
-        {permalink && <meta property="og:url" content={siteUrl + permalink} />}
-        <meta name="twitter:card" content="summary" />
-      </Head>
-      <AnnouncementBar />
-      <Navbar />
-      <div className="main-wrapper">{children}</div>
-      {!noFooter && <Footer />}
-=======
           <meta httpEquiv="x-ua-compatible" content="ie=edge" />
           {metaTitle && <title>{metaTitle}</title>}
           {metaTitle && <meta property="og:title" content={metaTitle} />}
@@ -107,11 +78,11 @@
           )}
           <meta name="twitter:card" content="summary_large_image" />
         </Head>
+        <AnnouncementBar />
         <Navbar />
         <div className="main-wrapper">{children}</div>
         {!noFooter && <Footer />}
       </TabGroupChoiceProvider>
->>>>>>> 36ea7450
     </ThemeProvider>
   );
 }
