--- conflicted
+++ resolved
@@ -16,16 +16,9 @@
 }: Props): JSX.Element => {
   return (
     <svg
-<<<<<<< HEAD
-      width="14"
-      height="14"
-      aria-hidden="true"
-=======
-      xmlns="http://www.w3.org/2000/svg"
       width={width}
       height={height}
-      role="img"
->>>>>>> 34411e12
+      aria-hidden="true"
       viewBox="0 0 24 24"
       className={styles.iconExternalLink}>
       <path
