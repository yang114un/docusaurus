--- conflicted
+++ resolved
@@ -171,15 +171,6 @@
   export default function CopyButton(props: Props): JSX.Element;
 }
 
-<<<<<<< HEAD
-declare module '@theme/CodeBlock/WordWrapButton' {
-  export interface Props {
-    readonly codeBlockRef: React.RefObject<HTMLPreElement>;
-    readonly className?: string;
-  }
-
-  export default function WordWrapButton(props: Props): JSX.Element;
-=======
 declare module '@theme/CodeBlock/Container' {
   import type {ComponentProps} from 'react';
 
@@ -228,7 +219,6 @@
   }
 
   export default function CodeBlockLine(props: Props): JSX.Element;
->>>>>>> 44966e19
 }
 
 declare module '@theme/DocCard' {
