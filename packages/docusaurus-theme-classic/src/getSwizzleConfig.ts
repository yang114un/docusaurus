/**
 * Copyright (c) Facebook, Inc. and its affiliates.
 *
 * This source code is licensed under the MIT license found in the
 * LICENSE file in the root directory of this source tree.
 */

import type {SwizzleConfig} from '@docusaurus/types';

/* eslint sort-keys: "error" */

export default function getSwizzleConfig(): SwizzleConfig {
  return {
    components: {
      'Admonition/Icon': {
        actions: {
          eject: 'safe',
          wrap: 'forbidden', // Can't wrap a folder
        },
        description: 'The folder containing all admonition icons',
      },
      'Admonition/Icon/Caution': {
        actions: {
          eject: 'safe',
          wrap: 'safe',
        },
        description: 'The admonition caution icon',
      },
      'Admonition/Icon/Danger': {
        actions: {
          eject: 'safe',
          wrap: 'safe',
        },
        description: 'The admonition danger icon',
      },
      'Admonition/Icon/Info': {
        actions: {
          eject: 'safe',
          wrap: 'safe',
        },
        description: 'The admonition info icon',
      },
      'Admonition/Icon/Note': {
        actions: {
          eject: 'safe',
          wrap: 'safe',
        },
        description: 'The admonition note icon',
      },
      'Admonition/Icon/Tip': {
        actions: {
          eject: 'safe',
          wrap: 'safe',
        },
        description: 'The admonition tip icon',
      },
      'Admonition/Layout': {
        actions: {
          eject: 'safe',
          wrap: 'safe',
        },
        description:
          'The standard admonition layout applied to all default admonition types',
      },
      'Admonition/Type': {
        actions: {
          eject: 'safe',
          wrap: 'forbidden',
        },
        description:
          'The folder containing all the admonition type components.',
      },
      'Admonition/Type/Caution': {
        actions: {
          eject: 'safe',
          wrap: 'safe',
        },
        description:
          'The component responsible for rendering a :::caution admonition type',
      },
      'Admonition/Type/Danger': {
        actions: {
          eject: 'safe',
          wrap: 'safe',
        },
        description:
          'The component responsible for rendering a :::danger admonition type',
      },
      'Admonition/Type/Info': {
        actions: {
          eject: 'safe',
          wrap: 'safe',
        },
        description:
          'The component responsible for rendering a :::info admonition type',
      },
      'Admonition/Type/Note': {
        actions: {
          eject: 'safe',
          wrap: 'safe',
        },
        description:
          'The component responsible for rendering a :::note admonition type',
      },
      'Admonition/Type/Tip': {
        actions: {
          eject: 'safe',
          wrap: 'safe',
        },
        description:
          'The component responsible for rendering a :::tip admonition type',
      },
      'Admonition/Types': {
        actions: {
          eject: 'safe',
          // TODO the swizzle CLI should provide a way to wrap such objects
          wrap: 'forbidden',
        },
        description:
          'The object mapping admonition type to a React component.\nUse it to add custom admonition type components, or replace existing ones.\nCan be ejected or wrapped (only manually, see our documentation).',
      },
      CodeBlock: {
        actions: {
          eject: 'safe',
          wrap: 'safe',
        },
        description:
          'The component used to render multi-line code blocks, generally used in Markdown files.',
      },
      'CodeBlock/Content': {
        actions: {
          eject: 'unsafe',
          wrap: 'forbidden',
        },
        description:
          'The folder containing components responsible for rendering different types of CodeBlock content.',
      },
      ColorModeToggle: {
        actions: {
          eject: 'safe',
          wrap: 'safe',
        },
        description:
          'The color mode toggle to switch between light and dark mode.',
      },
<<<<<<< HEAD
      'DocItem/TOC': {
        actions: {
          // Forbidden because it's a parent folder, makes the CLI crash atm
          // TODO the CLI should rather support --eject
          // Subfolders can be swizzled
          eject: 'forbidden',
          wrap: 'forbidden',
        },
        description:
          'The DocItem TOC is not directly swizzle-able, but you can swizzle its sub-components.',
=======
      DocCardList: {
        actions: {
          eject: 'safe',
          wrap: 'safe',
        },
        description:
          'The component responsible for rendering a list of sidebar items cards.\nNotable used on the category generated-index pages.',
>>>>>>> c811d624
      },
      DocSidebar: {
        actions: {
          eject: 'unsafe', // Too much technical code in sidebar, not very safe atm
          wrap: 'safe',
        },
        description: 'The sidebar component on docs pages',
      },
      Footer: {
        actions: {
          eject: 'safe',
          wrap: 'safe',
        },
        description: "The footer component of you site's layout",
      },
      'Footer/Copyright': {
        actions: {
          eject: 'safe',
          wrap: 'safe',
        },
        description: 'The footer copyright',
      },
      'Footer/Layout': {
        actions: {
          eject: 'safe',
          wrap: 'safe',
        },
        description: 'The footer main layout component',
      },
      'Footer/LinkItem': {
        actions: {
          eject: 'safe',
          wrap: 'safe',
        },
        description: 'The footer link item component',
      },
      'Footer/Links': {
        actions: {
          eject: 'safe',
          wrap: 'safe',
        },
        description: 'The footer component rendering the footer links',
      },
      'Footer/Links/MultiColumn': {
        actions: {
          eject: 'safe',
          wrap: 'safe',
        },
        description:
          'The footer component rendering the footer links with a multi-column layout',
      },
      'Footer/Links/Simple': {
        actions: {
          eject: 'safe',
          wrap: 'safe',
        },
        description:
          'The footer component rendering the footer links with a simple layout (single row)',
      },
      'Footer/Logo': {
        actions: {
          eject: 'safe',
          wrap: 'safe',
        },
        description: 'The footer logo',
      },
      Icon: {
        actions: {
          // Forbidden because it's a parent folder, makes the CLI crash atm
          // TODO the CLI should rather support --eject
          // Subfolders can be swizzled
          eject: 'forbidden',
          wrap: 'forbidden',
        },
        description:
          'The Icon folder is not directly swizzle-able, but you can swizzle its sub-components.',
      },
      'Icon/Arrow': {
        actions: {
          eject: 'safe',
          wrap: 'safe',
        },
        description: 'The arrow icon component',
      },
      'Icon/DarkMode': {
        actions: {
          eject: 'safe',
          wrap: 'safe',
        },
        description: 'The dark mode icon component.',
      },
      'Icon/Edit': {
        actions: {
          eject: 'safe',
          wrap: 'safe',
        },
        description: 'The edit icon component',
      },
      'Icon/LightMode': {
        actions: {
          eject: 'safe',
          wrap: 'safe',
        },
        description: 'The light mode icon component.',
      },
      'Icon/Menu': {
        actions: {
          eject: 'safe',
          wrap: 'safe',
        },
        description: 'The menu icon component',
      },
      MDXComponents: {
        actions: {
          eject: 'safe',
          wrap: 'forbidden', /// TODO allow wrapping objects???
        },
        description:
          'The MDX components to use for rendering MDX files. Meant to be ejected.',
      },
      'MDXComponents/A': {
        actions: {
          eject: 'safe',
          wrap: 'safe',
        },
        description:
          'The component used to render <a> tags and Markdown links in MDX',
      },
      'MDXComponents/Code': {
        actions: {
          eject: 'safe',
          wrap: 'safe',
        },
        description:
          'The component used to render <code> tags and Markdown code blocks in MDX',
      },
      'MDXComponents/Details': {
        actions: {
          eject: 'safe',
          wrap: 'safe',
        },
        description: 'The component used to render <details> tags in MDX',
      },
      'MDXComponents/Head': {
        actions: {
          eject: 'forbidden',
          wrap: 'forbidden',
        },
        description:
          'Technical component used to assign metadata (generally for SEO purpose) to the current MDX document',
      },
      'MDXComponents/Heading': {
        actions: {
          eject: 'safe',
          wrap: 'safe',
        },
        description:
          'The component used to render heading tags (<h1>, <h2>...) and Markdown headings in MDX',
      },
      'MDXComponents/Img': {
        actions: {
          eject: 'safe',
          wrap: 'safe',
        },
        description:
          'The component used to render <img> tags and Markdown images in MDX',
      },
      'MDXComponents/Pre': {
        actions: {
          eject: 'safe',
          wrap: 'safe',
        },
        description: 'The component used to render <pre> tags in MDX',
      },
      'MDXComponents/Ul': {
        actions: {
          eject: 'safe',
          wrap: 'safe',
        },
        description:
          'The component used to render <ul> tags and Markdown unordered lists in MDX',
      },
      MDXContent: {
        actions: {
          eject: 'safe',
          wrap: 'safe',
        },
        description:
          'A component wrapping all MDX content and providing the MDXComponents to the MDX context',
      },
      'NavbarItem/ComponentTypes': {
        actions: {
          eject: 'safe',
          wrap: 'forbidden',
        },
        description:
          'The Navbar item components mapping. Can be ejected to add custom navbar item types.\nSee https://github.com/facebook/docusaurus/issues/7227.',
      },
      NotFound: {
        actions: {
          eject: 'safe',
          wrap: 'safe',
        },
        description:
          'The global 404 page of your site, meant to be ejected and customized',
      },
      SearchBar: {
        actions: {
          eject: 'safe',
          wrap: 'safe',
        },
        // TODO how to describe this one properly?
        // By default it's an empty placeholder for the user to fill
        description:
          'The search bar component of your site, appearing in the navbar.',
      },
      'prism-include-languages': {
        actions: {
          eject: 'safe',
          wrap: 'forbidden', // Not a component!
        },
        description:
          'The Prism languages to include for code block syntax highlighting. Meant to be ejected.',
      },
    },
  };
}<|MERGE_RESOLUTION|>--- conflicted
+++ resolved
@@ -143,7 +143,14 @@
         description:
           'The color mode toggle to switch between light and dark mode.',
       },
-<<<<<<< HEAD
+      DocCardList: {
+        actions: {
+          eject: 'safe',
+          wrap: 'safe',
+        },
+        description:
+          'The component responsible for rendering a list of sidebar items cards.\nNotable used on the category generated-index pages.',
+      },
       'DocItem/TOC': {
         actions: {
           // Forbidden because it's a parent folder, makes the CLI crash atm
@@ -154,15 +161,6 @@
         },
         description:
           'The DocItem TOC is not directly swizzle-able, but you can swizzle its sub-components.',
-=======
-      DocCardList: {
-        actions: {
-          eject: 'safe',
-          wrap: 'safe',
-        },
-        description:
-          'The component responsible for rendering a list of sidebar items cards.\nNotable used on the category generated-index pages.',
->>>>>>> c811d624
       },
       DocSidebar: {
         actions: {
