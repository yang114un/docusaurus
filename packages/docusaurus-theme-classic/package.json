--- conflicted
+++ resolved
@@ -14,30 +14,8 @@
   },
   "license": "MIT",
   "scripts": {
-<<<<<<< HEAD
     "build": "docusaurus-plugin build",
-    "watch": "docusaurus-plugin watch",
-    "babel:lib": "cross-env BABEL_ENV=lib babel src -d lib --extensions \".tsx,.ts\" --ignore \"**/*.d.ts\" --copy-files",
-    "update-code-translations": "node -e 'require(\"./update-code-translations.js\").run()'"
-  },
-  "dependencies": {
-    "@docusaurus/core": "2.0.0-beta.7",
-    "@docusaurus/plugin-content-blog": "2.0.0-beta.7",
-    "@docusaurus/plugin-content-docs": "2.0.0-beta.7",
-    "@docusaurus/plugin-content-pages": "2.0.0-beta.7",
-    "@docusaurus/theme-common": "2.0.0-beta.7",
-    "@docusaurus/utils": "2.0.0-beta.7",
-    "@docusaurus/utils-common": "2.0.0-beta.7",
-    "@docusaurus/utils-validation": "2.0.0-beta.7",
-    "@mdx-js/mdx": "^1.6.21",
-=======
-    "build": "tsc --noEmit && yarn babel:lib && yarn babel:lib-next && yarn format:lib-next",
-    "watch": "concurrently --names \"lib,lib-next,tsc\" --kill-others \"yarn babel:lib --watch\" \"yarn babel:lib-next --watch\" \"yarn tsc --watch\"",
-    "babel:lib": "cross-env BABEL_ENV=lib babel src -d lib --extensions \".tsx,.ts\" --ignore \"**/*.d.ts\" --copy-files",
-    "babel:lib-next": "cross-env BABEL_ENV=lib-next babel src -d lib-next --extensions \".tsx,.ts\" --ignore \"**/*.d.ts\" --copy-files",
-    "format": "prettier --config ../../.prettierrc --ignore-path ../../.prettierignore --write \"**/*.{js,ts,jsx,tsc}\"",
-    "format:lib-next": "prettier --config ../../.prettierrc --write \"lib-next/**/*.{js,ts,jsx,tsc}\"",
-    "update-code-translations": "node -e 'require(\"./update-code-translations.js\").run()'"
+    "watch": "docusaurus-plugin watch"
   },
   "dependencies": {
     "@docusaurus/core": "2.0.0-beta.14",
@@ -48,7 +26,6 @@
     "@docusaurus/theme-translations": "2.0.0-beta.14",
     "@docusaurus/utils": "2.0.0-beta.14",
     "@docusaurus/utils-validation": "2.0.0-beta.14",
->>>>>>> d0fc31c8
     "@mdx-js/react": "^1.6.21",
     "clsx": "^1.1.1",
     "copy-text-to-clipboard": "^3.0.1",
@@ -61,14 +38,8 @@
     "rtlcss": "^3.3.0"
   },
   "devDependencies": {
-<<<<<<< HEAD
-    "@docusaurus/module-type-aliases": "2.0.0-beta.7",
-    "@docusaurus/types": "2.0.0-beta.7",
-    "@docusaurus/utils-build": "2.0.0-beta.7",
-=======
     "@docusaurus/module-type-aliases": "2.0.0-beta.14",
     "@docusaurus/types": "2.0.0-beta.14",
->>>>>>> d0fc31c8
     "@types/mdx-js__react": "^1.5.4",
     "@types/parse-numeric-range": "^0.0.1",
     "@types/rtlcss": "^3.1.1",
