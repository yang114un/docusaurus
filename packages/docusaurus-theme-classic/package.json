{
  "name": "@docusaurus/theme-classic",
  "version": "2.0.0-alpha.56",
  "description": "Classic theme for Docusaurus",
  "main": "src/index.js",
  "publishConfig": {
    "access": "public"
  },
  "license": "MIT",
  "dependencies": {
    "@mdx-js/mdx": "^1.5.8",
    "@mdx-js/react": "^1.5.8",
<<<<<<< HEAD
    "classnames": "^2.2.6",
    "copy-text-to-clipboard": "^2.2.0",
=======
    "clipboard": "^2.0.6",
    "clsx": "^1.1.1",
>>>>>>> afe9ff91
    "infima": "0.2.0-alpha.12",
    "parse-numeric-range": "^0.0.2",
    "prism-react-renderer": "^1.1.0",
    "prismjs": "^1.20.0",
    "prop-types": "^15.7.2",
    "react-router-dom": "^5.1.2",
    "react-toggle": "^4.1.1"
  },
  "peerDependencies": {
    "@docusaurus/core": "^2.0.0",
    "react": "^16.8.4",
    "react-dom": "^16.8.4"
  },
  "engines": {
    "node": ">=10.15.1"
  }
}<|MERGE_RESOLUTION|>--- conflicted
+++ resolved
@@ -10,13 +10,8 @@
   "dependencies": {
     "@mdx-js/mdx": "^1.5.8",
     "@mdx-js/react": "^1.5.8",
-<<<<<<< HEAD
-    "classnames": "^2.2.6",
+    "clsx": "^1.1.1",
     "copy-text-to-clipboard": "^2.2.0",
-=======
-    "clipboard": "^2.0.6",
-    "clsx": "^1.1.1",
->>>>>>> afe9ff91
     "infima": "0.2.0-alpha.12",
     "parse-numeric-range": "^0.0.2",
     "prism-react-renderer": "^1.1.0",
