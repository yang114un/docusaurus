{
  "name": "@docusaurus/plugin-ideal-image",
  "version": "2.0.0-beta.14",
  "description": "Docusaurus Plugin to generate an almost ideal image (responsive, lazy-loading, and low quality placeholder).",
  "main": "lib/index.js",
  "types": "src/plugin-ideal-image.d.ts",
  "scripts": {
    "build": "yarn build:server && yarn build:browser && yarn build:copy && yarn build:format",
    "build:server": "tsc --project tsconfig.server.json",
    "build:browser": "tsc --project tsconfig.browser.json",
    "build:copy": "node copyUntypedFiles.mjs",
    "build:format": "prettier --config ../../.prettierrc --write \"lib/**/*.js\""
  },
  "publishConfig": {
    "access": "public"
  },
  "repository": {
    "type": "git",
    "url": "https://github.com/facebook/docusaurus.git",
    "directory": "packages/docusaurus-plugin-ideal-image"
  },
  "license": "MIT",
  "dependencies": {
    "@docusaurus/core": "2.0.0-beta.14",
    "@docusaurus/lqip-loader": "2.0.0-beta.14",
    "@docusaurus/responsive-loader": "1.5.0",
    "@docusaurus/theme-translations": "2.0.0-beta.14",
    "@docusaurus/utils-validation": "2.0.0-beta.14",
    "@endiliey/react-ideal-image": "^0.0.11",
    "react-waypoint": "^10.1.0",
    "sharp": "^0.29.1",
    "tslib": "^2.3.1",
    "webpack": "^5.61.0"
  },
  "devDependencies": {
    "@docusaurus/module-type-aliases": "2.0.0-beta.14",
    "@docusaurus/types": "2.0.0-beta.14",
    "fs-extra": "^10.0.0"
  },
  "peerDependencies": {
<<<<<<< HEAD
    "@docusaurus/core": "2.0.0-beta.14",
=======
>>>>>>> ebd53402
    "jimp": "*",
    "react": "^16.8.4 || ^17.0.0",
    "react-dom": "^16.8.4 || ^17.0.0"
  },
  "peerDependenciesMeta": {
    "jimp": {
      "optional": true
    }
  },
  "engines": {
    "node": ">=14"
  }
}<|MERGE_RESOLUTION|>--- conflicted
+++ resolved
@@ -38,10 +38,6 @@
     "fs-extra": "^10.0.0"
   },
   "peerDependencies": {
-<<<<<<< HEAD
-    "@docusaurus/core": "2.0.0-beta.14",
-=======
->>>>>>> ebd53402
     "jimp": "*",
     "react": "^16.8.4 || ^17.0.0",
     "react-dom": "^16.8.4 || ^17.0.0"
