--- conflicted
+++ resolved
@@ -91,11 +91,7 @@
 
 export interface Props extends LoadContext, InjectedHtmlTags {
   routesPaths: string[];
-<<<<<<< HEAD
   plugins: Plugin<any, unknown>[];
-=======
-  plugins: Plugin<unknown>[];
->>>>>>> 6e43c9bd
 }
 
 export interface PluginContentLoadedActions {
