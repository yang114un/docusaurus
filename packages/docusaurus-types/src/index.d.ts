--- conflicted
+++ resolved
@@ -45,6 +45,7 @@
   label: string;
   htmlLang: string;
   direction: string;
+  baseUrl: string;
 };
 
 export type I18nConfig = {
@@ -143,29 +144,7 @@
 export type SiteMetadata = {
   readonly docusaurusVersion: string;
   readonly siteVersion?: string;
-<<<<<<< HEAD
-  readonly pluginVersions: Record<string, DocusaurusPluginVersionInformation>;
-}
-
-// Inspired by Chrome JSON, because it's a widely supported i18n format
-// https://developer.chrome.com/apps/i18n-messages
-// https://support.crowdin.com/file-formats/chrome-json/
-// https://www.applanga.com/docs/formats/chrome_i18n_json
-// https://docs.transifex.com/formats/chrome-json
-// https://help.phrase.com/help/chrome-json-messages
-export type TranslationMessage = {message: string; description?: string};
-export type TranslationFileContent = Record<string, TranslationMessage>;
-export type TranslationFile = {path: string; content: TranslationFileContent};
-export type TranslationFiles = TranslationFile[];
-
-export type I18nLocaleConfig = {
-  label: string;
-  htmlLang: string;
-  direction: string;
-  baseUrl?: string;
-=======
   readonly pluginVersions: {[pluginName: string]: PluginVersionInformation};
->>>>>>> 9145ae88
 };
 
 /**
