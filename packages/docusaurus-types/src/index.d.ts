--- conflicted
+++ resolved
@@ -63,15 +63,10 @@
 }
 
 export interface DocusaurusContext {
-<<<<<<< HEAD
-  siteConfig?: DocusaurusConfig;
-  globalData?: any;
-  isClient?: boolean;
-=======
   siteConfig: DocusaurusConfig;
   siteMetadata: DocusaurusSiteMetadata;
+  globalData: Record<string, any>;
   isClient: boolean;
->>>>>>> 1272ab83
 }
 
 export interface Preset {
