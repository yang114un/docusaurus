--- conflicted
+++ resolved
@@ -18,11 +18,7 @@
   const result = await remark()
     .use(headings)
     .use(mdx)
-<<<<<<< HEAD
-    .use(plugin, {...options, filePath: path, onBrokenMarkdownAssets: 'throw'})
-=======
-    .use(plugin, {...options, filePath})
->>>>>>> bcb15336
+    .use(plugin, {...options, filePath, onBrokenMarkdownAssets: 'throw'})
     .process(file);
 
   return result
