/**
 * Copyright (c) Facebook, Inc. and its affiliates.
 *
 * This source code is licensed under the MIT license found in the
 * LICENSE file in the root directory of this source tree.
 */

import {
  toMessageRelativeFilePath,
  posixPath,
  escapePath,
  getFileLoaderUtils,
  findAsyncSequential,
} from '@docusaurus/utils';
import visit from 'unist-util-visit';
import path from 'path';
import url from 'url';
import fs from 'fs-extra';
import escapeHtml from 'escape-html';
import {stringifyContent} from '../utils';
import type {Plugin, Transformer} from 'unified';
import type {Link, Literal} from 'mdast';

const {
  loaders: {inlineMarkdownLinkFileLoader},
} = getFileLoaderUtils();

type PluginOptions = {
  staticDirs: string[];
  siteDir: string;
};

type Context = PluginOptions & {
  filePath: string;
};

// transform the link node to a jsx link with a require() call
function toAssetRequireNode(node: Link, assetPath: string, filePath: string) {
  const jsxNode = node as Literal & Partial<Link>;
  let relativeAssetPath = posixPath(
    path.relative(path.dirname(filePath), assetPath),
  );
  // require("assets/file.pdf") means requiring from a package called assets
  relativeAssetPath = `./${relativeAssetPath}`;

  const parsedUrl = url.parse(node.url);
  const hash = parsedUrl.hash ?? '';
  const search = parsedUrl.search ?? '';

  const href = `require('${inlineMarkdownLinkFileLoader}${
    escapePath(relativeAssetPath) + search
  }').default${hash ? ` + '${hash}'` : ''}`;
  const children = stringifyContent(node);
  const title = node.title ? ` title="${escapeHtml(node.title)}"` : '';

  Object.keys(jsxNode).forEach(
    (key) => delete jsxNode[key as keyof typeof jsxNode],
  );

  (jsxNode as Literal).type = 'jsx';
  jsxNode.value = `<a target="_blank" href={${href}}${title}>${children}</a>`;
}

async function ensureAssetFileExist(assetPath: string, sourceFilePath: string) {
  const assetExists = await fs.pathExists(assetPath);
  if (!assetExists) {
    throw new Error(
      `Asset ${toMessageRelativeFilePath(
        assetPath,
      )} used in ${toMessageRelativeFilePath(sourceFilePath)} not found.`,
    );
  }
}

async function getAssetAbsolutePath(
  assetPath: string,
  {siteDir, filePath, staticDirs}: Context,
) {
  if (assetPath.startsWith('@site/')) {
    const assetFilePath = path.join(siteDir, assetPath.replace('@site/', ''));
    // The @site alias is the only way to believe that the user wants an asset.
    // Everything else can just be a link URL
    await ensureAssetFileExist(assetFilePath, filePath);
    return assetFilePath;
  } else if (path.isAbsolute(assetPath)) {
    const assetFilePath = await findAsyncSequential(
      staticDirs.map((dir) => path.join(dir, assetPath)),
      fs.pathExists,
    );
    if (assetFilePath) {
      return assetFilePath;
    }
  } else {
    const assetFilePath = path.join(path.dirname(filePath), assetPath);
    if (await fs.pathExists(assetFilePath)) {
      return assetFilePath;
    }
  }
  return null;
}

<<<<<<< HEAD
async function processLinkNode(node: Link, options: Context) {
=======
async function processLinkNode(node: Link, context: Context) {
>>>>>>> 3d7ba337
  if (!node.url) {
    // try to improve error feedback
    // see https://github.com/facebook/docusaurus/issues/3309#issuecomment-690371675
    const title = node.title || (node.children[0] as Literal)?.value || '?';
    const line = node?.position?.start?.line || '?';
    throw new Error(
      `Markdown link URL is mandatory in "${toMessageRelativeFilePath(
        context.filePath,
      )}" file (title: ${title}, line: ${line}).`,
    );
  }

  const parsedUrl = url.parse(node.url);
  if (parsedUrl.protocol || !parsedUrl.pathname) {
    // Don't process pathname:// here, it's used by the <Link> component
    return;
  }
  const hasSiteAlias = parsedUrl.pathname.startsWith('@site/');
  const hasAssetLikeExtension =
    path.extname(parsedUrl.pathname) &&
    !parsedUrl.pathname.match(/\.(?:mdx?|html)(?:#|$)/);
  if (!hasSiteAlias && !hasAssetLikeExtension) {
    return;
  }

  const assetPath = await getAssetAbsolutePath(parsedUrl.pathname, context);
  if (assetPath) {
    toAssetRequireNode(node, assetPath, context.filePath);
  }
}

const plugin: Plugin<[PluginOptions]> = (options) => {
<<<<<<< HEAD
  const transformer: Transformer = async (root, file) => {
    const promises: Promise<void>[] = [];
    visit(root, 'link', (node: Link) => {
      promises.push(processLinkNode(node, {...options, filePath: file.path!}));
=======
  const transformer: Transformer = async (root, vfile) => {
    const promises: Promise<void>[] = [];
    visit(root, 'link', (node: Link) => {
      promises.push(processLinkNode(node, {...options, filePath: vfile.path!}));
>>>>>>> 3d7ba337
    });
    await Promise.all(promises);
  };
  return transformer;
};

export default plugin;<|MERGE_RESOLUTION|>--- conflicted
+++ resolved
@@ -99,11 +99,7 @@
   return null;
 }
 
-<<<<<<< HEAD
-async function processLinkNode(node: Link, options: Context) {
-=======
 async function processLinkNode(node: Link, context: Context) {
->>>>>>> 3d7ba337
   if (!node.url) {
     // try to improve error feedback
     // see https://github.com/facebook/docusaurus/issues/3309#issuecomment-690371675
@@ -136,17 +132,10 @@
 }
 
 const plugin: Plugin<[PluginOptions]> = (options) => {
-<<<<<<< HEAD
-  const transformer: Transformer = async (root, file) => {
-    const promises: Promise<void>[] = [];
-    visit(root, 'link', (node: Link) => {
-      promises.push(processLinkNode(node, {...options, filePath: file.path!}));
-=======
   const transformer: Transformer = async (root, vfile) => {
     const promises: Promise<void>[] = [];
     visit(root, 'link', (node: Link) => {
       promises.push(processLinkNode(node, {...options, filePath: vfile.path!}));
->>>>>>> 3d7ba337
     });
     await Promise.all(promises);
   };
