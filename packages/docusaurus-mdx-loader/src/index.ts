--- conflicted
+++ resolved
@@ -128,30 +128,29 @@
 
   const hasFrontMatter = Object.keys(frontMatter).length > 0;
 
-<<<<<<< HEAD
   if (!compilerCache.has(this.query)) {
     const options: Options = {
       ...reqOptions,
       remarkPlugins: [
         ...(reqOptions.beforeDefaultRemarkPlugins || []),
         ...DEFAULT_OPTIONS.remarkPlugins,
-        [
-          transformImage,
-          {staticDir: reqOptions.staticDir, filePath: this.resourcePath},
-        ],
+        [transformImage, {staticDirs: reqOptions.staticDirs, filePath}],
         [
           transformLinks,
-          {staticDir: reqOptions.staticDir, filePath: this.resourcePath},
+          {
+            staticDirs: reqOptions.staticDirs,
+            filePath,
+            siteDir: reqOptions.siteDir,
+          },
         ],
         ...(reqOptions.remarkPlugins || []),
       ],
       rehypePlugins: [
         ...(reqOptions.beforeDefaultRehypePlugins || []),
         ...DEFAULT_OPTIONS.rehypePlugins,
-
         ...(reqOptions.rehypePlugins || []),
       ],
-      filepath: this.resourcePath,
+      filepath: filePath,
     };
     compilerCache.set(this.query, [
       createCompiler(options as MDXOptions),
@@ -160,31 +159,6 @@
   }
 
   const [compiler, options] = compilerCache.get(this.query)!;
-=======
-  const options: Options = {
-    ...reqOptions,
-    remarkPlugins: [
-      ...(reqOptions.beforeDefaultRemarkPlugins || []),
-      ...DEFAULT_OPTIONS.remarkPlugins,
-      [transformImage, {staticDirs: reqOptions.staticDirs, filePath}],
-      [
-        transformLinks,
-        {
-          staticDirs: reqOptions.staticDirs,
-          filePath,
-          siteDir: reqOptions.siteDir,
-        },
-      ],
-      ...(reqOptions.remarkPlugins || []),
-    ],
-    rehypePlugins: [
-      ...(reqOptions.beforeDefaultRehypePlugins || []),
-      ...DEFAULT_OPTIONS.rehypePlugins,
-      ...(reqOptions.rehypePlugins || []),
-    ],
-    filepath: filePath,
-  };
->>>>>>> 06bd44c6
 
   let result;
   try {
