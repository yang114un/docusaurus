--- conflicted
+++ resolved
@@ -28,11 +28,7 @@
     "file-loader": "^6.2.0",
     "fs-extra": "^9.1.0",
     "github-slugger": "^1.3.0",
-<<<<<<< HEAD
     "gray-matter": "^4.0.2",
-=======
-    "loader-utils": "^2.0.0",
->>>>>>> 17a7ce6d
     "mdast-util-to-string": "^2.0.0",
     "remark-emoji": "^2.1.0",
     "stringify-object": "^3.3.0",
