{
  "name": "docusaurus-2-classic-typescript-template",
  "version": "3.0.0-rc.1",
  "private": true,
  "scripts": {
    "docusaurus": "docusaurus",
    "start": "docusaurus start",
    "build": "docusaurus build",
    "swizzle": "docusaurus swizzle",
    "deploy": "docusaurus deploy",
    "clear": "docusaurus clear",
    "serve": "docusaurus serve",
    "write-translations": "docusaurus write-translations",
    "write-heading-ids": "docusaurus write-heading-ids",
    "typecheck": "tsc"
  },
  "dependencies": {
<<<<<<< HEAD
    "@docusaurus/core": "3.0.0-beta.0",
    "@docusaurus/preset-classic": "3.0.0-beta.0",
    "@mdx-js/react": "^2.3.0",
    "clsx": "^2.0.0",
=======
    "@docusaurus/core": "3.0.0-rc.1",
    "@docusaurus/preset-classic": "3.0.0-rc.1",
    "@mdx-js/react": "^3.0.0",
    "clsx": "^1.2.1",
>>>>>>> 495c7936
    "prism-react-renderer": "^2.1.0",
    "react": "^18.0.0",
    "react-dom": "^18.0.0"
  },
  "devDependencies": {
    "@docusaurus/module-type-aliases": "3.0.0-rc.1",
    "@docusaurus/tsconfig": "3.0.0-rc.1",
    "@docusaurus/types": "3.0.0-rc.1",
    "typescript": "~5.2.2"
  },
  "browserslist": {
    "production": [
      ">0.5%",
      "not dead",
      "not op_mini all"
    ],
    "development": [
      "last 3 chrome version",
      "last 3 firefox version",
      "last 5 safari version"
    ]
  },
  "engines": {
    "node": ">=18.0"
  }
}<|MERGE_RESOLUTION|>--- conflicted
+++ resolved
@@ -15,17 +15,10 @@
     "typecheck": "tsc"
   },
   "dependencies": {
-<<<<<<< HEAD
-    "@docusaurus/core": "3.0.0-beta.0",
-    "@docusaurus/preset-classic": "3.0.0-beta.0",
-    "@mdx-js/react": "^2.3.0",
-    "clsx": "^2.0.0",
-=======
     "@docusaurus/core": "3.0.0-rc.1",
     "@docusaurus/preset-classic": "3.0.0-rc.1",
     "@mdx-js/react": "^3.0.0",
-    "clsx": "^1.2.1",
->>>>>>> 495c7936
+    "clsx": "^2.0.0",
     "prism-react-renderer": "^2.1.0",
     "react": "^18.0.0",
     "react-dom": "^18.0.0"
