{
  "name": "@docusaurus/faster",
  "version": "3.5.2",
  "description": "Docusaurus experimental package exposing new modern dependencies to make the build faster.",
  "main": "./lib/index.js",
  "types": "./lib/index.d.ts",
  "scripts": {
    "build": "tsc",
    "watch": "tsc --watch"
  },
  "publishConfig": {
    "access": "public"
  },
  "repository": {
    "type": "git",
    "url": "https://github.com/facebook/docusaurus.git",
    "directory": "packages/docusaurus-faster"
  },
  "license": "MIT",
  "dependencies": {
<<<<<<< HEAD
    "@rspack/core": "^1.0.8",
    "@swc/core": "^1.7.28",
=======
    "@swc/core": "^1.7.28",
    "@swc/html": "^1.7.28",
>>>>>>> 912c4954
    "browserslist": "^4.24.0",
    "lightningcss": "^1.27.0",
    "swc-loader": "^0.2.6",
    "webpack": "^5.88.1"
  },
  "engines": {
    "node": ">=18.0"
  },
  "peerDependencies": {
    "@docusaurus/types": "*"
  }
}<|MERGE_RESOLUTION|>--- conflicted
+++ resolved
@@ -18,13 +18,9 @@
   },
   "license": "MIT",
   "dependencies": {
-<<<<<<< HEAD
     "@rspack/core": "^1.0.8",
     "@swc/core": "^1.7.28",
-=======
-    "@swc/core": "^1.7.28",
     "@swc/html": "^1.7.28",
->>>>>>> 912c4954
     "browserslist": "^4.24.0",
     "lightningcss": "^1.27.0",
     "swc-loader": "^0.2.6",
