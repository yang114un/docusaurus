--- conflicted
+++ resolved
@@ -18,14 +18,10 @@
   return {
     name: 'docusaurus-plugin-sitemap',
 
-<<<<<<< HEAD
-    async postBuild({siteConfig, routes, outDir}: Props) {
-=======
-    async postBuild({siteConfig, routesPaths, outDir}) {
+    async postBuild({siteConfig, routes, outDir}) {
       if (siteConfig.noIndex) {
         return;
       }
->>>>>>> 9145ae88
       // Generate sitemap.
       const generatedSitemap = await createSitemap(siteConfig, routes, options);
 
