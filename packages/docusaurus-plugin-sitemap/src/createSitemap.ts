/**
 * Copyright (c) Facebook, Inc. and its affiliates.
 *
 * This source code is licensed under the MIT license found in the
 * LICENSE file in the root directory of this source tree.
 */

<<<<<<< HEAD
import type {ReactElement} from 'react';
import {SitemapStream, streamToPromise} from 'sitemap';
import {applyTrailingSlash} from '@docusaurus/utils-common';
import {createMatcher, normalizeUrl} from '@docusaurus/utils';
import type {DocusaurusConfig} from '@docusaurus/types';
import type {HelmetServerState} from 'react-helmet-async';
=======
import {createMatcher, flattenRoutes} from '@docusaurus/utils';
import {sitemapItemsToXmlString} from './xml';
import {createSitemapItem} from './createSitemapItem';
import {isNoIndexMetaRoute} from './head';
import type {CreateSitemapItemsFn, CreateSitemapItemsParams} from './types';
import type {RouteConfig} from '@docusaurus/types';
>>>>>>> b73ad1ec
import type {PluginOptions} from './options';
import type {HelmetServerState} from 'react-helmet-async';

<<<<<<< HEAD
function isNoIndexMetaRoute({
  head,
  route,
}: {
  head: {[location: string]: HelmetServerState};
  route: string;
}) {
  const isNoIndexMetaTag = ({
    name,
    content,
  }: {
    name?: string;
    content?: string;
  }): boolean => {
    if (!name || !content) {
      return false;
    }
    return (
      // meta name is not case-sensitive
      name.toLowerCase() === 'robots' &&
      // Robots directives are not case-sensitive
      content.toLowerCase().includes('noindex')
    );
  };

  // https://github.com/staylor/react-helmet-async/pull/167
  const meta = head[route]?.meta.toComponent() as unknown as
    | ReactElement<{name?: string; content?: string}>[]
    | undefined;
  return meta?.some((tag) =>
    isNoIndexMetaTag({name: tag.props.name, content: tag.props.content}),
  );
}

export default async function createSitemap(
  siteConfig: DocusaurusConfig,
  routesPaths: string[],
  head: {[location: string]: HelmetServerState},
  options: PluginOptions,
): Promise<string | null> {
  const {url: hostname, router} = siteConfig;
  if (!hostname) {
    throw new Error('URL in docusaurus.config.js cannot be empty/undefined.');
  }
  const {changefreq, priority, ignorePatterns} = options;
=======
// Not all routes should appear in the sitemap, and we should filter:
// - parent routes, used for layouts
// - routes matching options.ignorePatterns
// - routes with no index metadata
function getSitemapRoutes({routes, head, options}: CreateSitemapParams) {
  const {ignorePatterns} = options;
>>>>>>> b73ad1ec

  const ignoreMatcher = createMatcher(ignorePatterns);

  function isRouteExcluded(route: RouteConfig) {
    return (
      ignoreMatcher(route.path) || isNoIndexMetaRoute({head, route: route.path})
    );
  }

  return flattenRoutes(routes).filter((route) => !isRouteExcluded(route));
}

// Our default implementation receives some additional parameters on purpose
// Params such as "head" are "messy" and not directly exposed to the user
function createDefaultCreateSitemapItems(
  internalParams: Pick<CreateSitemapParams, 'head' | 'options'>,
): CreateSitemapItemsFn {
  return async (params) => {
    const sitemapRoutes = getSitemapRoutes({...params, ...internalParams});
    if (sitemapRoutes.length === 0) {
      return [];
    }
    return Promise.all(
      sitemapRoutes.map((route) =>
        createSitemapItem({
          route,
          siteConfig: params.siteConfig,
          options: internalParams.options,
        }),
      ),
    );
  };
}

type CreateSitemapParams = CreateSitemapItemsParams & {
  head: {[location: string]: HelmetServerState};
  options: PluginOptions;
};

export default async function createSitemap(
  params: CreateSitemapParams,
): Promise<string | null> {
  const {head, options, routes, siteConfig} = params;

<<<<<<< HEAD
  const createSitemapUrl = (routePath: string): string => {
    const path = normalizeUrl([router === 'hash' ? '/#/' : '', routePath]);
    return applyTrailingSlash(path, {
      trailingSlash: siteConfig.trailingSlash,
      baseUrl: siteConfig.baseUrl,
    });
  };

  includedRoutes.forEach((routePath) =>
    sitemapStream.write({
      url: createSitemapUrl(routePath),
      changefreq,
      priority,
    }),
  );
=======
  const defaultCreateSitemapItems: CreateSitemapItemsFn =
    createDefaultCreateSitemapItems({head, options});
>>>>>>> b73ad1ec

  const sitemapItems = params.options.createSitemapItems
    ? await params.options.createSitemapItems({
        routes,
        siteConfig,
        defaultCreateSitemapItems,
      })
    : await defaultCreateSitemapItems({
        routes,
        siteConfig,
      });

  if (sitemapItems.length === 0) {
    return null;
  }

  const xmlString = await sitemapItemsToXmlString(sitemapItems, {
    lastmod: params.options.lastmod,
  });
  return xmlString;
}<|MERGE_RESOLUTION|>--- conflicted
+++ resolved
@@ -5,78 +5,21 @@
  * LICENSE file in the root directory of this source tree.
  */
 
-<<<<<<< HEAD
-import type {ReactElement} from 'react';
-import {SitemapStream, streamToPromise} from 'sitemap';
-import {applyTrailingSlash} from '@docusaurus/utils-common';
-import {createMatcher, normalizeUrl} from '@docusaurus/utils';
-import type {DocusaurusConfig} from '@docusaurus/types';
-import type {HelmetServerState} from 'react-helmet-async';
-=======
 import {createMatcher, flattenRoutes} from '@docusaurus/utils';
 import {sitemapItemsToXmlString} from './xml';
 import {createSitemapItem} from './createSitemapItem';
 import {isNoIndexMetaRoute} from './head';
 import type {CreateSitemapItemsFn, CreateSitemapItemsParams} from './types';
 import type {RouteConfig} from '@docusaurus/types';
->>>>>>> b73ad1ec
 import type {PluginOptions} from './options';
 import type {HelmetServerState} from 'react-helmet-async';
 
-<<<<<<< HEAD
-function isNoIndexMetaRoute({
-  head,
-  route,
-}: {
-  head: {[location: string]: HelmetServerState};
-  route: string;
-}) {
-  const isNoIndexMetaTag = ({
-    name,
-    content,
-  }: {
-    name?: string;
-    content?: string;
-  }): boolean => {
-    if (!name || !content) {
-      return false;
-    }
-    return (
-      // meta name is not case-sensitive
-      name.toLowerCase() === 'robots' &&
-      // Robots directives are not case-sensitive
-      content.toLowerCase().includes('noindex')
-    );
-  };
-
-  // https://github.com/staylor/react-helmet-async/pull/167
-  const meta = head[route]?.meta.toComponent() as unknown as
-    | ReactElement<{name?: string; content?: string}>[]
-    | undefined;
-  return meta?.some((tag) =>
-    isNoIndexMetaTag({name: tag.props.name, content: tag.props.content}),
-  );
-}
-
-export default async function createSitemap(
-  siteConfig: DocusaurusConfig,
-  routesPaths: string[],
-  head: {[location: string]: HelmetServerState},
-  options: PluginOptions,
-): Promise<string | null> {
-  const {url: hostname, router} = siteConfig;
-  if (!hostname) {
-    throw new Error('URL in docusaurus.config.js cannot be empty/undefined.');
-  }
-  const {changefreq, priority, ignorePatterns} = options;
-=======
 // Not all routes should appear in the sitemap, and we should filter:
 // - parent routes, used for layouts
 // - routes matching options.ignorePatterns
 // - routes with no index metadata
 function getSitemapRoutes({routes, head, options}: CreateSitemapParams) {
   const {ignorePatterns} = options;
->>>>>>> b73ad1ec
 
   const ignoreMatcher = createMatcher(ignorePatterns);
 
@@ -121,26 +64,8 @@
 ): Promise<string | null> {
   const {head, options, routes, siteConfig} = params;
 
-<<<<<<< HEAD
-  const createSitemapUrl = (routePath: string): string => {
-    const path = normalizeUrl([router === 'hash' ? '/#/' : '', routePath]);
-    return applyTrailingSlash(path, {
-      trailingSlash: siteConfig.trailingSlash,
-      baseUrl: siteConfig.baseUrl,
-    });
-  };
-
-  includedRoutes.forEach((routePath) =>
-    sitemapStream.write({
-      url: createSitemapUrl(routePath),
-      changefreq,
-      priority,
-    }),
-  );
-=======
   const defaultCreateSitemapItems: CreateSitemapItemsFn =
     createDefaultCreateSitemapItems({head, options});
->>>>>>> b73ad1ec
 
   const sitemapItems = params.options.createSitemapItems
     ? await params.options.createSitemapItems({
