--- conflicted
+++ resolved
@@ -36,43 +36,6 @@
 
 describe('createSitemap', () => {
   it('simple site', async () => {
-<<<<<<< HEAD
-    const sitemap = await createSitemap(
-      {
-        url: 'https://example.com',
-      } as DocusaurusConfig,
-      ['/', '/test'],
-      {},
-      {
-        changefreq: EnumChangefreq.DAILY,
-        priority: 0.7,
-        ignorePatterns: [],
-        filename: 'sitemap.xml',
-      },
-    );
-    expect(sitemap).toMatchInlineSnapshot(
-      `"<?xml version="1.0" encoding="UTF-8"?><urlset xmlns="http://www.sitemaps.org/schemas/sitemap/0.9" xmlns:news="http://www.google.com/schemas/sitemap-news/0.9" xmlns:xhtml="http://www.w3.org/1999/xhtml" xmlns:image="http://www.google.com/schemas/sitemap-image/1.1" xmlns:video="http://www.google.com/schemas/sitemap-video/1.1"><url><loc>https://example.com/</loc><changefreq>daily</changefreq><priority>0.7</priority></url><url><loc>https://example.com/test</loc><changefreq>daily</changefreq><priority>0.7</priority></url></urlset>"`,
-    );
-  });
-
-  it('simple site - hash router', async () => {
-    const sitemap = await createSitemap(
-      {
-        url: 'https://example.com',
-        router: 'hash',
-      } as DocusaurusConfig,
-      ['/', '/test'],
-      {},
-      {
-        changefreq: EnumChangefreq.DAILY,
-        priority: 0.7,
-        ignorePatterns: [],
-        filename: 'sitemap.xml',
-      },
-    );
-    expect(sitemap).toMatchInlineSnapshot(
-      `"<?xml version="1.0" encoding="UTF-8"?><urlset xmlns="http://www.sitemaps.org/schemas/sitemap/0.9" xmlns:news="http://www.google.com/schemas/sitemap-news/0.9" xmlns:xhtml="http://www.w3.org/1999/xhtml" xmlns:image="http://www.google.com/schemas/sitemap-image/1.1" xmlns:video="http://www.google.com/schemas/sitemap-video/1.1"><url><loc>https://example.com/#/</loc><changefreq>daily</changefreq><priority>0.7</priority></url><url><loc>https://example.com/#/test</loc><changefreq>daily</changefreq><priority>0.7</priority></url></urlset>"`,
-=======
     const sitemap = await createSitemap({
       siteConfig,
       routes: routes(['/', '/test']),
@@ -81,7 +44,6 @@
     });
     expect(sitemap).toContain(
       `<urlset xmlns="http://www.sitemaps.org/schemas/sitemap/0.9" xmlns:news="http://www.google.com/schemas/sitemap-news/0.9" xmlns:xhtml="http://www.w3.org/1999/xhtml" xmlns:image="http://www.google.com/schemas/sitemap-image/1.1" xmlns:video="http://www.google.com/schemas/sitemap-video/1.1">`,
->>>>>>> b73ad1ec
     );
   });
 
