/**
 * Copyright (c) Facebook, Inc. and its affiliates.
 *
 * This source code is licensed under the MIT license found in the
 * LICENSE file in the root directory of this source tree.
 */

import React from 'react';
import BlogPostCard from '@theme/BlogPostItem';
import Footer from '@theme/Footer';

function BlogListPage(props) {
  const {items} = props;

  return (
<<<<<<< HEAD
    <div className="container-fluid p-0">
=======
    <div className="container-fluid mt-5">
>>>>>>> 379d3e0d
      <div className="row row-cols-1 row-cols-sm-1">
        {items.map(({content: BlogPostContent}) => (
          <div
            key={BlogPostContent.metadata.permalink}
            className="col col-xl-4 offset-xl-4 col-xs-6 mb-5">
            <BlogPostCard
              frontMatter={BlogPostContent.frontMatter}
              metadata={BlogPostContent.metadata}
              truncated={BlogPostContent.metadata.truncated}>
              <BlogPostContent />
            </BlogPostCard>
          </div>
        ))}
        <Footer />
      </div>
    </div>
  );
}

export default BlogListPage;<|MERGE_RESOLUTION|>--- conflicted
+++ resolved
@@ -13,11 +13,7 @@
   const {items} = props;
 
   return (
-<<<<<<< HEAD
-    <div className="container-fluid p-0">
-=======
-    <div className="container-fluid mt-5">
->>>>>>> 379d3e0d
+    <div className="container-fluid">
       <div className="row row-cols-1 row-cols-sm-1">
         {items.map(({content: BlogPostContent}) => (
           <div
