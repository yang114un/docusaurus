/**
 * Copyright (c) Facebook, Inc. and its affiliates.
 *
 * This source code is licensed under the MIT license found in the
 * LICENSE file in the root directory of this source tree.
 */

import React from 'react';
import renderRoutes from '@docusaurus/renderRoutes';
import NotFound from '@theme/NotFound';
import DocItem from '@theme/DocItem';
import DocSidebar from '@theme/DocSidebar';
import MDXComponents from '@theme/MDXComponents';
import Layout from '@theme/Layout';
import {MDXProvider} from '@mdx-js/react';
import {matchPath} from '@docusaurus/router';

function DocPage(props) {
  const {route: baseRoute, docsMetadata, location, content} = props;
<<<<<<< HEAD
  const {isHomePage} = docsMetadata;
=======
  const {
    permalinkToSidebar,
    docsSidebars,
    isHomePage,
    homePagePath,
  } = docsMetadata;
>>>>>>> 6e37d3fb
  // case-sensitive route such as it is defined in the sidebar
  const currentRoute = !isHomePage
    ? baseRoute.routes.find((route) => {
        return matchPath(location.pathname, route);
      }) || {}
    : {};
<<<<<<< HEAD
  const {permalinkToSidebar, docsSidebars} = docsMetadata;
  const sidebar = isHomePage
    ? content.metadata.sidebar
    : permalinkToSidebar[currentRoute.path];
=======
  const sidebar = isHomePage
    ? content.metadata.sidebar
    : permalinkToSidebar[currentRoute.path];

  if (!isHomePage && Object.keys(currentRoute).length === 0) {
    return <NotFound {...props} />;
  }
>>>>>>> 6e37d3fb

  return (
    <Layout title="Doc page" description="My Doc page">
      <DocSidebar
        docsSidebars={docsSidebars}
        path={isHomePage ? homePagePath : currentRoute.path}
        sidebar={sidebar}
      />
      <section className="offset-1 mr-4 mt-4 col-xl-6 offset-xl-4 p-0 justify-content-center align-self-center overflow-hidden">
        <MDXProvider components={MDXComponents}>
          {isHomePage ? (
            <DocItem content={content} />
          ) : (
            renderRoutes(baseRoute.routes)
          )}
        </MDXProvider>
      </section>
    </Layout>
  );
}

export default DocPage;<|MERGE_RESOLUTION|>--- conflicted
+++ resolved
@@ -17,28 +17,18 @@
 
 function DocPage(props) {
   const {route: baseRoute, docsMetadata, location, content} = props;
-<<<<<<< HEAD
-  const {isHomePage} = docsMetadata;
-=======
   const {
     permalinkToSidebar,
     docsSidebars,
     isHomePage,
     homePagePath,
   } = docsMetadata;
->>>>>>> 6e37d3fb
   // case-sensitive route such as it is defined in the sidebar
   const currentRoute = !isHomePage
     ? baseRoute.routes.find((route) => {
         return matchPath(location.pathname, route);
       }) || {}
     : {};
-<<<<<<< HEAD
-  const {permalinkToSidebar, docsSidebars} = docsMetadata;
-  const sidebar = isHomePage
-    ? content.metadata.sidebar
-    : permalinkToSidebar[currentRoute.path];
-=======
   const sidebar = isHomePage
     ? content.metadata.sidebar
     : permalinkToSidebar[currentRoute.path];
@@ -46,7 +36,6 @@
   if (!isHomePage && Object.keys(currentRoute).length === 0) {
     return <NotFound {...props} />;
   }
->>>>>>> 6e37d3fb
 
   return (
     <Layout title="Doc page" description="My Doc page">
