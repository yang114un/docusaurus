{
  "name": "@docusaurus/theme-search-algolia",
  "version": "2.0.0-beta.9",
  "description": "Algolia search component for Docusaurus.",
  "main": "lib/index.js",
  "types": "src/theme-search-algolia.d.ts",
  "publishConfig": {
    "access": "public"
  },
  "repository": {
    "type": "git",
    "url": "https://github.com/facebook/docusaurus.git",
    "directory": "packages/docusaurus-theme-search-algolia"
  },
  "license": "MIT",
  "scripts": {
    "build": "yarn build:server && yarn build:browser && yarn build:copy",
    "build:server": "tsc --project tsconfig.server.json",
    "build:browser": "tsc --project tsconfig.browser.json",
    "build:copy": "node copyUntypedFiles.js"
  },
  "dependencies": {
    "@docsearch/react": "^3.0.0-alpha.39",
<<<<<<< HEAD
    "@docusaurus/theme-common": "workspace:*",
    "@docusaurus/utils": "workspace:*",
    "@docusaurus/utils-validation": "workspace:*",
=======
    "@docusaurus/theme-common": "2.0.0-beta.9",
    "@docusaurus/theme-translations": "2.0.0-beta.9",
    "@docusaurus/utils": "2.0.0-beta.9",
    "@docusaurus/utils-validation": "2.0.0-beta.9",
>>>>>>> b465d646
    "algoliasearch": "^4.10.5",
    "algoliasearch-helper": "^3.5.5",
    "clsx": "^1.1.1",
    "eta": "^1.12.3",
    "lodash": "^4.17.20"
  },
  "devDependencies": {
    "@docusaurus/module-type-aliases": "workspace:*",
    "fs-extra": "^10.0.0"
  },
  "peerDependencies": {
    "@docusaurus/core": "workspace:*",
    "react": "^16.8.4 || ^17.0.0",
    "react-dom": "^16.8.4 || ^17.0.0"
  },
  "engines": {
    "node": ">=14"
  }
}<|MERGE_RESOLUTION|>--- conflicted
+++ resolved
@@ -21,16 +21,10 @@
   },
   "dependencies": {
     "@docsearch/react": "^3.0.0-alpha.39",
-<<<<<<< HEAD
     "@docusaurus/theme-common": "workspace:*",
+    "@docusaurus/theme-translations": "workspace:*",
     "@docusaurus/utils": "workspace:*",
     "@docusaurus/utils-validation": "workspace:*",
-=======
-    "@docusaurus/theme-common": "2.0.0-beta.9",
-    "@docusaurus/theme-translations": "2.0.0-beta.9",
-    "@docusaurus/utils": "2.0.0-beta.9",
-    "@docusaurus/utils-validation": "2.0.0-beta.9",
->>>>>>> b465d646
     "algoliasearch": "^4.10.5",
     "algoliasearch-helper": "^3.5.5",
     "clsx": "^1.1.1",
