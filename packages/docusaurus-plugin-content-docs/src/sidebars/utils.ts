--- conflicted
+++ resolved
@@ -15,7 +15,9 @@
   SidebarItemType,
   SidebarCategoriesShorthand,
   SidebarItemConfig,
-<<<<<<< HEAD
+  SidebarItemCategoryWithGeneratedIndex,
+  SidebarItemCategoryWithLink,
+  SidebarNavigationItem,
 } from './types';
 
 import {mapValues, difference, uniq} from 'lodash';
@@ -24,18 +26,7 @@
   normalizeUrl,
   toMessageRelativeFilePath,
 } from '@docusaurus/utils';
-import {DocMetadataBase, DocNavLink, LoadedVersion} from '../types';
-import {
-=======
->>>>>>> 9f0809ae
-  SidebarItemCategoryWithGeneratedIndex,
-  SidebarItemCategoryWithLink,
-  SidebarNavigationItem,
-} from './types';
-
-import {mapValues, difference, uniq} from 'lodash';
-import {getElementsAround, toMessageRelativeFilePath} from '@docusaurus/utils';
-import type {DocMetadataBase, DocNavLink} from '../types';
+import type {DocMetadataBase, DocNavLink, LoadedVersion} from '../types';
 
 export function isCategoriesShorthand(
   item: SidebarItemConfig,
