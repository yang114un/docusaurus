--- conflicted
+++ resolved
@@ -89,13 +89,7 @@
 export function collectSidebarsDocIds(
   sidebars: Sidebars,
 ): Record<string, string[]> {
-<<<<<<< HEAD
   return mapValues(sidebars, collectSidebarDocIds);
-=======
-  return mapValues(sidebars, (sidebar) =>
-    collectSidebarDocItems(sidebar).map((docItem) => docItem.id),
-  );
->>>>>>> 14a252ca
 }
 
 export function createSidebarsUtils(sidebars: Sidebars): {
