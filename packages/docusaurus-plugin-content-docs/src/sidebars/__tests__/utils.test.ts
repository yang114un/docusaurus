--- conflicted
+++ resolved
@@ -52,19 +52,6 @@
     },
   ];
 
-<<<<<<< HEAD
-  const sidebars: Sidebars = {sidebar1, sidebar2};
-  const docsById = {
-    doc1: {frontMatter: {}},
-    doc2: {frontMatter: {}},
-    doc3: {frontMatter: {}},
-    doc4: {frontMatter: {}},
-  };
-
-  const {getFirstDocIdOfFirstSidebar, getSidebarNameByDocId, getDocNavigation} =
-    // @ts-expect-error: good enough for tests
-    createSidebarsUtils(sidebars, docsById);
-=======
   const sidebar3: Sidebar = [
     {
       type: 'category',
@@ -117,7 +104,6 @@
     getCategoryGeneratedIndexNavigation,
     getCategoryGeneratedIndexList,
   } = createSidebarsUtils(sidebars);
->>>>>>> cfae5d09
 
   test('getFirstDocIdOfFirstSidebar', async () => {
     expect(getFirstDocIdOfFirstSidebar()).toEqual('doc1');
@@ -128,13 +114,10 @@
     expect(getSidebarNameByDocId('doc2')).toEqual('sidebar1');
     expect(getSidebarNameByDocId('doc3')).toEqual('sidebar2');
     expect(getSidebarNameByDocId('doc4')).toEqual('sidebar2');
-<<<<<<< HEAD
-=======
     expect(getSidebarNameByDocId('doc5')).toEqual('sidebar3');
     expect(getSidebarNameByDocId('doc6')).toEqual('sidebar3');
     expect(getSidebarNameByDocId('doc7')).toEqual('sidebar3');
     expect(getSidebarNameByDocId('unknown_id')).toEqual(undefined);
->>>>>>> cfae5d09
   });
 
   test('getDocNavigation', async () => {
