/**
 * Copyright (c) Facebook, Inc. and its affiliates.
 *
 * This source code is licensed under the MIT license found in the
 * LICENSE file in the root directory of this source tree.
 */

import type {PluginOptions} from './types';
import {
  Joi,
  RemarkPluginsSchema,
  RehypePluginsSchema,
  AdmonitionsSchema,
  URISchema,
} from '@docusaurus/utils-validation';
import {GlobExcludeDefault} from '@docusaurus/utils';

import type {
  OptionValidationContext,
  ValidationResult,
} from '@docusaurus/types';
import logger from '@docusaurus/logger';
import admonitions from 'remark-admonitions';
import {DefaultSidebarItemsGenerator} from './sidebars/generator';
import {
  DefaultNumberPrefixParser,
  DisabledNumberPrefixParser,
} from './numberPrefix';

export const DEFAULT_OPTIONS: Omit<PluginOptions, 'id' | 'sidebarPath'> = {
  path: 'docs', // Path to data on filesystem, relative to site dir.
  routeBasePath: 'docs', // URL Route.
  tagsBasePath: 'tags', // URL Tags Route.
  include: ['**/*.{md,mdx}'], // Extensions to include.
  exclude: GlobExcludeDefault,
  sidebarItemsGenerator: DefaultSidebarItemsGenerator,
  numberPrefixParser: DefaultNumberPrefixParser,
  docLayoutComponent: '@theme/DocPage',
  docItemComponent: '@theme/DocItem',
  docTagDocListComponent: '@theme/DocTagDocListPage',
  docTagsListComponent: '@theme/DocTagsListPage',
  docCategoryGeneratedIndexComponent: '@theme/DocCategoryGeneratedIndexPage',
  remarkPlugins: [],
  rehypePlugins: [],
  beforeDefaultRemarkPlugins: [],
  beforeDefaultRehypePlugins: [],
  showLastUpdateTime: false,
  showLastUpdateAuthor: false,
  admonitions: {},
  includeCurrentVersion: true,
  disableVersioning: false,
  lastVersion: undefined,
  versions: {},
  editCurrentVersion: false,
  editLocalizedFiles: false,
  sidebarCollapsible: true,
  sidebarCollapsed: true,
};

const VersionOptionsSchema = Joi.object({
  path: Joi.string().allow('').optional(),
  label: Joi.string().optional(),
  banner: Joi.string().equal('none', 'unreleased', 'unmaintained').optional(),
  badge: Joi.boolean().optional(),
  className: Joi.string().optional(),
});

const VersionsOptionsSchema = Joi.object()
  .pattern(Joi.string().required(), VersionOptionsSchema)
  .default(DEFAULT_OPTIONS.versions);

export const OptionsSchema = Joi.object({
  path: Joi.string().default(DEFAULT_OPTIONS.path),
  editUrl: Joi.alternatives().try(URISchema, Joi.function()),
  editCurrentVersion: Joi.boolean().default(DEFAULT_OPTIONS.editCurrentVersion),
  editLocalizedFiles: Joi.boolean().default(DEFAULT_OPTIONS.editLocalizedFiles),
  routeBasePath: Joi.string()
    // '' not allowed, see https://github.com/facebook/docusaurus/issues/3374
    // .allow('') ""
    .default(DEFAULT_OPTIONS.routeBasePath),
  tagsBasePath: Joi.string().default(DEFAULT_OPTIONS.tagsBasePath),
  homePageId: Joi.any().forbidden().messages({
    'any.unknown':
      'The docs plugin option homePageId is not supported anymore. To make a doc the "home", please add "slug: /" in its front matter. See: https://docusaurus.io/docs/next/docs-introduction#home-page-docs',
  }),

  include: Joi.array().items(Joi.string()).default(DEFAULT_OPTIONS.include),
  exclude: Joi.array().items(Joi.string()).default(DEFAULT_OPTIONS.exclude),
  sidebarPath: Joi.alternatives().try(
    Joi.boolean().invalid(true),
    Joi.string(),
  ),
  sidebarItemsGenerator: Joi.function().default(
    () => DEFAULT_OPTIONS.sidebarItemsGenerator,
  ),
  sidebarCollapsible: Joi.boolean().default(DEFAULT_OPTIONS.sidebarCollapsible),
  sidebarCollapsed: Joi.boolean().default(DEFAULT_OPTIONS.sidebarCollapsed),
  numberPrefixParser: Joi.alternatives()
    .try(
      Joi.function(),
      // Convert boolean values to functions
      Joi.alternatives().conditional(Joi.boolean(), {
        then: Joi.custom((val) =>
          val ? DefaultNumberPrefixParser : DisabledNumberPrefixParser,
        ),
      }),
    )
    .default(() => DEFAULT_OPTIONS.numberPrefixParser),
  docLayoutComponent: Joi.string().default(DEFAULT_OPTIONS.docLayoutComponent),
  docItemComponent: Joi.string().default(DEFAULT_OPTIONS.docItemComponent),
  docTagsListComponent: Joi.string().default(
    DEFAULT_OPTIONS.docTagsListComponent,
  ),
  docTagDocListComponent: Joi.string().default(
    DEFAULT_OPTIONS.docTagDocListComponent,
  ),
  docCategoryGeneratedIndexComponent: Joi.string().default(
    DEFAULT_OPTIONS.docCategoryGeneratedIndexComponent,
  ),
  remarkPlugins: RemarkPluginsSchema.default(DEFAULT_OPTIONS.remarkPlugins),
  rehypePlugins: RehypePluginsSchema.default(DEFAULT_OPTIONS.rehypePlugins),
  beforeDefaultRemarkPlugins: RemarkPluginsSchema.default(
    DEFAULT_OPTIONS.beforeDefaultRemarkPlugins,
  ),
  beforeDefaultRehypePlugins: RehypePluginsSchema.default(
    DEFAULT_OPTIONS.beforeDefaultRehypePlugins,
  ),
  admonitions: Joi.alternatives()
    .try(AdmonitionsSchema, Joi.boolean().invalid(true))
    .default(DEFAULT_OPTIONS.admonitions),
  showLastUpdateTime: Joi.bool().default(DEFAULT_OPTIONS.showLastUpdateTime),
  showLastUpdateAuthor: Joi.bool().default(
    DEFAULT_OPTIONS.showLastUpdateAuthor,
  ),
  includeCurrentVersion: Joi.bool().default(
    DEFAULT_OPTIONS.includeCurrentVersion,
  ),
  onlyIncludeVersions: Joi.array().items(Joi.string().required()).optional(),
  disableVersioning: Joi.bool().default(DEFAULT_OPTIONS.disableVersioning),
  lastVersion: Joi.string().optional(),
  versions: VersionsOptionsSchema,
});

export function validateOptions({
  validate,
  options: userOptions,
}: OptionValidationContext<PluginOptions>): ValidationResult<PluginOptions> {
  let options = userOptions;

  if (options.sidebarCollapsible === false) {
    // When sidebarCollapsible=false and sidebarCollapsed=undefined, we don't want to have the inconsistency warning
    // We let options.sidebarCollapsible become the default value for options.sidebarCollapsed
    if (typeof options.sidebarCollapsed === 'undefined') {
      options = {
        ...options,
        sidebarCollapsed: false,
      };
    }
    if (options.sidebarCollapsed) {
      logger.warn`The docs plugin config is inconsistent. It does not make sense to use code=${'sidebarCollapsible: false'} and code=${'sidebarCollapsed: true'} at the same time. code=${'sidebarCollapsed: true'} will be ignored.`;
      options = {
        ...options,
        sidebarCollapsed: false,
      };
    }
  }

<<<<<<< HEAD
  // TODO remove homePageId before end of 2020
  // "slug: /" is better because the home doc can be different across versions
  if (options.homePageId) {
    logger.warn`The docs plugin option code=${`homePageId: ${options.homePageId}`} is deprecated. To make a doc the "home", prefer frontmatter: code=${'slug: /'}`;
  }

=======
>>>>>>> a5d28151
  const normalizedOptions = validate(OptionsSchema, options);

  if (normalizedOptions.admonitions) {
    normalizedOptions.remarkPlugins = normalizedOptions.remarkPlugins.concat([
      [admonitions, normalizedOptions.admonitions],
    ]);
  }

  return normalizedOptions;
}<|MERGE_RESOLUTION|>--- conflicted
+++ resolved
@@ -165,15 +165,6 @@
     }
   }
 
-<<<<<<< HEAD
-  // TODO remove homePageId before end of 2020
-  // "slug: /" is better because the home doc can be different across versions
-  if (options.homePageId) {
-    logger.warn`The docs plugin option code=${`homePageId: ${options.homePageId}`} is deprecated. To make a doc the "home", prefer frontmatter: code=${'slug: /'}`;
-  }
-
-=======
->>>>>>> a5d28151
   const normalizedOptions = validate(OptionsSchema, options);
 
   if (normalizedOptions.admonitions) {
