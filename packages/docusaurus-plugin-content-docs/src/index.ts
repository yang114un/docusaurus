--- conflicted
+++ resolved
@@ -81,17 +81,6 @@
   return {
     name: 'docusaurus-plugin-content-docs',
 
-<<<<<<< HEAD
-    getThemePath() {
-      return path.resolve(__dirname, '../lib/theme');
-    },
-
-    getTypeScriptThemePath() {
-      return path.resolve(__dirname, '../src/theme');
-    },
-
-=======
->>>>>>> cf265c05
     extendCli(cli) {
       const isDefaultPluginId = pluginId === DEFAULT_PLUGIN_ID;
 
