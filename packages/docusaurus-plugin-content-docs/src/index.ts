/**
 * Copyright (c) Facebook, Inc. and its affiliates.
 *
 * This source code is licensed under the MIT license found in the
 * LICENSE file in the root directory of this source tree.
 */

import groupBy from 'lodash.groupby';
import pick from 'lodash.pick';
import pickBy from 'lodash.pickby';
import globby from 'globby';
import fs from 'fs-extra';
import path from 'path';
import admonitions from 'remark-admonitions';
import {
  normalizeUrl,
  docuHash,
  objectWithKeySorted,
  aliasedSitePath,
} from '@docusaurus/utils';
import {LoadContext, Plugin, RouteConfig} from '@docusaurus/types';

import createOrder from './order';
import loadSidebars from './sidebars';
import processMetadata from './metadata';
import loadEnv from './env';

import {
  PluginOptions,
  Sidebar,
  Order,
  DocsMetadata,
  LoadedContent,
  SourceToPermalink,
  PermalinkToSidebar,
  SidebarItemLink,
  SidebarItemDoc,
  DocsSidebar,
  DocsBaseMetadata,
  MetadataRaw,
  DocsMetadataRaw,
  Metadata,
  VersionToSidebars,
  SidebarItem,
  DocsSidebarItem,
} from './types';
import {Configuration} from 'webpack';
import {docsVersion} from './version';
import {VERSIONS_JSON_FILE} from './constants';

const REVERSED_DOCS_HOME_PAGE_ID = '_index';

const DEFAULT_OPTIONS: PluginOptions = {
  path: 'docs', // Path to data on filesystem, relative to site dir.
  routeBasePath: 'docs', // URL Route.
  homePageId: REVERSED_DOCS_HOME_PAGE_ID, // Document id for docs home page.
  include: ['**/*.{md,mdx}'], // Extensions to include.
  sidebarPath: '', // Path to sidebar configuration for showing a list of markdown pages.
  docLayoutComponent: '@theme/DocPage',
  docItemComponent: '@theme/DocItem',
  remarkPlugins: [],
  rehypePlugins: [],
  showLastUpdateTime: false,
  showLastUpdateAuthor: false,
  admonitions: {},
};

function getFirstDocLinkOfSidebar(
  sidebarItems: DocsSidebarItem[],
): string | null {
  for (let sidebarItem of sidebarItems) {
    if (sidebarItem.type === 'category') {
      const url = getFirstDocLinkOfSidebar(sidebarItem.items);
      if (url) {
        return url;
      }
    } else {
      return sidebarItem.href;
    }
  }
  return null;
}

export default function pluginContentDocs(
  context: LoadContext,
  opts: Partial<PluginOptions>,
): Plugin<LoadedContent | null> {
  const options: PluginOptions = {...DEFAULT_OPTIONS, ...opts};
  const homePageDocsRoutePath =
    options.routeBasePath === '' ? '/' : options.routeBasePath;

  if (options.admonitions) {
    options.remarkPlugins = options.remarkPlugins.concat([
      [admonitions, options.admonitions],
    ]);
  }

  const {siteDir, generatedFilesDir, baseUrl} = context;
  const docsDir = path.resolve(siteDir, options.path);
  const sourceToPermalink: SourceToPermalink = {};

  const dataDir = path.join(
    generatedFilesDir,
    'docusaurus-plugin-content-docs',
  );

  // Versioning.
  const env = loadEnv(siteDir);
  const {versioning} = env;
  const {
    versions,
    docsDir: versionedDir,
    sidebarsDir: versionedSidebarsDir,
  } = versioning;
  const versionsNames = versions.map((version) => `version-${version}`);

  return {
    name: 'docusaurus-plugin-content-docs',

    getThemePath() {
      return path.resolve(__dirname, './theme');
    },

    extendCli(cli) {
      cli
        .command('docs:version')
        .arguments('<version>')
        .description('Tag a new version for docs')
        .action((version) => {
          docsVersion(version, siteDir, {
            path: options.path,
            sidebarPath: options.sidebarPath,
          });
        });
    },

    getPathsToWatch() {
      const {include} = options;
      let globPattern = include.map((pattern) => `${docsDir}/${pattern}`);
      if (versioning.enabled) {
        const docsGlob = include
          .map((pattern) =>
            versionsNames.map(
              (versionName) => `${versionedDir}/${versionName}/${pattern}`,
            ),
          )
          .reduce((a, b) => a.concat(b), []);
        const sidebarsGlob = versionsNames.map(
          (versionName) =>
            `${versionedSidebarsDir}/${versionName}-sidebars.json`,
        );
        globPattern = [...globPattern, ...sidebarsGlob, ...docsGlob];
      }
      return [...globPattern, options.sidebarPath];
    },

    getClientModules() {
      const modules = [];

      if (options.admonitions) {
        modules.push(require.resolve('remark-admonitions/styles/infima.css'));
      }

      return modules;
    },

    // Fetches blog contents and returns metadata for the contents.
    async loadContent() {
      const {include, sidebarPath} = options;

      if (!fs.existsSync(docsDir)) {
        return null;
      }

      // Prepare metadata container.
      const docsMetadataRaw: DocsMetadataRaw = {};
      const docsPromises = [];

      // Metadata for default/master docs files.
      const docsFiles = await globby(include, {
        cwd: docsDir,
      });
      docsPromises.push(
        Promise.all(
          docsFiles.map(async (source) => {
            const metadata: MetadataRaw = await processMetadata({
              source,
              refDir: docsDir,
              context,
              options,
              env,
            });
            docsMetadataRaw[metadata.id] = metadata;
          }),
        ),
      );

      // Metadata for versioned docs.
      if (versioning.enabled) {
        const versionedGlob = include
          .map((pattern) =>
            versionsNames.map((versionName) => `${versionName}/${pattern}`),
          )
          .reduce((a, b) => a.concat(b), []);
        const versionedFiles = await globby(versionedGlob, {
          cwd: versionedDir,
        });
        docsPromises.push(
          Promise.all(
            versionedFiles.map(async (source) => {
              const metadata = await processMetadata({
                source,
                refDir: versionedDir,
                context,
                options,
                env,
              });
              docsMetadataRaw[metadata.id] = metadata;
            }),
          ),
        );
      }

      // Load the sidebars and create docs ordering.
      const sidebarPaths = [
        sidebarPath,
        ...versionsNames.map(
          (versionName) =>
            `${versionedSidebarsDir}/${versionName}-sidebars.json`,
        ),
      ];
      const loadedSidebars: Sidebar = loadSidebars(sidebarPaths);
      const order: Order = createOrder(loadedSidebars);

      await Promise.all(docsPromises);

      // Construct inter-metadata relationship in docsMetadata.
      const docsMetadata: DocsMetadata = {};
      const permalinkToSidebar: PermalinkToSidebar = {};
      const versionToSidebars: VersionToSidebars = {};
      Object.keys(docsMetadataRaw).forEach((currentID) => {
        const {next: nextID, previous: previousID, sidebar} =
          order[currentID] || {};
        const previous = previousID
          ? {
              title: docsMetadataRaw[previousID]?.title ?? 'Previous',
              permalink: docsMetadataRaw[previousID]?.permalink,
            }
          : undefined;
        const next = nextID
          ? {
              title: docsMetadataRaw[nextID]?.title ?? 'Next',
              permalink: docsMetadataRaw[nextID]?.permalink,
            }
          : undefined;
        docsMetadata[currentID] = {
          ...docsMetadataRaw[currentID],
          sidebar,
          previous,
          next,
        };

        // sourceToPermalink and permalinkToSidebar mapping.
        const {source, permalink, version} = docsMetadataRaw[currentID];
        sourceToPermalink[source] = permalink;
        if (sidebar) {
          permalinkToSidebar[permalink] = sidebar;
          if (versioning.enabled && version) {
            if (!versionToSidebars[version]) {
              versionToSidebars[version] = new Set();
            }
            versionToSidebars[version].add(sidebar);
          }
        }
      });

      const convertDocLink = (item: SidebarItemDoc): SidebarItemLink => {
        const docId = item.id;
        const docMetadata = docsMetadataRaw[docId];

        if (!docMetadata) {
          throw new Error(
            `Bad sidebars file. The document id '${docId}' was used in the sidebar, but no document with this id could be found.
Available document ids=
- ${Object.keys(docsMetadataRaw).sort().join('\n- ')}`,
          );
        }

        const {title, permalink, sidebar_label} = docMetadata;

        return {
          type: 'link',
          label: sidebar_label || title,
          href: permalink,
        };
      };

      const normalizeItem = (item: SidebarItem): DocsSidebarItem => {
        switch (item.type) {
          case 'category':
            return {...item, items: item.items.map(normalizeItem)};
          case 'ref':
          case 'doc':
            return convertDocLink(item);
          case 'link':
          default:
            return item;
        }
      };

      // Transform the sidebar so that all sidebar item will be in the
      // form of 'link' or 'category' only.
      // This is what will be passed as props to the UI component.
      const docsSidebars: DocsSidebar = Object.entries(loadedSidebars).reduce(
        (acc: DocsSidebar, [sidebarId, sidebarItems]) => {
          acc[sidebarId] = sidebarItems.map(normalizeItem);
          return acc;
        },
        {},
      );
      return {
        docsMetadata,
        docsDir,
        docsSidebars,
        permalinkToSidebar: objectWithKeySorted(permalinkToSidebar),
        versionToSidebars,
      };
    },

    async contentLoaded({content, actions}) {
      if (!content || Object.keys(content.docsMetadata).length === 0) {
        return;
      }

      const {docLayoutComponent, docItemComponent, routeBasePath} = options;
      const {addRoute, createData} = actions;
      const aliasedSource = (source: string) =>
        `~docs/${path.relative(dataDir, source)}`;

      const createDocsBaseMetadata = (version?: string): DocsBaseMetadata => {
        const {docsSidebars, permalinkToSidebar, versionToSidebars} = content;
        const neededSidebars: Set<string> =
          versionToSidebars[version!] || new Set();

        return {
          docsSidebars: version
            ? pick(docsSidebars, Array.from(neededSidebars))
            : docsSidebars,
          permalinkToSidebar: version
            ? pickBy(permalinkToSidebar, (sidebar) =>
                neededSidebars.has(sidebar),
              )
            : permalinkToSidebar,
          version,
        };
      };

      const genRoutes = async (
        metadataItems: Metadata[],
      ): Promise<RouteConfig[]> => {
        const routes = await Promise.all(
          metadataItems.map(async (metadataItem) => {
<<<<<<< HEAD
=======
            const isDocsHomePage =
              metadataItem.id.replace(versionsRegex, '').replace(/^\//, '') ===
              options.homePageId;
            if (isDocsHomePage) {
              const versionDocsPathPrefix =
                (metadataItem?.version === versioning.latestVersion
                  ? ''
                  : metadataItem.version!) ?? '';

              const docsBaseMetadata = createDocsBaseMetadata(
                metadataItem.version!,
              );
              docsBaseMetadata.isHomePage = true;
              docsBaseMetadata.homePagePath = normalizeUrl([
                baseUrl,
                homePageDocsRoutePath,
                versionDocsPathPrefix,
              ]);

              const docsBaseMetadataPath = await createData(
                `${docuHash(metadataItem.source)}-base.json`,
                JSON.stringify(docsBaseMetadata, null, 2),
              );

              // Add a route for docs home page.
              addRoute({
                path: normalizeUrl([
                  baseUrl,
                  homePageDocsRoutePath,
                  versionDocsPathPrefix,
                ]),
                component: docLayoutComponent,
                exact: true,
                modules: {
                  docsMetadata: aliasedSource(docsBaseMetadataPath),
                  content: metadataItem.source,
                },
              });
            }

>>>>>>> 0c92f5aa
            await createData(
              // Note that this created data path must be in sync with
              // metadataPath provided to mdx-loader.
              `${docuHash(metadataItem.source)}.json`,
              JSON.stringify(metadataItem, null, 2),
            );

            return {
              path: metadataItem.permalink,
              component: docItemComponent,
              exact: true,
              modules: {
                content: metadataItem.source,
              },
            };
          }),
        );

        return routes.sort((a, b) =>
          a.path > b.path ? 1 : b.path > a.path ? -1 : 0,
        );
      };

      // This is the base route of the document root (for a doc given version)
      // (/docs, /docs/next, /docs/1.0 etc...)
      // The component applies the layout and renders the appropriate doc
      const addBaseRoute = async (
        docsBaseRoute: string,
        docsBaseMetadata: DocsBaseMetadata,
        routes: RouteConfig[],
        priority?: number,
      ) => {
        const docsBaseMetadataPath = await createData(
          `${docuHash(normalizeUrl([docsBaseRoute, ':route']))}.json`,
          JSON.stringify(docsBaseMetadata, null, 2),
        );

        // Important: the layout component should not end with /,
        // as it conflicts with the home doc
        // Workaround fix for https://github.com/facebook/docusaurus/issues/2917
        const path = docsBaseRoute === '/' ? '' : docsBaseRoute;

        addRoute({
          path,
          exact: false, // allow matching /docs/* as well
          component: docLayoutComponent, // main docs component (DocPage)
          routes, // subroute for each doc
          modules: {
            docsMetadata: aliasedSource(docsBaseMetadataPath),
          },
          priority,
        });
      };

      // If versioning is enabled, we cleverly chunk the generated routes
      // to be by version and pick only needed base metadata.
      if (versioning.enabled) {
        const docsMetadataByVersion = groupBy(
          Object.values(content.docsMetadata),
          'version',
        );
        const rootUrl =
          options.homePageId && content.docsMetadata[options.homePageId]
            ? normalizeUrl([baseUrl, routeBasePath])
            : getFirstDocLinkOfSidebar(
                content.docsSidebars[
                  `version-${versioning.latestVersion}/docs`
                ],
              );
        if (!rootUrl) {
          throw new Error('Bad sidebars file. No document linked');
        }
        Object.values(content.docsMetadata).forEach((docMetadata) => {
          if (docMetadata.version !== versioning.latestVersion) {
            docMetadata.latestVersionMainDocPermalink = rootUrl;
          }
        });
        await Promise.all(
          Object.keys(docsMetadataByVersion).map(async (version) => {
            const routes: RouteConfig[] = await genRoutes(
              docsMetadataByVersion[version],
            );

            const isLatestVersion = version === versioning.latestVersion;
            const docsBaseRoute = normalizeUrl([
              baseUrl,
              routeBasePath,
              isLatestVersion ? '' : version,
            ]);
            const docsBaseMetadata = createDocsBaseMetadata(version);

            return addBaseRoute(
              docsBaseRoute,
              docsBaseMetadata,
              routes,
              // We want latest version route config to be placed last in the
              // generated routeconfig. Otherwise, `/docs/next/foo` will match
              // `/docs/:route` instead of `/docs/next/:route`.
              isLatestVersion ? -1 : undefined,
            );
          }),
        );
      } else {
        const routes = await genRoutes(Object.values(content.docsMetadata));
        const docsBaseMetadata = createDocsBaseMetadata();
        const docsBaseRoute = normalizeUrl([baseUrl, routeBasePath]);
        return addBaseRoute(docsBaseRoute, docsBaseMetadata, routes);
      }
    },

    async routesLoaded(routes) {
      const homeDocsRoutes = routes.filter(
        (routeConfig) => routeConfig.path === homePageDocsRoutePath,
      );

      // Remove the route for docs home page if there is a page with the same path (i.e. docs).
      if (homeDocsRoutes.length > 1) {
        const docsHomePageRouteIndex = routes.findIndex(
          (route) =>
            route.component === options.docLayoutComponent &&
            route.path === homePageDocsRoutePath,
        );

        delete routes[docsHomePageRouteIndex!];
      }
    },

    configureWebpack(_config, isServer, utils) {
      const {getBabelLoader, getCacheLoader} = utils;
      const {rehypePlugins, remarkPlugins} = options;
      // Suppress warnings about non-existing of versions file.
      const stats = {
        warningsFilter: [VERSIONS_JSON_FILE],
      };

      return {
        stats,
        devServer: {
          stats,
        },
        resolve: {
          alias: {
            '~docs': dataDir,
          },
        },
        module: {
          rules: [
            {
              test: /(\.mdx?)$/,
              include: [docsDir, versionedDir].filter(Boolean),
              use: [
                getCacheLoader(isServer),
                getBabelLoader(isServer),
                {
                  loader: require.resolve('@docusaurus/mdx-loader'),
                  options: {
                    remarkPlugins,
                    rehypePlugins,
                    metadataPath: (mdxPath: string) => {
                      // Note that metadataPath must be the same/in-sync as
                      // the path from createData for each MDX.
                      const aliasedSource = aliasedSitePath(mdxPath, siteDir);
                      return path.join(
                        dataDir,
                        `${docuHash(aliasedSource)}.json`,
                      );
                    },
                  },
                },
                {
                  loader: path.resolve(__dirname, './markdown/index.js'),
                  options: {
                    siteDir,
                    docsDir,
                    sourceToPermalink: sourceToPermalink,
                    versionedDir,
                  },
                },
              ].filter(Boolean),
            },
          ],
        },
      } as Configuration;
    },
  };
}<|MERGE_RESOLUTION|>--- conflicted
+++ resolved
@@ -360,49 +360,6 @@
       ): Promise<RouteConfig[]> => {
         const routes = await Promise.all(
           metadataItems.map(async (metadataItem) => {
-<<<<<<< HEAD
-=======
-            const isDocsHomePage =
-              metadataItem.id.replace(versionsRegex, '').replace(/^\//, '') ===
-              options.homePageId;
-            if (isDocsHomePage) {
-              const versionDocsPathPrefix =
-                (metadataItem?.version === versioning.latestVersion
-                  ? ''
-                  : metadataItem.version!) ?? '';
-
-              const docsBaseMetadata = createDocsBaseMetadata(
-                metadataItem.version!,
-              );
-              docsBaseMetadata.isHomePage = true;
-              docsBaseMetadata.homePagePath = normalizeUrl([
-                baseUrl,
-                homePageDocsRoutePath,
-                versionDocsPathPrefix,
-              ]);
-
-              const docsBaseMetadataPath = await createData(
-                `${docuHash(metadataItem.source)}-base.json`,
-                JSON.stringify(docsBaseMetadata, null, 2),
-              );
-
-              // Add a route for docs home page.
-              addRoute({
-                path: normalizeUrl([
-                  baseUrl,
-                  homePageDocsRoutePath,
-                  versionDocsPathPrefix,
-                ]),
-                component: docLayoutComponent,
-                exact: true,
-                modules: {
-                  docsMetadata: aliasedSource(docsBaseMetadataPath),
-                  content: metadataItem.source,
-                },
-              });
-            }
-
->>>>>>> 0c92f5aa
             await createData(
               // Note that this created data path must be in sync with
               // metadataPath provided to mdx-loader.
