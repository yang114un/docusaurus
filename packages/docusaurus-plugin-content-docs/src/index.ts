--- conflicted
+++ resolved
@@ -58,25 +58,6 @@
 import {PluginOptionSchema} from './pluginOptionSchema';
 import {ValidationError} from '@hapi/joi';
 
-<<<<<<< HEAD
-=======
-function getFirstDocLinkOfSidebar(
-  sidebarItems: DocsSidebarItem[],
-): string | null {
-  for (const sidebarItem of sidebarItems) {
-    if (sidebarItem.type === 'category') {
-      const url = getFirstDocLinkOfSidebar(sidebarItem.items);
-      if (url) {
-        return url;
-      }
-    } else {
-      return sidebarItem.href;
-    }
-  }
-  return null;
-}
-
->>>>>>> cf5babd5
 export default function pluginContentDocs(
   context: LoadContext,
   options: PluginOptions,
@@ -414,20 +395,6 @@
           JSON.stringify(docsBaseMetadata, null, 2),
         );
 
-<<<<<<< HEAD
-        // Important: the layout component should not end with /,
-        // as it conflicts with the home doc
-        // Workaround fix for https://github.com/facebook/docusaurus/issues/2917
-        const path = docsBaseRoute === '/' ? '' : docsBaseRoute;
-
-        pluginInstanceGlobalData.versionsMetadata.push({
-          version: docsBaseMetadata.version,
-          path,
-          docsPaths: docRoutes.map((docRoute) => docRoute.path),
-        });
-
-=======
->>>>>>> cf5babd5
         addRoute({
           path: docsBasePath,
           exact: false, // allow matching /docs/* as well
