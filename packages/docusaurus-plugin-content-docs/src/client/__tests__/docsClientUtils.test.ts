/**
 * Copyright (c) Facebook, Inc. and its affiliates.
 *
 * This source code is licensed under the MIT license found in the
 * LICENSE file in the root directory of this source tree.
 */

import _ from 'lodash';
import {
  getActivePlugin,
  getLatestVersion,
  getActiveDocContext,
  getActiveVersion,
  getDocVersionSuggestions,
} from '../docsClientUtils';
import type {
  GlobalPluginData,
  GlobalVersion,
  ActivePlugin,
  GlobalDoc,
<<<<<<< HEAD
} from '@docusaurus/plugin-content-docs/client';
import type {VersionMetadata} from '@docusaurus/plugin-content-docs';

function createVersion(
  partialVersion: Partial<VersionMetadata>,
): GlobalVersion {
  return {
    name: partialVersion.label ?? '???',
    label: partialVersion.label ?? '???',
    path: partialVersion.path ?? '???',
    isLast: partialVersion.isLast ?? false,
    docs: [],
    mainDocId: '???',
    draftIds: [],
  };
}
=======
} from '../index';
>>>>>>> afa9fcc9

describe('docsClientUtils', () => {
  it('getActivePlugin', () => {
    const data: {[key: string]: GlobalPluginData} = {
      pluginIosId: {
        path: '/ios',
        versions: [],
        breadcrumbs: true,
      },
      pluginAndroidId: {
        path: '/android',
        versions: [],
        breadcrumbs: true,
      },
    };

    expect(getActivePlugin(data, '/')).toBeUndefined();
    expect(getActivePlugin(data, '/xyz')).toBeUndefined();

    expect(() =>
      getActivePlugin(data, '/', {failfast: true}),
    ).toThrowErrorMatchingInlineSnapshot(
      `"Can't find active docs plugin for "/" pathname, while it was expected to be found. Maybe you tried to use a docs feature that can only be used on a docs-related page? Existing docs plugin paths are: /ios, /android"`,
    );
    expect(() =>
      getActivePlugin(data, '/xyz', {failfast: true}),
    ).toThrowErrorMatchingInlineSnapshot(
      `"Can't find active docs plugin for "/xyz" pathname, while it was expected to be found. Maybe you tried to use a docs feature that can only be used on a docs-related page? Existing docs plugin paths are: /ios, /android"`,
    );

    const activePluginIos: ActivePlugin = {
      pluginId: 'pluginIosId',
      pluginData: data.pluginIosId!,
    };
    expect(getActivePlugin(data, '/ios')).toEqual(activePluginIos);
    expect(getActivePlugin(data, '/ios/')).toEqual(activePluginIos);
    expect(getActivePlugin(data, '/ios/abc/def')).toEqual(activePluginIos);

    const activePluginAndroid: ActivePlugin = {
      pluginId: 'pluginAndroidId',
      pluginData: data.pluginAndroidId!,
    };
    expect(getActivePlugin(data, '/android')).toEqual(activePluginAndroid);
    expect(getActivePlugin(data, '/android/')).toEqual(activePluginAndroid);
    expect(getActivePlugin(data, '/android/ijk')).toEqual(activePluginAndroid);

    // https://github.com/facebook/docusaurus/issues/6434
    const onePluginAtRoot: {[key: string]: GlobalPluginData} = {
      pluginIosId: {
        path: '/',
        versions: [],
        breadcrumbs: true,
      },
      pluginAndroidId: {
        path: '/android',
        versions: [],
        breadcrumbs: true,
      },
    };
    expect(getActivePlugin(onePluginAtRoot, '/android/foo')!.pluginId).toBe(
      'pluginAndroidId',
    );
    const onePluginAtRootReversed: {[key: string]: GlobalPluginData} = {
      pluginAndroidId: {
        path: '/android',
        versions: [],
        breadcrumbs: true,
      },
      pluginIosId: {
        path: '/',
        versions: [],
        breadcrumbs: true,
      },
    };
    expect(
      getActivePlugin(onePluginAtRootReversed, '/android/foo')!.pluginId,
    ).toBe('pluginAndroidId');
  });

  it('getLatestVersion', () => {
    const versions: GlobalVersion[] = [
      {
        name: 'version1',
        label: 'version1',
        path: '/???',
        isLast: false,
        docs: [],
        mainDocId: '???',
        draftIds: [],
      },
      {
        name: 'version2',
        label: 'version2',
        path: '/???',
        isLast: true,
        docs: [],
        mainDocId: '???',
        draftIds: [],
      },
      {
        name: 'version3',
        label: 'version3',
        path: '/???',
        isLast: false,
        docs: [],
        mainDocId: '???',
        draftIds: [],
      },
    ];

    expect(
      getLatestVersion({
        path: '???',
        versions,
        breadcrumbs: true,
      }),
    ).toEqual(versions[1]);
  });

  it('getActiveVersion', () => {
    const data: GlobalPluginData = {
      path: 'docs',
      versions: [
        {
          name: 'next',
          label: 'next',
          isLast: false,
          path: '/docs/next',
          docs: [],
          mainDocId: '???',
          draftIds: [],
        },
        {
          name: 'version2',
          label: 'version2',
          isLast: true,
          path: '/docs',
          docs: [],
          mainDocId: '???',
          draftIds: [],
        },
        {
          name: 'version1',
          label: 'version1',
          isLast: false,
          path: '/docs/version1',
          docs: [],
          mainDocId: '???',
          draftIds: [],
        },
      ],
      breadcrumbs: true,
    };

    expect(getActiveVersion(data, '/someUnknownPath')).toBeUndefined();

    expect(getActiveVersion(data, '/docs/next')?.name).toBe('next');
    expect(getActiveVersion(data, '/docs/next/')?.name).toBe('next');
    expect(getActiveVersion(data, '/docs/next/someDoc')?.name).toBe('next');

    expect(getActiveVersion(data, '/docs')?.name).toBe('version2');
    expect(getActiveVersion(data, '/docs/')?.name).toBe('version2');
    expect(getActiveVersion(data, '/docs/someDoc')?.name).toBe('version2');

    expect(getActiveVersion(data, '/docs/version1')?.name).toBe('version1');
    expect(getActiveVersion(data, '/docs/version1/')?.name).toBe('version1');
    expect(getActiveVersion(data, '/docs/version1/someDoc')?.name).toBe(
      'version1',
    );
  });

  it('getActiveVersion without trailing slash', () => {
    const test: GlobalPluginData = {
      path: 'docs',
      versions: [
        createVersion({label: 'current', path: '/docs', isLast: false}),
        createVersion({
          label: 'version2',
          path: '/docs/version2',
          isLast: true,
        }),
        createVersion({
          label: 'version1',
          path: '/docs/version1',
          isLast: false,
        }),
      ],
      breadcrumbs: true,
    };

    expect(getActiveVersion(test, '/docs')?.name).toBe('current');
  });

  it('getActiveVersion with trailing slash', () => {
    const test: GlobalPluginData = {
      path: 'docs',
      versions: [
        createVersion({label: 'current', path: '/docs/', isLast: false}),
        createVersion({
          label: 'version2',
          path: '/docs/version2/',
          isLast: true,
        }),
        createVersion({
          label: 'version1',
          path: '/docs/version1/',
          isLast: false,
        }),
      ],
      breadcrumbs: true,
    };
    expect(getActiveVersion(test, '/docs')?.name).toBe('current');
  });

  it('getActiveVersion docs only without trailing slash', () => {
    const test: GlobalPluginData = {
      path: 'docs',
      versions: [
        createVersion({label: 'current', path: '/', isLast: false}),
        createVersion({label: 'version2', path: '/version2', isLast: true}),
        createVersion({label: 'version1', path: '/version1', isLast: false}),
      ],

      breadcrumbs: true,
    };

    expect(getActiveVersion(test, '/')?.name).toBe('current');
  });

  it('getActiveVersion docs only with trailing slash', () => {
    const test: GlobalPluginData = {
      path: 'docs',
      versions: [
        createVersion({label: 'current', path: '/', isLast: false}),
        createVersion({label: 'version2', path: '/version2/', isLast: true}),
        createVersion({label: 'version1', path: '/version1/', isLast: false}),
      ],
      breadcrumbs: true,
    };

    expect(getActiveVersion(test, '/')?.name).toBe('current');
  });

  it('getActiveDocContext', () => {
    const versionNext: GlobalVersion = {
      name: 'next',
      label: 'next',
      path: '/docs/next',
      isLast: false,
      mainDocId: 'doc1',
      docs: [
        {
          id: 'doc1',
          path: '/docs/next/',
        },
        {
          id: 'doc2',
          path: '/docs/next/doc2',
        },
      ] as GlobalDoc[],
      draftIds: [],
    };

    const version2: GlobalVersion = {
      name: 'version2',
      label: 'version2',
      isLast: true,
      path: '/docs',
      mainDocId: 'doc1',
      docs: [
        {
          id: 'doc1',
          path: '/docs/',
        },
        {
          id: 'doc2',
          path: '/docs/doc2',
        },
      ] as GlobalDoc[],
      draftIds: [],
    };

    const version1: GlobalVersion = {
      name: 'version1',
      label: 'version1',
      path: '/docs/version1',
      isLast: false,
      mainDocId: 'doc1',
      docs: [
        {
          id: 'doc1',
          path: '/docs/version1/',
        },
      ] as GlobalDoc[],
      draftIds: [],
    };

    // Shuffle, because order shouldn't matter
    const versions: GlobalVersion[] = _.shuffle([
      versionNext,
      version2,
      version1,
    ]);

    const data: GlobalPluginData = {
      path: 'docs',
      versions,
      breadcrumbs: true,
    };

    expect(getActiveDocContext(data, '/doesNotExist')).toEqual({
      activeVersion: undefined,
      activeDoc: undefined,
      alternateDocVersions: {},
    });

    expect(getActiveDocContext(data, '/docs/next/doesNotExist')).toEqual({
      activeVersion: versionNext,
      activeDoc: undefined,
      alternateDocVersions: {},
    });

    expect(getActiveDocContext(data, '/docs/next')).toEqual({
      activeVersion: versionNext,
      activeDoc: versionNext.docs[0],
      alternateDocVersions: {
        next: versionNext.docs[0],
        version2: version2.docs[0],
        version1: version1.docs[0],
      },
    });
    expect(getActiveDocContext(data, '/docs/next/doc2')).toEqual({
      activeVersion: versionNext,
      activeDoc: versionNext.docs[1],
      alternateDocVersions: {
        next: versionNext.docs[1],
        version2: version2.docs[1],
        version1: undefined,
      },
    });

    expect(getActiveDocContext(data, '/docs/')).toEqual({
      activeVersion: version2,
      activeDoc: version2.docs[0],
      alternateDocVersions: {
        next: versionNext.docs[0],
        version2: version2.docs[0],
        version1: version1.docs[0],
      },
    });
    expect(getActiveDocContext(data, '/docs/doc2')).toEqual({
      activeVersion: version2,
      activeDoc: version2.docs[1],
      alternateDocVersions: {
        next: versionNext.docs[1],
        version2: version2.docs[1],
        version1: undefined,
      },
    });

    expect(getActiveDocContext(data, '/docs/version1')).toEqual({
      activeVersion: version1,
      activeDoc: version1.docs[0],
      alternateDocVersions: {
        next: versionNext.docs[0],
        version2: version2.docs[0],
        version1: version1.docs[0],
      },
    });
    expect(getActiveDocContext(data, '/docs/version1/doc2')).toEqual({
      activeVersion: version1,
      activeDoc: undefined,
      alternateDocVersions: {},
    });
  });

  it('getDocVersionSuggestions', () => {
    const versionNext: GlobalVersion = {
      name: 'next',
      label: 'next',
      isLast: false,
      path: '/docs/next',
      mainDocId: 'doc1',
      docs: [
        {
          id: 'doc1',
          path: '/docs/next/',
        },
        {
          id: 'doc2',
          path: '/docs/next/doc2',
        },
      ] as GlobalDoc[],
      draftIds: [],
    };

    const version2: GlobalVersion = {
      name: 'version2',
      label: 'version2',
      path: '/docs',
      isLast: true,
      mainDocId: 'doc1',
      docs: [
        {
          id: 'doc1',
          path: '/docs/',
        },
        {
          id: 'doc2',
          path: '/docs/doc2',
        },
      ] as GlobalDoc[],
      draftIds: [],
    };

    const version1: GlobalVersion = {
      name: 'version1',
      label: 'version1',
      isLast: false,
      path: '/docs/version1',
      mainDocId: 'doc1',
      docs: [
        {
          id: 'doc1',
          path: '/docs/version1/',
        },
      ] as GlobalDoc[],
      draftIds: [],
    };

    // Shuffle, because order shouldn't matter
    const versions: GlobalVersion[] = _.shuffle([
      versionNext,
      version2,
      version1,
    ]);

    const data: GlobalPluginData = {
      path: 'docs',
      versions,
      breadcrumbs: true,
    };

    expect(getDocVersionSuggestions(data, '/doesNotExist')).toEqual({
      latestDocSuggestion: undefined,
      latestVersionSuggestion: version2,
    });

    expect(getDocVersionSuggestions(data, '/docs/next')).toEqual({
      latestDocSuggestion: version2.docs[0],
      latestVersionSuggestion: version2,
    });
    expect(getDocVersionSuggestions(data, '/docs/next/doc2')).toEqual({
      latestDocSuggestion: version2.docs[1],
      latestVersionSuggestion: version2,
    });

    expect(getDocVersionSuggestions(data, '/docs/')).toEqual({
      latestDocSuggestion: version2.docs[0],
      latestVersionSuggestion: version2,
    });
    expect(getDocVersionSuggestions(data, '/docs/doc2')).toEqual({
      latestDocSuggestion: version2.docs[1],
      latestVersionSuggestion: version2,
    });

    expect(getDocVersionSuggestions(data, '/docs/version1/')).toEqual({
      latestDocSuggestion: version2.docs[0],
      latestVersionSuggestion: version2,
    });
    expect(getDocVersionSuggestions(data, '/docs/version1/doc2')).toEqual({
      latestDocSuggestion: undefined, // Because /docs/version1/doc2 does not exist
      latestVersionSuggestion: version2,
    });
  });
});<|MERGE_RESOLUTION|>--- conflicted
+++ resolved
@@ -18,8 +18,7 @@
   GlobalVersion,
   ActivePlugin,
   GlobalDoc,
-<<<<<<< HEAD
-} from '@docusaurus/plugin-content-docs/client';
+} from '../index';
 import type {VersionMetadata} from '@docusaurus/plugin-content-docs';
 
 function createVersion(
@@ -35,9 +34,6 @@
     draftIds: [],
   };
 }
-=======
-} from '../index';
->>>>>>> afa9fcc9
 
 describe('docsClientUtils', () => {
   it('getActivePlugin', () => {
