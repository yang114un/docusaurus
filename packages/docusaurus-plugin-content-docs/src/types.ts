--- conflicted
+++ resolved
@@ -25,164 +25,6 @@
   lastUpdate: LastUpdateData;
 };
 
-<<<<<<< HEAD
-export type VersionName = string;
-
-export type VersionMetadata = ContentPaths & {
-  versionName: VersionName; // 1.0.0
-  versionLabel: string; // Version 1.0.0
-  versionPath: string; // /baseUrl/docs/1.0.0
-  tagsPath: string;
-  versionEditUrl?: string | undefined;
-  versionEditUrlLocalized?: string | undefined;
-  versionBanner: VersionBanner | null;
-  versionBadge: boolean;
-  versionClassName: string;
-  isLast: boolean;
-  sidebarFilePath: string | false | undefined; // versioned_sidebars/1.0.0.json
-  routePriority: number | undefined; // -1 for the latest docs
-};
-
-export type EditUrlFunction = (editUrlParams: {
-  version: string;
-  versionDocsDirPath: string;
-  docPath: string;
-  permalink: string;
-  locale: string;
-}) => string | undefined;
-
-export type MetadataOptions = {
-  routeBasePath: string;
-  editUrl?: string | EditUrlFunction;
-  editCurrentVersion: boolean;
-  editLocalizedFiles: boolean;
-  showLastUpdateTime?: boolean;
-  showLastUpdateAuthor?: boolean;
-  numberPrefixParser: NumberPrefixParser;
-};
-
-export type PathOptions = {
-  path: string;
-  sidebarPath?: string | false | undefined;
-};
-
-// TODO support custom version banner? {type: "error", content: "html content"}
-export type VersionBanner = 'unreleased' | 'unmaintained';
-
-export type VersionOptions = {
-  path?: string;
-  label?: string;
-  banner?: 'none' | VersionBanner;
-  badge?: boolean;
-  className?: string;
-};
-
-export type VersionsOptions = {
-  lastVersion?: string;
-  versions: Record<string, VersionOptions>;
-  onlyIncludeVersions?: string[];
-};
-
-export type SidebarOptions = {
-  sidebarCollapsible: boolean;
-  sidebarCollapsed: boolean;
-};
-
-export type NormalizeSidebarsParams = SidebarOptions & {
-  version: VersionMetadata;
-  categoryLabelSlugger: Slugger;
-};
-
-export type PluginOptions = MetadataOptions &
-  PathOptions &
-  VersionsOptions &
-  RemarkAndRehypePluginOptions &
-  SidebarOptions & {
-    id: string;
-    include: string[];
-    exclude: string[];
-    docLayoutComponent: string;
-    docItemComponent: string;
-    docTagDocListComponent: string;
-    docTagsListComponent: string;
-    docCategoryGeneratedIndexComponent: string;
-    admonitions: Record<string, unknown>;
-    disableVersioning: boolean;
-    includeCurrentVersion: boolean;
-    sidebarItemsGenerator: SidebarItemsGeneratorOption;
-    tagsBasePath: string;
-  };
-
-export type LastUpdateData = {
-  lastUpdatedAt?: number;
-  formattedLastUpdatedAt?: string;
-  lastUpdatedBy?: string;
-};
-
-export type DocFrontMatter = {
-  // Front matter uses snake case
-  id?: string;
-  title?: string;
-  tags?: FrontMatterTag[];
-  hide_title?: boolean;
-  hide_table_of_contents?: boolean;
-  keywords?: string[];
-  image?: string;
-  description?: string;
-  slug?: string;
-  sidebar_label?: string;
-  sidebar_position?: number;
-  sidebar_class_name?: string;
-  pagination_label?: string;
-  custom_edit_url?: string | null;
-  parse_number_prefixes?: boolean;
-  toc_min_heading_level?: number;
-  toc_max_heading_level?: number;
-  pagination_next?: string | null;
-  pagination_prev?: string | null;
-  last_modified?: number;
-};
-
-export type DocMetadataBase = LastUpdateData & {
-  id: string; // TODO legacy versioned id => try to remove
-  unversionedId: string; // TODO new unversioned id => try to rename to "id"
-  version: VersionName;
-  title: string;
-  description: string;
-  source: string; // @site aliased source => "@site/docs/folder/subFolder/subSubFolder/myDoc.md"
-  sourceDirName: string; // relative to the versioned docs folder (can be ".") => "folder/subFolder/subSubFolder"
-  slug: string;
-  permalink: string;
-  sidebarPosition?: number;
-  editUrl?: string | null;
-  tags: Tag[];
-  frontMatter: DocFrontMatter & Record<string, unknown>;
-  lastmod?: number;
-};
-
-export type DocNavLink = {
-  title: string;
-  permalink: string;
-};
-
-export type DocMetadata = DocMetadataBase & {
-  sidebar?: string;
-  previous?: DocNavLink;
-  next?: DocNavLink;
-};
-
-export type CategoryGeneratedIndexMetadata = {
-  title: string;
-  description?: string;
-  slug: string;
-  permalink: string;
-  sidebar: string;
-  previous?: DocNavLink;
-  next?: DocNavLink;
-};
-
-=======
->>>>>>> 9145ae88
 export type SourceToPermalink = {
   [source: string]: string;
 };
