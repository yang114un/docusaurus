/**
 * Copyright (c) Facebook, Inc. and its affiliates.
 *
 * This source code is licensed under the MIT license found in the
 * LICENSE file in the root directory of this source tree.
 */

import path from 'path';
import fs from 'fs-extra';
import {
  PluginOptions,
  VersionBanner,
  VersionMetadata,
  VersionOptions,
  VersionsOptions,
} from './types';
import {
  VERSIONS_JSON_FILE,
  VERSIONED_DOCS_DIR,
  VERSIONED_SIDEBARS_DIR,
  CURRENT_VERSION_NAME,
} from './constants';

import {DEFAULT_PLUGIN_ID} from '@docusaurus/core/lib/constants';
import {LoadContext} from '@docusaurus/types';
import {getPluginI18nPath, normalizeUrl, posixPath} from '@docusaurus/utils';
import {difference} from 'lodash';
import {resolveSidebarPathOption} from './sidebars';

// retro-compatibility: no prefix for the default plugin id
function addPluginIdPrefix(fileOrDir: string, pluginId: string): string {
  if (pluginId === DEFAULT_PLUGIN_ID) {
    return fileOrDir;
  } else {
    return `${pluginId}_${fileOrDir}`;
  }
}

export function getVersionedDocsDirPath(
  siteDir: string,
  pluginId: string,
): string {
  return path.join(siteDir, addPluginIdPrefix(VERSIONED_DOCS_DIR, pluginId));
}

export function getVersionedSidebarsDirPath(
  siteDir: string,
  pluginId: string,
): string {
  return path.join(
    siteDir,
    addPluginIdPrefix(VERSIONED_SIDEBARS_DIR, pluginId),
  );
}

export function getVersionsFilePath(siteDir: string, pluginId: string): string {
  return path.join(siteDir, addPluginIdPrefix(VERSIONS_JSON_FILE, pluginId));
}

function ensureValidVersionString(version: unknown): asserts version is string {
  if (typeof version !== 'string') {
    throw new Error(
      `Versions should be strings. Found type "${typeof version}" for version "${version}".`,
    );
  }
  // Should we forbid versions with special chars like / ?
  if (version.trim().length === 0) {
    throw new Error(`Invalid version "${version}".`);
  }
}

function ensureValidVersionArray(
  versionArray: unknown,
): asserts versionArray is string[] {
  if (!(versionArray instanceof Array)) {
    throw new Error(
      `The versions file should contain an array of versions! Found content: ${JSON.stringify(
        versionArray,
      )}`,
    );
  }

  versionArray.forEach(ensureValidVersionString);
}

// TODO not easy to make async due to many deps
function readVersionsFile(siteDir: string, pluginId: string): string[] | null {
  const versionsFilePath = getVersionsFilePath(siteDir, pluginId);
  if (fs.existsSync(versionsFilePath)) {
    const content = JSON.parse(fs.readFileSync(versionsFilePath, 'utf8'));
    ensureValidVersionArray(content);
    return content;
  } else {
    return null;
  }
}

// TODO not easy to make async due to many deps
function readVersionNames(
  siteDir: string,
  options: Pick<
    PluginOptions,
    'id' | 'disableVersioning' | 'includeCurrentVersion'
  >,
): string[] {
  const versionFileContent = readVersionsFile(siteDir, options.id);

  if (!versionFileContent && options.disableVersioning) {
    throw new Error(
      `Docs: using "disableVersioning=${options.disableVersioning}" option on a non-versioned site does not make sense.`,
    );
  }

  const versions = options.disableVersioning ? [] : versionFileContent ?? [];

  // We add the current version at the beginning, unless
  // - user don't want to
  // - it's been explicitly added to versions.json
  if (
    options.includeCurrentVersion &&
    !versions.includes(CURRENT_VERSION_NAME)
  ) {
    versions.unshift(CURRENT_VERSION_NAME);
  }

  if (versions.length === 0) {
    throw new Error(
      `It is not possible to use docs without any version. Please check the configuration of these options: "includeCurrentVersion=${options.includeCurrentVersion}", "disableVersioning=${options.disableVersioning}".`,
    );
  }

  return versions;
}

function getDocsDirPathLocalized({
  siteDir,
  locale,
  pluginId,
  versionName,
}: {
  siteDir: string;
  locale: string;
  pluginId: string;
  versionName: string;
}) {
  return getPluginI18nPath({
    siteDir,
    locale,
    pluginName: 'docusaurus-plugin-content-docs',
    pluginId,
    subPaths: [
      versionName === CURRENT_VERSION_NAME
        ? CURRENT_VERSION_NAME
        : `version-${versionName}`,
    ],
  });
}

function getVersionMetadataPaths({
  versionName,
  context,
  options,
}: {
  versionName: string;
  context: Pick<LoadContext, 'siteDir' | 'i18n'>;
  options: Pick<PluginOptions, 'id' | 'path' | 'sidebarPath'>;
}): Pick<
  VersionMetadata,
  'contentPath' | 'contentPathLocalized' | 'sidebarFilePath'
> {
  const isCurrentVersion = versionName === CURRENT_VERSION_NAME;

  const contentPath = isCurrentVersion
    ? path.resolve(context.siteDir, options.path)
    : path.join(
        getVersionedDocsDirPath(context.siteDir, options.id),
        `version-${versionName}`,
      );

  const contentPathLocalized = getDocsDirPathLocalized({
    siteDir: context.siteDir,
    locale: context.i18n.currentLocale,
    pluginId: options.id,
    versionName,
  });

  function getSidebarFilePath() {
    if (isCurrentVersion) {
      return resolveSidebarPathOption(context.siteDir, options.sidebarPath);
    } else {
      return path.join(
        getVersionedSidebarsDirPath(context.siteDir, options.id),
        `version-${versionName}-sidebars.json`,
      );
    }
  }

  return {
    contentPath,
    contentPathLocalized,
    sidebarFilePath: getSidebarFilePath(),
  };
}

function getVersionEditUrls({
  contentPath,
  contentPathLocalized,
  context: {siteDir, i18n},
  options: {id, path: currentVersionPath, editUrl, editCurrentVersion},
}: {
  contentPath: string;
  contentPathLocalized: string;
  context: Pick<LoadContext, 'siteDir' | 'i18n'>;
  options: Pick<
    PluginOptions,
    'id' | 'path' | 'editUrl' | 'editCurrentVersion'
  >;
}): {versionEditUrl: string; versionEditUrlLocalized: string} | undefined {
  if (!editUrl) {
    return undefined;
  }

  // if the user is using the functional form of editUrl,
  // he has total freedom and we can't compute a "version edit url"
  if (typeof editUrl === 'function') {
    return undefined;
  }

  const editDirPath = editCurrentVersion ? currentVersionPath : contentPath;
  const editDirPathLocalized = editCurrentVersion
    ? getDocsDirPathLocalized({
        siteDir,
        locale: i18n.currentLocale,
        versionName: CURRENT_VERSION_NAME,
        pluginId: id,
      })
    : contentPathLocalized;

  const versionPathSegment = posixPath(
    path.relative(siteDir, path.resolve(siteDir, editDirPath)),
  );
  const versionPathSegmentLocalized = posixPath(
    path.relative(siteDir, path.resolve(siteDir, editDirPathLocalized)),
  );

  const versionEditUrl = normalizeUrl([editUrl, versionPathSegment]);

  const versionEditUrlLocalized = normalizeUrl([
    editUrl,
    versionPathSegmentLocalized,
  ]);

  return {
    versionEditUrl,
    versionEditUrlLocalized,
  };
}

function getDefaultVersionBanner({
  versionName,
  versionNames,
  lastVersionName,
}: {
  versionName: string;
  versionNames: string[];
  lastVersionName: string;
}): VersionBanner {
  // Current version: good, no banner
  if (versionName === lastVersionName) {
    return 'none';
  }
  // Upcoming versions: unreleased banner
  else if (
    versionNames.indexOf(versionName) < versionNames.indexOf(lastVersionName)
  ) {
    return 'unreleased';
  }
  // Older versions: display unmaintained banner
  else {
    return 'unmaintained';
  }
}

function getVersionBanner({
  versionName,
  versionNames,
  lastVersionName,
  options,
}: {
  versionName: string;
  versionNames: string[];
  lastVersionName: string;
  options: Pick<PluginOptions, 'versions'>;
}): VersionBanner {
  const versionOptionBanner = options.versions[versionName]?.banner;

  return (
    versionOptionBanner ??
    getDefaultVersionBanner({
      versionName,
      versionNames,
      lastVersionName,
    })
  );
}

function createVersionMetadata({
  versionName,
  versionNames,
  lastVersionName,
  context,
  options,
}: {
  versionName: string;
  versionNames: string[];
  lastVersionName: string;
  context: Pick<LoadContext, 'siteDir' | 'baseUrl' | 'i18n'>;
  options: Pick<
    PluginOptions,
    | 'id'
    | 'path'
    | 'sidebarPath'
    | 'routeBasePath'
    | 'versions'
    | 'editUrl'
    | 'editCurrentVersion'
  >;
}): VersionMetadata {
  const {
    sidebarFilePath,
    contentPath,
    contentPathLocalized,
  } = getVersionMetadataPaths({
    versionName,
    context,
    options,
  });

  const isLast = versionName === lastVersionName;

  // retro-compatible values
  const defaultVersionLabel =
    versionName === CURRENT_VERSION_NAME ? 'Next' : versionName;
  function getDefaultVersionPathPart() {
    if (isLast) {
      return '';
    }
    return versionName === CURRENT_VERSION_NAME ? 'next' : versionName;
  }
  const defaultVersionPathPart = getDefaultVersionPathPart();

  const versionOptions: VersionOptions = options.versions[versionName] ?? {};

  const versionLabel = versionOptions.label ?? defaultVersionLabel;
  const versionPathPart = versionOptions.path ?? defaultVersionPathPart;

  const versionPath = normalizeUrl([
    context.baseUrl,
    options.routeBasePath,
    versionPathPart,
  ]);

  const versionEditUrls = getVersionEditUrls({
    contentPath,
    contentPathLocalized,
    context,
    options,
  });

  // Because /docs/:route` should always be after `/docs/versionName/:route`.
  const routePriority = versionPathPart === '' ? -1 : undefined;

  // the path that will be used to refer the docs tags
  // example below will be using /docs/tags
  const tagsPath = normalizeUrl([versionPath, 'tags']);

  return {
    versionName,
    versionLabel,
    versionPath,
<<<<<<< HEAD
    tagsPath,
=======
    versionEditUrl: versionEditUrls?.versionEditUrl,
    versionEditUrlLocalized: versionEditUrls?.versionEditUrlLocalized,
    versionBanner: getVersionBanner({
      versionName,
      versionNames,
      lastVersionName,
      options,
    }),
>>>>>>> 33a85c71
    isLast,
    routePriority,
    sidebarFilePath,
    contentPath,
    contentPathLocalized,
  };
}

function checkVersionMetadataPaths({
  versionMetadata,
  context,
}: {
  versionMetadata: VersionMetadata;
  context: Pick<LoadContext, 'siteDir'>;
}) {
  const {versionName, contentPath, sidebarFilePath} = versionMetadata;
  const {siteDir} = context;
  const isCurrentVersion = versionName === CURRENT_VERSION_NAME;

  if (!fs.existsSync(contentPath)) {
    throw new Error(
      `The docs folder does not exist for version "${versionName}". A docs folder is expected to be found at ${path.relative(
        siteDir,
        contentPath,
      )}.`,
    );
  }

  // If the current version defines a path to a sidebar file  that does not exist, we throw!
  // Note: for versioned sidebars, the file may not exist (as we prefer to not create it rather than to create an empty file)
  // See https://github.com/facebook/docusaurus/issues/3366
  // See https://github.com/facebook/docusaurus/pull/4775
  if (
    isCurrentVersion &&
    typeof sidebarFilePath === 'string' &&
    !fs.existsSync(sidebarFilePath)
  ) {
    throw new Error(`The path to the sidebar file does not exist at "${path.relative(
      siteDir,
      sidebarFilePath,
    )}".
Please set the docs "sidebarPath" field in your config file to:
- a sidebars path that exists
- false: to disable the sidebar
- undefined: for Docusaurus generates it automatically`);
  }
}

// TODO for retrocompatibility with existing behavior
// We should make this configurable
// "last version" is not a very good concept nor api surface
function getDefaultLastVersionName(versionNames: string[]) {
  if (versionNames.length === 1) {
    return versionNames[0];
  } else {
    return versionNames.filter(
      (versionName) => versionName !== CURRENT_VERSION_NAME,
    )[0];
  }
}

function checkVersionsOptions(
  availableVersionNames: string[],
  options: VersionsOptions,
) {
  const availableVersionNamesMsg = `Available version names are: ${availableVersionNames.join(
    ', ',
  )}`;
  if (
    options.lastVersion &&
    !availableVersionNames.includes(options.lastVersion)
  ) {
    throw new Error(
      `Docs option lastVersion=${options.lastVersion} is invalid. ${availableVersionNamesMsg}`,
    );
  }
  const unknownVersionConfigNames = difference(
    Object.keys(options.versions),
    availableVersionNames,
  );
  if (unknownVersionConfigNames.length > 0) {
    throw new Error(
      `Invalid docs option "versions": unknown versions (${unknownVersionConfigNames.join(
        ',',
      )}) found. ${availableVersionNamesMsg}`,
    );
  }

  if (options.onlyIncludeVersions) {
    if (options.onlyIncludeVersions.length === 0) {
      throw new Error(
        `Invalid docs option "onlyIncludeVersions": an empty array is not allowed, at least one version is needed.`,
      );
    }
    const unknownOnlyIncludeVersionNames = difference(
      options.onlyIncludeVersions,
      availableVersionNames,
    );
    if (unknownOnlyIncludeVersionNames.length > 0) {
      throw new Error(
        `Invalid docs option "onlyIncludeVersions": unknown versions (${unknownOnlyIncludeVersionNames.join(
          ',',
        )}) found. ${availableVersionNamesMsg}`,
      );
    }
    if (
      options.lastVersion &&
      !options.onlyIncludeVersions.includes(options.lastVersion)
    ) {
      throw new Error(
        `Invalid docs option "lastVersion": if you use both the "onlyIncludeVersions" and "lastVersion" options, then "lastVersion" must be present in the provided "onlyIncludeVersions" array.`,
      );
    }
  }
}

// Filter versions according to provided options
// Note: we preserve the order in which versions are provided
// the order of the onlyIncludeVersions array does not matter
function filterVersions(
  versionNamesUnfiltered: string[],
  options: Pick<PluginOptions, 'onlyIncludeVersions'>,
) {
  if (options.onlyIncludeVersions) {
    return versionNamesUnfiltered.filter((name) =>
      (options.onlyIncludeVersions || []).includes(name),
    );
  } else {
    return versionNamesUnfiltered;
  }
}

// TODO make this async (requires plugin init to be async)
export function readVersionsMetadata({
  context,
  options,
}: {
  context: Pick<LoadContext, 'siteDir' | 'baseUrl' | 'i18n'>;
  options: Pick<
    PluginOptions,
    | 'id'
    | 'path'
    | 'sidebarPath'
    | 'routeBasePath'
    | 'includeCurrentVersion'
    | 'disableVersioning'
    | 'lastVersion'
    | 'versions'
    | 'onlyIncludeVersions'
    | 'editUrl'
    | 'editCurrentVersion'
  >;
}): VersionMetadata[] {
  const versionNamesUnfiltered = readVersionNames(context.siteDir, options);

  checkVersionsOptions(versionNamesUnfiltered, options);

  const versionNames = filterVersions(versionNamesUnfiltered, options);

  const lastVersionName =
    options.lastVersion ?? getDefaultLastVersionName(versionNames);

  const versionsMetadata = versionNames.map((versionName) =>
    createVersionMetadata({
      versionName,
      versionNames,
      lastVersionName,
      context,
      options,
    }),
  );
  versionsMetadata.forEach((versionMetadata) =>
    checkVersionMetadataPaths({versionMetadata, context}),
  );
  return versionsMetadata;
}

// order matter!
// Read in priority the localized path, then the unlocalized one
// We want the localized doc to "override" the unlocalized one
export function getDocsDirPaths(
  versionMetadata: Pick<
    VersionMetadata,
    'contentPath' | 'contentPathLocalized'
  >,
): [string, string] {
  return [versionMetadata.contentPathLocalized, versionMetadata.contentPath];
}<|MERGE_RESOLUTION|>--- conflicted
+++ resolved
@@ -378,9 +378,7 @@
     versionName,
     versionLabel,
     versionPath,
-<<<<<<< HEAD
     tagsPath,
-=======
     versionEditUrl: versionEditUrls?.versionEditUrl,
     versionEditUrlLocalized: versionEditUrls?.versionEditUrlLocalized,
     versionBanner: getVersionBanner({
@@ -389,7 +387,6 @@
       lastVersionName,
       options,
     }),
->>>>>>> 33a85c71
     isLast,
     routePriority,
     sidebarFilePath,
