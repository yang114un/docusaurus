--- conflicted
+++ resolved
@@ -23,12 +23,8 @@
 import {DEFAULT_PLUGIN_ID} from '@docusaurus/core/lib/constants';
 import {LoadContext} from '@docusaurus/types';
 import {normalizeUrl} from '@docusaurus/utils';
-<<<<<<< HEAD
-import {last} from 'lodash';
-=======
-import {difference} from 'lodash';
+import {last, difference} from 'lodash';
 import chalk from 'chalk';
->>>>>>> 9c34f68a
 
 // retro-compatibility: no prefix for the default plugin id
 function addPluginIdPrefix(fileOrDir: string, pluginId: string): string {
@@ -186,16 +182,11 @@
 }: {
   versionName: string;
   isLast: boolean;
-<<<<<<< HEAD
   context: Pick<LoadContext, 'siteDir' | 'baseUrl' | 'localization'>;
-  options: Pick<PluginOptions, 'id' | 'path' | 'sidebarPath' | 'routeBasePath'>;
-=======
-  context: Pick<LoadContext, 'siteDir' | 'baseUrl'>;
   options: Pick<
     PluginOptions,
     'id' | 'path' | 'sidebarPath' | 'routeBasePath' | 'versions'
   >;
->>>>>>> 9c34f68a
 }): VersionMetadata {
   const {sidebarFilePath, docsDirPaths} = getVersionMetadataPaths({
     versionName,
@@ -203,16 +194,10 @@
     options,
   });
 
-<<<<<<< HEAD
   console.log('docsDirPaths \n', docsDirPaths.join('\n-'));
 
-  // TODO hardcoded for retro-compatibility
-  // TODO Need to make this configurable
-  const versionLabel =
-=======
   // retro-compatible values
   const defaultVersionLabel =
->>>>>>> 9c34f68a
     versionName === CURRENT_VERSION_NAME ? 'Next' : versionName;
   const defaultVersionPathPart = isLast
     ? ''
