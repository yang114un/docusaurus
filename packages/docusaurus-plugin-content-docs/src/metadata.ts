/**
 * Copyright (c) Facebook, Inc. and its affiliates.
 *
 * This source code is licensed under the MIT license found in the
 * LICENSE file in the root directory of this source tree.
 */

import path from 'path';
import {
  parseMarkdownFile,
  aliasedSitePath,
  normalizeUrl,
  getEditUrl,
} from '@docusaurus/utils';
import {LoadContext} from '@docusaurus/types';

import lastUpdate from './lastUpdate';
import {
  MetadataRaw,
  LastUpdateData,
  MetadataOptions,
  Env,
  VersioningEnv,
} from './types';
import getSlug from './slug';
import {escapeRegExp} from 'lodash';

function removeVersionPrefix(str: string, version: string): string {
  return str.replace(new RegExp(`^version-${escapeRegExp(version)}/?`), '');
}

function inferVersion(
  dirName: string,
  versioning: VersioningEnv,
): string | undefined {
  if (!versioning.enabled) {
    return undefined;
  }
  if (/^version-/.test(dirName)) {
    const inferredVersion = dirName
      .split('/', 1)
      .shift()!
      .replace(/^version-/, '');
    if (inferredVersion && versioning.versions.includes(inferredVersion)) {
      return inferredVersion;
    }
    throw new Error(
      `Can't infer version from folder=${dirName}
Expected versions:
- ${versioning.versions.join('- ')}`,
    );
  } else {
    return 'next';
  }
}

type Args = {
  source: string;
  refDir: string;
  context: LoadContext;
  options: MetadataOptions;
  env: Env;
};

async function lastUpdated(
  filePath: string,
  options: MetadataOptions,
): Promise<LastUpdateData> {
  const {showLastUpdateAuthor, showLastUpdateTime} = options;
  if (showLastUpdateAuthor || showLastUpdateTime) {
    // Use fake data in dev for faster development.
    const fileLastUpdateData =
      process.env.NODE_ENV === 'production'
        ? await lastUpdate(filePath)
        : {
            author: 'Author',
            timestamp: 1539502055,
          };

    if (fileLastUpdateData) {
      const {author, timestamp} = fileLastUpdateData;
      return {
        lastUpdatedAt: showLastUpdateTime ? timestamp : undefined,
        lastUpdatedBy: showLastUpdateAuthor ? author : undefined,
      };
    }
  }

  return {};
}

export default async function processMetadata({
  source,
  refDir,
  context,
  options,
  env,
}: Args): Promise<MetadataRaw> {
  const {routeBasePath, editUrl, homePageId} = options;
  const {siteDir, baseUrl} = context;
  const {versioning} = env;
  const filePath = path.join(refDir, source);

  const fileMarkdownPromise = parseMarkdownFile(filePath);
  const lastUpdatedPromise = lastUpdated(filePath, options);

  const dirNameWithVersion = path.dirname(source); // ex: version-1.0.0/foo
  const version = inferVersion(dirNameWithVersion, versioning); // ex: 1.0.0
  const dirNameWithoutVersion = // ex: foo
    version && version !== 'next'
      ? removeVersionPrefix(dirNameWithVersion, version)
      : dirNameWithVersion;

  // The version portion of the url path. Eg: 'next', '1.0.0', and ''.
  const versionPath =
    version && version !== versioning.latestVersion ? version : '';

  const relativePath = path.relative(siteDir, filePath);

  const docsEditUrl = getEditUrl(relativePath, editUrl);

  const {frontMatter = {}, excerpt} = await fileMarkdownPromise;
  const {sidebar_label, custom_edit_url} = frontMatter;

  // Default base id is the file name.
  const baseID: string =
    frontMatter.id || path.basename(source, path.extname(source));
  if (baseID.includes('/')) {
    throw new Error('Document id cannot include "/".');
  }
<<<<<<< HEAD

  const id =
    dirNameWithVersion !== '.' ? `${dirNameWithVersion}/${baseID}` : baseID;
  const idWithoutVersion = version ? removeVersionPrefix(id, version) : id;
=======
  const id = dirName !== '.' ? `${dirName}/${baseID}` : baseID;
  const unversionedId = version ? removeVersionPrefix(id, version) : id;
>>>>>>> 3155dc30

  const isDocsHomePage = unversionedId === homePageId;
  if (frontMatter.slug && isDocsHomePage) {
    throw new Error(
      `The docs homepage (homePageId=${homePageId}) is not allowed to have a frontmatter slug=${frontMatter.slug} => you have to chooser either homePageId or slug, not both`,
    );
  }

  const docSlug = isDocsHomePage
    ? '/'
    : getSlug({
        baseID,
        dirName: dirNameWithoutVersion,
        frontmatterSlug: frontMatter.slug,
      });

  // Default title is the id.
  const title: string = frontMatter.title || baseID;

  const description: string = frontMatter.description || excerpt;

  const permalink = normalizeUrl([
    baseUrl,
    routeBasePath,
    versionPath,
    docSlug,
  ]);

  const {lastUpdatedAt, lastUpdatedBy} = await lastUpdatedPromise;

  // Assign all of object properties during instantiation (if possible) for
  // NodeJS optimization.
  // Adding properties to object after instantiation will cause hidden
  // class transitions.
  const metadata: MetadataRaw = {
    unversionedId,
    id,
    isDocsHomePage,
    title,
    description,
    source: aliasedSitePath(filePath, siteDir),
    permalink,
    editUrl: custom_edit_url !== undefined ? custom_edit_url : docsEditUrl,
    version,
    lastUpdatedBy,
    lastUpdatedAt,
    sidebar_label,
  };

  return metadata;
}<|MERGE_RESOLUTION|>--- conflicted
+++ resolved
@@ -128,15 +128,10 @@
   if (baseID.includes('/')) {
     throw new Error('Document id cannot include "/".');
   }
-<<<<<<< HEAD
 
   const id =
     dirNameWithVersion !== '.' ? `${dirNameWithVersion}/${baseID}` : baseID;
-  const idWithoutVersion = version ? removeVersionPrefix(id, version) : id;
-=======
-  const id = dirName !== '.' ? `${dirName}/${baseID}` : baseID;
   const unversionedId = version ? removeVersionPrefix(id, version) : id;
->>>>>>> 3155dc30
 
   const isDocsHomePage = unversionedId === homePageId;
   if (frontMatter.slug && isDocsHomePage) {
