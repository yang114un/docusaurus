{
  "name": "@docusaurus/plugin-content-docs",
  "version": "2.0.0-alpha.51",
  "description": "Docs content plugin for Docusaurus",
  "main": "lib/index.js",
  "scripts": {
    "tsc": "tsc"
  },
  "publishConfig": {
    "access": "public"
  },
  "license": "MIT",
  "devDependencies": {
<<<<<<< HEAD
=======
    "@docusaurus/types": "^2.0.0-alpha.51",
>>>>>>> c9c5aedc
    "commander": "^5.0.0",
    "picomatch": "^2.1.1"
  },
  "dependencies": {
<<<<<<< HEAD
    "@docusaurus/mdx-loader": "^2.0.0-alpha.50",
    "@docusaurus/utils": "^2.0.0-alpha.50",
    "@docusaurus/types": "^2.0.0-alpha.50",
=======
    "@docusaurus/mdx-loader": "^2.0.0-alpha.51",
    "@docusaurus/utils": "^2.0.0-alpha.51",
>>>>>>> c9c5aedc
    "execa": "^3.4.0",
    "fs-extra": "^8.1.0",
    "globby": "^10.0.1",
    "import-fresh": "^3.2.1",
    "loader-utils": "^1.2.3",
    "lodash.flatmap": "^4.5.0",
    "lodash.groupby": "^4.6.0",
    "lodash.pick": "^4.4.0",
    "lodash.pickby": "^4.6.0",
    "remark-admonitions": "^1.2.1",
    "shelljs": "^0.8.4",
    "webpack": "^4.41.2"
  },
  "peerDependencies": {
    "@docusaurus/core": "^2.0.0",
    "react": "^16.8.4",
    "react-dom": "^16.8.4"
  },
  "engines": {
    "node": ">=10.9.0"
  }
}<|MERGE_RESOLUTION|>--- conflicted
+++ resolved
@@ -11,22 +11,13 @@
   },
   "license": "MIT",
   "devDependencies": {
-<<<<<<< HEAD
-=======
-    "@docusaurus/types": "^2.0.0-alpha.51",
->>>>>>> c9c5aedc
     "commander": "^5.0.0",
     "picomatch": "^2.1.1"
   },
   "dependencies": {
-<<<<<<< HEAD
-    "@docusaurus/mdx-loader": "^2.0.0-alpha.50",
-    "@docusaurus/utils": "^2.0.0-alpha.50",
-    "@docusaurus/types": "^2.0.0-alpha.50",
-=======
     "@docusaurus/mdx-loader": "^2.0.0-alpha.51",
     "@docusaurus/utils": "^2.0.0-alpha.51",
->>>>>>> c9c5aedc
+    "@docusaurus/types": "^2.0.0-alpha.51",
     "execa": "^3.4.0",
     "fs-extra": "^8.1.0",
     "globby": "^10.0.1",
