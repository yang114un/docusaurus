{
  "name": "@docusaurus/plugin-content-docs",
  "version": "2.0.0-alpha.36",
  "description": "Docs content plugin for Docusaurus",
  "main": "lib/index.js",
  "scripts": {
    "tsc": "tsc"
  },
  "publishConfig": {
    "access": "public"
  },
  "license": "MIT",
  "devDependencies": {
<<<<<<< HEAD
    "@docusaurus/types": "^2.0.0-alpha.35",
    "commander": "^4.0.1",
=======
    "@docusaurus/types": "^2.0.0-alpha.36",
>>>>>>> c413cff2
    "picomatch": "^2.1.0"
  },
  "dependencies": {
    "@docusaurus/mdx-loader": "^2.0.0-alpha.36",
    "@docusaurus/utils": "^2.0.0-alpha.36",
    "execa": "^3.3.0",
    "fs-extra": "^8.1.0",
    "globby": "^10.0.1",
    "import-fresh": "^3.1.0",
    "loader-utils": "^1.2.3",
    "lodash": "^4.17.15",
    "shelljs": "^0.8.3"
  },
  "peerDependencies": {
    "@docusaurus/core": "^2.0.0",
    "react": "^16.8.4",
    "react-dom": "^16.8.4"
  },
  "engines": {
    "node": ">=8"
  }
}<|MERGE_RESOLUTION|>--- conflicted
+++ resolved
@@ -11,12 +11,8 @@
   },
   "license": "MIT",
   "devDependencies": {
-<<<<<<< HEAD
-    "@docusaurus/types": "^2.0.0-alpha.35",
+    "@docusaurus/types": "^2.0.0-alpha.36",
     "commander": "^4.0.1",
-=======
-    "@docusaurus/types": "^2.0.0-alpha.36",
->>>>>>> c413cff2
     "picomatch": "^2.1.0"
   },
   "dependencies": {
