--- conflicted
+++ resolved
@@ -21,31 +21,12 @@
     "directory": "packages/docusaurus-plugin-content-docs"
   },
   "license": "MIT",
-<<<<<<< HEAD
-  "devDependencies": {
-    "@docusaurus/module-type-aliases": "2.0.0-beta.7",
-    "@docusaurus/types": "2.0.0-beta.7",
-    "@docusaurus/utils-build": "2.0.0-beta.7",
-    "@types/js-yaml": "^4.0.0",
-    "@types/picomatch": "^2.2.1",
-    "commander": "^5.1.0",
-    "picomatch": "^2.1.1",
-    "utility-types": "^3.10.0"
-  },
-  "dependencies": {
-    "@docusaurus/core": "2.0.0-beta.7",
-    "@docusaurus/mdx-loader": "2.0.0-beta.7",
-    "@docusaurus/utils": "2.0.0-beta.7",
-    "@docusaurus/utils-validation": "2.0.0-beta.7",
-    "chalk": "^4.1.2",
-=======
   "dependencies": {
     "@docusaurus/core": "2.0.0-beta.14",
     "@docusaurus/logger": "2.0.0-beta.14",
     "@docusaurus/mdx-loader": "2.0.0-beta.14",
     "@docusaurus/utils": "2.0.0-beta.14",
     "@docusaurus/utils-validation": "2.0.0-beta.14",
->>>>>>> d0fc31c8
     "combine-promises": "^1.1.0",
     "fs-extra": "^10.0.0",
     "import-fresh": "^3.2.2",
@@ -60,6 +41,7 @@
   "devDependencies": {
     "@docusaurus/module-type-aliases": "2.0.0-beta.14",
     "@docusaurus/types": "2.0.0-beta.14",
+    "@docusaurus/utils-build": "2.0.0-beta.14",
     "@types/js-yaml": "^4.0.0",
     "@types/picomatch": "^2.2.1",
     "commander": "^5.1.0",
