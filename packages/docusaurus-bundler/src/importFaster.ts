/**
 * Copyright (c) Facebook, Inc. and its affiliates.
 *
 * This source code is licensed under the MIT license found in the
 * LICENSE file in the root directory of this source tree.
 */

import type webpack from 'webpack';
import type {ConfigureWebpackUtils} from '@docusaurus/types';
import type {
  MinimizerOptions as JsMinimizerOptions,
  CustomOptions,
} from 'terser-webpack-plugin';
import type {MinimizerOptions as CssMinimizerOptions} from 'css-minimizer-webpack-plugin';

type FasterModule = Awaited<typeof import('@docusaurus/faster')>;

async function importFaster(): Promise<FasterModule> {
  return import('@docusaurus/faster');
}

async function ensureFaster(): Promise<FasterModule> {
  try {
    return await importFaster();
  } catch (error) {
    throw new Error(
      'Your Docusaurus site need to add the @docusaurus/faster package as a dependency.',
      {cause: error},
    );
  }
}

export async function importRspack(): Promise<typeof webpack> {
  const faster = await ensureFaster();
  return faster.getRspack() as unknown as typeof webpack;
}

export async function importSwcJsLoaderFactory(): Promise<
  ConfigureWebpackUtils['getJSLoader']
> {
  const faster = await ensureFaster();
  return faster.getSwcJsLoaderFactory;
}

export async function importSwcJsMinimizerOptions(): Promise<
  JsMinimizerOptions<CustomOptions>
> {
  const faster = await ensureFaster();
  return faster.getSwcJsMinimizerOptions() as JsMinimizerOptions<CustomOptions>;
}

<<<<<<< HEAD
export async function importBrowserslistQueries(): Promise<string[]> {
  const faster = await ensureFaster();
  return faster.getBrowserslistQueries();
=======
export async function importSwcHtmlMinifier(): Promise<
  ReturnType<FasterModule['getSwcHtmlMinifier']>
> {
  const faster = await ensureFaster();
  return faster.getSwcHtmlMinifier();
>>>>>>> 912c4954
}

export async function importLightningCssMinimizerOptions(): Promise<
  CssMinimizerOptions<CustomOptions>
> {
  const faster = await ensureFaster();
  return faster.getLightningCssMinimizerOptions() as CssMinimizerOptions<CustomOptions>;
}<|MERGE_RESOLUTION|>--- conflicted
+++ resolved
@@ -49,17 +49,16 @@
   return faster.getSwcJsMinimizerOptions() as JsMinimizerOptions<CustomOptions>;
 }
 
-<<<<<<< HEAD
-export async function importBrowserslistQueries(): Promise<string[]> {
-  const faster = await ensureFaster();
-  return faster.getBrowserslistQueries();
-=======
 export async function importSwcHtmlMinifier(): Promise<
   ReturnType<FasterModule['getSwcHtmlMinifier']>
 > {
   const faster = await ensureFaster();
   return faster.getSwcHtmlMinifier();
->>>>>>> 912c4954
+}
+
+export async function importBrowserslistQueries(): Promise<string[]> {
+  const faster = await ensureFaster();
+  return faster.getBrowserslistQueries();
 }
 
 export async function importLightningCssMinimizerOptions(): Promise<
