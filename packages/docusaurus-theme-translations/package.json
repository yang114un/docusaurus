--- conflicted
+++ resolved
@@ -22,18 +22,13 @@
     "update": "node -e 'require(\"./update.js\").run()'"
   },
   "dependencies": {
-    "fs-extra": "^10.0.0"
+    "fs-extra": "^10.0.0",
+    "tslib": "^2.3.1"
   },
   "devDependencies": {
     "@docusaurus/core": "2.0.0-beta.9",
     "chalk": "^4.1.2",
-<<<<<<< HEAD
-    "fs-extra": "^10.0.0",
-    "lodash": "^4.17.20",
-    "tslib": "^2.3.1"
-=======
     "lodash": "^4.17.20"
->>>>>>> fb6393fd
   },
   "engines": {
     "node": ">=14"
