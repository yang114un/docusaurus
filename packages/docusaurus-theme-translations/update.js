/**
 * Copyright (c) Facebook, Inc. and its affiliates.
 *
 * This source code is licensed under the MIT license found in the
 * LICENSE file in the root directory of this source tree.
 */

<<<<<<< HEAD
// @ts-check
/* eslint-disable import/no-extraneous-dependencies */

const logger = require('@docusaurus/logger').default;
=======
/* eslint-disable import/no-extraneous-dependencies */

const chalk = require('chalk');
>>>>>>> a5d28151
const path = require('path');
const fs = require('fs-extra');
const {mapValues, pickBy, difference, orderBy} = require('lodash');

const LocalesDirPath = path.join(__dirname, 'locales');
const Themes = [
  {
    name: 'theme-common',
    src: [
      getPackageCodePath('docusaurus-theme-classic'),
      getPackageCodePath('docusaurus-theme-common'),
    ],
  },
  {
    name: 'theme-search-algolia',
    src: [getPackageCodePath('docusaurus-theme-search-algolia')],
  },
  {
    name: 'theme-live-codeblock',
    src: [getPackageCodePath('docusaurus-theme-live-codeblock')],
  },
  {
    name: 'plugin-pwa',
    src: [getPackageCodePath('docusaurus-plugin-pwa')],
  },
];
const AllThemesSrcDirs = Themes.flatMap((theme) => theme.src);

console.log('Will scan folders for code translations:', AllThemesSrcDirs);

function getPackageCodePath(packageName) {
  const packagePath = path.join(__dirname, '..', packageName);
  const packageJsonPath = path.join(packagePath, 'package.json');
  const {main} = JSON.parse(fs.readFileSync(packageJsonPath, 'utf8'));
  const packageSrcPath = path.join(packagePath, path.dirname(main));
  const packageLibNextPath = packageSrcPath.replace('lib', 'lib-next');
  return fs.existsSync(packageLibNextPath)
    ? packageLibNextPath
    : packageSrcPath;
}

function getThemeLocalePath(locale, themeName) {
  return path.join(LocalesDirPath, locale, `${themeName}.json`);
}

function removeDescriptionSuffix(key) {
  if (key.replace('___DESCRIPTION')) {
    return key.replace('___DESCRIPTION', '');
  }
  return key;
}

function sortObjectKeys(obj) {
  let keys = Object.keys(obj);
  keys = orderBy(keys, [(k) => removeDescriptionSuffix(k)]);
  return keys.reduce((acc, key) => {
    acc[key] = obj[key];
    return acc;
  }, {});
}

/**
 * @param {string[]} targetDirs
 * @returns {Promise<import('@docusaurus/types').TranslationFileContent>}
 */
async function extractThemeCodeMessages(targetDirs = AllThemesSrcDirs) {
  // Unsafe import, should we create a package for the translationsExtractor ?
  const {
    globSourceCodeFilePaths,
    extractAllSourceCodeFileTranslations,
    // eslint-disable-next-line global-require
  } = require('@docusaurus/core/lib/server/translations/translationsExtractor');

  const filePaths = (await globSourceCodeFilePaths(targetDirs)).filter(
    (filePath) => ['.js', '.jsx'].includes(path.extname(filePath)),
  );

  const filesExtractedTranslations = await extractAllSourceCodeFileTranslations(
    filePaths,
    {
      presets: [require.resolve('@docusaurus/core/lib/babel/preset')],
    },
  );

  filesExtractedTranslations.forEach((fileExtractedTranslations) => {
    fileExtractedTranslations.warnings.forEach((warning) => {
      throw new Error(`
Please make sure all theme translations are static!
Some warnings were found!

${warning}
      `);
    });
  });

  const translations = filesExtractedTranslations.reduce(
    (acc, extractedTranslations) => ({
      ...acc,
      ...extractedTranslations.translations,
    }),
    {},
  );

  return translations;
}

async function readMessagesFile(filePath) {
  return JSON.parse((await fs.readFile(filePath)).toString());
}

async function writeMessagesFile(filePath, messages) {
  const sortedMessages = sortObjectKeys(messages);

  const content = `${JSON.stringify(sortedMessages, null, 2)}\n`; // \n makes prettier happy
  await fs.outputFile(filePath, content);
  logger.info`path=${path.basename(
    filePath,
  )} updated subdue=${logger.interpolate`(number=${
    Object.keys(sortedMessages).length
  } messages)`}\n`;
}

async function getCodeTranslationFiles(themeName) {
  const baseFile = getThemeLocalePath('base', themeName);
  const localesFiles = (await fs.readdir(LocalesDirPath))
    .filter((dirName) => dirName !== 'base')
    .map((locale) => getThemeLocalePath(locale, themeName));
  return {baseFile, localesFiles};
}

const DescriptionSuffix = '___DESCRIPTION';

async function updateBaseFile(baseFile, targetDirs) {
  const baseMessagesWithDescriptions = await readMessagesFile(baseFile);
  const baseMessages = pickBy(
    baseMessagesWithDescriptions,
    (_, key) => !key.endsWith(DescriptionSuffix),
  );

  const codeExtractedTranslations = await extractThemeCodeMessages(targetDirs);
  const codeMessages = mapValues(
    codeExtractedTranslations,
    (translation) => translation.message,
  );

  const unknownMessages = difference(
    Object.keys(baseMessages),
    Object.keys(codeMessages),
  );

  if (unknownMessages.length) {
    logger.error`Some messages exist in base locale but were not found by the code extractor!
They won't be removed automatically, so do the cleanup manually if necessary! code=${unknownMessages}`;
  }

  const newBaseMessages = {
    ...baseMessages, // Ensure we don't automatically remove unknown messages
    ...codeMessages,
  };

  const newBaseMessagesDescriptions = Object.entries(newBaseMessages).reduce(
    (acc, [key]) => {
      const codeTranslation = codeExtractedTranslations[key];
      return {
        ...acc,
        [`${key}${DescriptionSuffix}`]: codeTranslation
          ? codeTranslation.description
          : undefined,
      };
    },
    {},
  );

  const newBaseMessagesWitDescription = {
    ...newBaseMessages,
    ...newBaseMessagesDescriptions,
  };

  await writeMessagesFile(baseFile, newBaseMessagesWitDescription);

  return newBaseMessages;
}

async function updateLocaleCodeTranslations(localeFile, baseFileMessages) {
  const localeFileMessages = await readMessagesFile(localeFile);

  const unknownMessages = difference(
    Object.keys(localeFileMessages),
    Object.keys(baseFileMessages),
  );

  if (unknownMessages.length) {
    logger.error`Some localized messages do not exist in base.json!
You may want to delete these! code=${unknownMessages}`;
  }

  const newLocaleFileMessages = {
    ...baseFileMessages,
    ...localeFileMessages,
  };

  const untranslatedKeys = Object.entries(newLocaleFileMessages)
    .filter(([key, value]) => value === baseFileMessages[key])
    .map(([key]) => key);

  if (untranslatedKeys.length) {
    logger.warn`Some messages do not seem to be translated! code=${untranslatedKeys}`;
  }

  await writeMessagesFile(localeFile, newLocaleFileMessages);
}

async function updateCodeTranslations() {
<<<<<<< HEAD
=======
  // Order is important. The log messages must be in the same order as execution
>>>>>>> a5d28151
  // eslint-disable-next-line no-restricted-syntax
  for (const theme of Themes) {
    const {baseFile, localesFiles} = await getCodeTranslationFiles(theme.name);
    logger.info`Will update base file for name=${theme.name}\n`;
    const baseFileMessages = await updateBaseFile(baseFile, theme.src);
    const [, newLocale] = process.argv;

    if (newLocale) {
      const newLocalePath = getThemeLocalePath(newLocale, theme.name);

      if (!fs.existsSync(newLocalePath)) {
        await writeMessagesFile(newLocalePath, baseFileMessages);
        logger.success`Locale file path=${path.basename(
          newLocalePath,
        )} have been created.`;
      } else {
        logger.warn`Locale file path=${path.basename(
          newLocalePath,
        )} was already created!`;
      }
    } else {
      // eslint-disable-next-line no-restricted-syntax
      for (const localeFile of localesFiles) {
        logger.info`Will update name=${path.basename(
          path.dirname(localeFile),
        )} locale in name=${path.basename(
          localeFile,
          path.extname(localeFile),
        )}`;

        await updateLocaleCodeTranslations(localeFile, baseFileMessages);
      }
    }
  }
}

function run() {
  updateCodeTranslations().then(
    () => {
      logger.success('updateCodeTranslations end\n');
    },
    (e) => {
      logger.error(
        `\nupdateCodeTranslations failure: ${e.message}\n${e.stack}\n`,
      );
      process.exit(1);
    },
  );
}

exports.run = run;
exports.extractThemeCodeMessages = extractThemeCodeMessages;<|MERGE_RESOLUTION|>--- conflicted
+++ resolved
@@ -5,16 +5,10 @@
  * LICENSE file in the root directory of this source tree.
  */
 
-<<<<<<< HEAD
 // @ts-check
 /* eslint-disable import/no-extraneous-dependencies */
 
 const logger = require('@docusaurus/logger').default;
-=======
-/* eslint-disable import/no-extraneous-dependencies */
-
-const chalk = require('chalk');
->>>>>>> a5d28151
 const path = require('path');
 const fs = require('fs-extra');
 const {mapValues, pickBy, difference, orderBy} = require('lodash');
@@ -228,10 +222,7 @@
 }
 
 async function updateCodeTranslations() {
-<<<<<<< HEAD
-=======
   // Order is important. The log messages must be in the same order as execution
->>>>>>> a5d28151
   // eslint-disable-next-line no-restricted-syntax
   for (const theme of Themes) {
     const {baseFile, localesFiles} = await getCodeTranslationFiles(theme.name);
