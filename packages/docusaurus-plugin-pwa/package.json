{
  "name": "@docusaurus/plugin-pwa",
  "version": "2.0.0-beta.9",
  "description": "Docusaurus Plugin to add PWA support.",
<<<<<<< HEAD
  "type": "module",
  "main": "src/index.js",
=======
  "main": "lib/index.js",
  "types": "src/plugin-pwa.d.ts",
  "scripts": {
    "build": "yarn build:server && yarn build:browser && yarn build:copy",
    "build:server": "tsc --project tsconfig.server.json",
    "build:browser": "tsc --project tsconfig.browser.json",
    "build:copy": "node copyUntypedFiles.js"
  },
>>>>>>> 0e6ec24a
  "publishConfig": {
    "access": "public"
  },
  "repository": {
    "type": "git",
    "url": "https://github.com/facebook/docusaurus.git",
    "directory": "packages/docusaurus-plugin-pwa"
  },
  "license": "MIT",
  "dependencies": {
    "@babel/plugin-proposal-nullish-coalescing-operator": "^7.12.13",
    "@babel/plugin-proposal-optional-chaining": "^7.12.16",
    "@babel/preset-env": "^7.15.6",
    "@docusaurus/core": "2.0.0-beta.9",
    "@docusaurus/theme-common": "2.0.0-beta.9",
    "@docusaurus/theme-translations": "2.0.0-beta.9",
    "@docusaurus/utils": "2.0.0-beta.9",
    "@docusaurus/utils-validation": "2.0.0-beta.9",
    "babel-loader": "^8.2.2",
    "clsx": "^1.1.1",
    "core-js": "^3.18.0",
    "terser-webpack-plugin": "^5.2.4",
    "webpack": "^5.61.0",
    "webpack-merge": "^5.7.3",
    "workbox-build": "^6.1.1",
    "workbox-precaching": "^6.1.1",
    "workbox-window": "^6.1.1"
  },
  "devDependencies": {
    "@docusaurus/module-type-aliases": "2.0.0-beta.9",
    "fs-extra": "^10.0.0"
  },
  "peerDependencies": {
    "@babel/core": "^7.0.0",
    "react": "^16.8.4 || ^17.0.0",
    "react-dom": "^16.8.4 || ^17.0.0"
  }
}<|MERGE_RESOLUTION|>--- conflicted
+++ resolved
@@ -2,10 +2,7 @@
   "name": "@docusaurus/plugin-pwa",
   "version": "2.0.0-beta.9",
   "description": "Docusaurus Plugin to add PWA support.",
-<<<<<<< HEAD
   "type": "module",
-  "main": "src/index.js",
-=======
   "main": "lib/index.js",
   "types": "src/plugin-pwa.d.ts",
   "scripts": {
@@ -14,7 +11,6 @@
     "build:browser": "tsc --project tsconfig.browser.json",
     "build:copy": "node copyUntypedFiles.js"
   },
->>>>>>> 0e6ec24a
   "publishConfig": {
     "access": "public"
   },
