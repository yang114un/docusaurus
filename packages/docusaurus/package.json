{
  "name": "@docusaurus/core",
  "description": "Easy to Maintain Open Source Documentation Websites",
  "version": "2.0.0-alpha.21",
  "license": "MIT",
  "publishConfig": {
    "access": "public"
  },
  "keywords": [
    "react",
    "static site generator",
    "webpack",
    "documentation",
    "websites",
    "open source",
    "docusaurus"
  ],
  "repository": {
    "type": "git",
    "url": "https://github.com/facebook/Docusaurus.git"
  },
  "bin": {
    "docusaurus": "bin/docusaurus.js"
  },
  "scripts": {
    "tsc": "tsc && node copyUntypedFiles.js"
  },
  "bugs": {
    "url": "https://github.com/facebook/Docusaurus/issues"
  },
  "dependencies": {
    "@babel/core": "^7.5.5",
    "@babel/plugin-syntax-dynamic-import": "^7.2.0",
    "@babel/preset-env": "^7.5.5",
    "@babel/preset-react": "^7.0.0",
    "@docusaurus/utils": "^2.0.0-alpha.21",
    "babel-loader": "^8.0.6",
    "babel-plugin-dynamic-import-node": "^2.3.0",
    "cache-loader": "^4.0.1",
    "chalk": "^2.4.2",
    "chokidar": "^3.0.2",
    "classnames": "^2.2.6",
    "clean-webpack-plugin": "^2.0.1",
    "commander": "^2.20.0",
    "copy-webpack-plugin": "^5.0.3",
    "css-loader": "^2.1.1",
    "ejs": "^2.6.2",
    "express": "^4.17.1",
    "fs-extra": "^8.1.0",
    "globby": "^10.0.1",
    "html-webpack-plugin": "^4.0.0-beta.7",
    "import-fresh": "^3.0.0",
    "lodash": "^4.17.14",
    "mini-css-extract-plugin": "^0.8.0",
    "nprogress": "^0.2.0",
    "null-loader": "^3.0.0",
<<<<<<< HEAD
    "optimize-css-assets-webpack-plugin": "^5.0.1",
    "portfinder": "^1.0.20",
    "postcss-loader": "^3.0.0",
    "postcss-preset-env": "^6.6.0",
=======
    "optimize-css-assets-webpack-plugin": "^5.0.3",
    "portfinder": "^1.0.21",
>>>>>>> 2d6aaea0
    "react-dev-utils": "^9.0.1",
    "react-helmet": "^6.0.0-beta",
    "react-loadable": "^5.5.0",
    "react-loadable-ssr-addon": "^0.1.9",
    "react-router": "^5.0.1",
    "react-router-config": "^5.0.1",
    "react-router-dom": "^5.0.1",
    "semver": "^6.1.1",
    "shelljs": "^0.8.3",
    "static-site-generator-webpack-plugin": "^3.4.2",
    "std-env": "^2.2.1",
    "style-loader": "^0.23.1",
    "terser-webpack-plugin": "^1.3.0",
    "wait-file": "^1.0.2",
    "webpack": "^4.36.1",
    "webpack-bundle-analyzer": "^3.3.2",
    "webpack-dev-server": "^3.7.2",
    "webpack-merge": "^4.2.1",
    "webpack-nicelog": "^2.3.1"
  },
  "peerDependencies": {
    "react": "^16.8.4",
    "react-dom": "^16.8.4"
  },
  "engines": {
    "node": ">= 8.9.0"
  }
}<|MERGE_RESOLUTION|>--- conflicted
+++ resolved
@@ -54,15 +54,10 @@
     "mini-css-extract-plugin": "^0.8.0",
     "nprogress": "^0.2.0",
     "null-loader": "^3.0.0",
-<<<<<<< HEAD
-    "optimize-css-assets-webpack-plugin": "^5.0.1",
-    "portfinder": "^1.0.20",
+    "optimize-css-assets-webpack-plugin": "^5.0.3",
+    "portfinder": "^1.0.21",
     "postcss-loader": "^3.0.0",
     "postcss-preset-env": "^6.6.0",
-=======
-    "optimize-css-assets-webpack-plugin": "^5.0.3",
-    "portfinder": "^1.0.21",
->>>>>>> 2d6aaea0
     "react-dev-utils": "^9.0.1",
     "react-helmet": "^6.0.0-beta",
     "react-loadable": "^5.5.0",
