/**
 * Copyright (c) Facebook, Inc. and its affiliates.
 *
 * This source code is licensed under the MIT license found in the
 * LICENSE file in the root directory of this source tree.
 */

import fs from 'fs-extra';
import path from 'path';
import _ from 'lodash';
import logger from '@docusaurus/logger';
import {DOCUSAURUS_VERSION, mapAsyncSequential} from '@docusaurus/utils';
import {loadSite, loadContext, type LoadContextParams} from '../server/site';
import {handleBrokenLinks} from '../server/brokenLinks';

import {createBuildClientConfig} from '../webpack/client';
import createServerConfig from '../webpack/server';
import {executePluginsConfigureWebpack} from '../webpack/configure';
import {compile} from '../webpack/utils';
import {PerfLogger} from '../utils';

import {loadI18n} from '../server/i18n';
import {
  generateHashRouterEntrypoint,
  generateStaticFiles,
  loadAppRenderer,
} from '../ssg';
import {
  compileSSRTemplate,
  renderHashRouterTemplate,
} from '../templates/templates';
import defaultSSRTemplate from '../templates/ssr.html.template';
import type {SSGParams} from '../ssg';

import type {Manifest} from 'react-loadable-ssr-addon-v5-slorber';
import type {LoadedPlugin, Props, RouterType} from '@docusaurus/types';
import type {SiteCollectedData} from '../common';

export type BuildCLIOptions = Pick<
  LoadContextParams,
  'config' | 'locale' | 'outDir'
> & {
  bundleAnalyzer?: boolean;
  minify?: boolean;
  dev?: boolean;
};

export async function build(
  siteDirParam: string = '.',
  cliOptions: Partial<BuildCLIOptions> = {},
  // When running build, we force terminate the process to prevent async
  // operations from never returning. However, if run as part of docusaurus
  // deploy, we have to let deploy finish.
  // See https://github.com/facebook/docusaurus/pull/2496
  forceTerminate: boolean = true,
): Promise<void> {
  process.env.BABEL_ENV = 'production';
  process.env.NODE_ENV = 'production';
  process.env.DOCUSAURUS_CURRENT_LOCALE = cliOptions.locale;
  if (cliOptions.dev) {
    logger.info`Building in dev mode`;
    process.env.BABEL_ENV = 'development';
    process.env.NODE_ENV = 'development';
  }

  const siteDir = await fs.realpath(siteDirParam);

  ['SIGINT', 'SIGTERM'].forEach((sig) => {
    process.on(sig, () => process.exit());
  });

  async function tryToBuildLocale({locale}: {locale: string}) {
    try {
      await PerfLogger.async(`${logger.name(locale)}`, () =>
        buildLocale({
          siteDir,
          locale,
          cliOptions,
        }),
      );
    } catch (err) {
      throw new Error(
        logger.interpolate`Unable to build website for locale name=${locale}.`,
        {
          cause: err,
        },
      );
    }
  }

  const locales = await PerfLogger.async('Get locales to build', () =>
    getLocalesToBuild({siteDir, cliOptions}),
  );

  if (locales.length > 1) {
    logger.info`Website will be built for all these locales: ${locales}`;
  }

  await PerfLogger.async(`Build`, () =>
    mapAsyncSequential(locales, async (locale) => {
      const isLastLocale = locales.indexOf(locale) === locales.length - 1;
      await tryToBuildLocale({locale});
      if (isLastLocale) {
        logger.info`Use code=${'npm run serve'} command to test your build locally.`;
      }

      // TODO do we really need this historical forceTerminate exit???
      if (forceTerminate && isLastLocale && !cliOptions.bundleAnalyzer) {
        process.exit(0);
      }
    }),
  );
}

async function getLocalesToBuild({
  siteDir,
  cliOptions,
}: {
  siteDir: string;
  cliOptions: BuildCLIOptions;
}): Promise<[string, ...string[]]> {
  if (cliOptions.locale) {
    return [cliOptions.locale];
  }

  const context = await loadContext({
    siteDir,
    outDir: cliOptions.outDir,
    config: cliOptions.config,
    locale: cliOptions.locale,
    localizePath: cliOptions.locale ? false : undefined,
  });
  const i18n = await loadI18n(context.siteConfig, {
    locale: cliOptions.locale,
  });
  if (i18n.locales.length > 1) {
    logger.info`Website will be built for all these locales: ${i18n.locales}`;
  }

  // We need the default locale to always be the 1st in the list. If we build it
  // last, it would "erase" the localized sites built in sub-folders
  return [
    i18n.defaultLocale,
    ...i18n.locales.filter((locale) => locale !== i18n.defaultLocale),
  ];
}

async function buildLocale({
  siteDir,
  locale,
  cliOptions,
}: {
  siteDir: string;
  locale: string;
  cliOptions: Partial<BuildCLIOptions>;
}): Promise<string> {
  // Temporary workaround to unlock the ability to translate the site config
  // We'll remove it if a better official API can be designed
  // See https://github.com/facebook/docusaurus/issues/4542
  process.env.DOCUSAURUS_CURRENT_LOCALE = locale;

  logger.info`name=${`[${locale}]`} Creating an optimized production build...`;

  const site = await PerfLogger.async('Load site', () =>
    loadSite({
      siteDir,
      outDir: cliOptions.outDir,
      config: cliOptions.config,
      locale,
      localizePath: cliOptions.locale ? false : undefined,
    }),
  );

<<<<<<< HEAD
  // Apply user webpack config.
  const {
    outDir,
    plugins,
    siteConfig: {router},
  } = props;
=======
  const {props} = site;
  const {outDir, plugins} = props;
>>>>>>> b73ad1ec

  // We can build the 2 configs in parallel
  const [{clientConfig, clientManifestPath}, {serverConfig, serverBundlePath}] =
    await PerfLogger.async('Creating webpack configs', () =>
      Promise.all([
        getBuildClientConfig({
          props,
          cliOptions,
        }),
        getBuildServerConfig({
          props,
        }),
      ]),
    );

  // Run webpack to build JS bundle (client) and static html files (server).
<<<<<<< HEAD
  PerfLogger.start('Bundling');
  if (router === 'hash') {
    await compile([clientConfig]);
  } else {
    await compile([clientConfig, serverConfig]);
  }
  PerfLogger.end('Bundling');

  PerfLogger.start('Executing static site generation');
  const {collectedData} = await executeSSG({
    props,
    serverBundlePath,
    clientManifestPath,
    router,
  });
  PerfLogger.end('Executing static site generation');
=======
  await PerfLogger.async('Bundling with Webpack', () =>
    compile([clientConfig, serverConfig]),
  );

  const {collectedData} = await PerfLogger.async('SSG', () =>
    executeSSG({
      props,
      serverBundlePath,
      clientManifestPath,
    }),
  );
>>>>>>> b73ad1ec

  // Remove server.bundle.js because it is not needed.
  await PerfLogger.async('Deleting server bundle', () =>
    ensureUnlink(serverBundlePath),
  );

  // Plugin Lifecycle - postBuild.
  await PerfLogger.async('postBuild()', () =>
    executePluginsPostBuild({plugins, props, collectedData}),
  );

  // TODO execute this in parallel to postBuild?
  await PerfLogger.async('Broken links checker', () =>
    executeBrokenLinksCheck({props, collectedData}),
  );

  logger.success`Generated static files in path=${path.relative(
    process.cwd(),
    outDir,
  )}.`;

  return outDir;
}

async function executeSSG({
  props,
  serverBundlePath,
  clientManifestPath,
  router,
}: {
  props: Props;
  serverBundlePath: string;
  clientManifestPath: string;
<<<<<<< HEAD
  router: RouterType;
}): Promise<{collectedData: SiteCollectedData}> {
  PerfLogger.start('Reading client manifest');
  const manifest: Manifest = await fs.readJSON(clientManifestPath, 'utf-8');
  PerfLogger.end('Reading client manifest');
=======
}) {
  const manifest: Manifest = await PerfLogger.async(
    'Read client manifest',
    () => fs.readJSON(clientManifestPath, 'utf-8'),
  );
>>>>>>> b73ad1ec

  const ssrTemplate = await PerfLogger.async('Compile SSR template', () =>
    compileSSRTemplate(props.siteConfig.ssrTemplate ?? defaultSSRTemplate),
  );

<<<<<<< HEAD
  const params: SSGParams = {
    trailingSlash: props.siteConfig.trailingSlash,
    outDir: props.outDir,
    baseUrl: props.baseUrl,
    manifest,
    headTags: props.headTags,
    preBodyTags: props.preBodyTags,
    postBodyTags: props.postBodyTags,
    ssrTemplate,
    noIndex: props.siteConfig.noIndex,
    DOCUSAURUS_VERSION,
  };

  if (router === 'hash') {
    PerfLogger.start('Generate Hash Router entry point');
    const content = renderHashRouterTemplate({params});
    await generateHashRouterEntrypoint({content, params});
    PerfLogger.end('Generate Hash Router entry point');
    return {collectedData: {}};
  }

  PerfLogger.start('Loading App renderer');
  const renderer = await loadAppRenderer({
    serverBundlePath,
  });
  PerfLogger.end('Loading App renderer');

  PerfLogger.start('Generate static files');
  const ssgResult = await generateStaticFiles({
    pathnames: props.routesPaths,
    renderer,
    params,
  });
  PerfLogger.end('Generate static files');
=======
  const renderer = await PerfLogger.async('Load App renderer', () =>
    loadAppRenderer({
      serverBundlePath,
    }),
  );

  const ssgResult = await PerfLogger.async('Generate static files', () =>
    generateStaticFiles({
      pathnames: props.routesPaths,
      renderer,
      params: {
        trailingSlash: props.siteConfig.trailingSlash,
        outDir: props.outDir,
        baseUrl: props.baseUrl,
        manifest,
        headTags: props.headTags,
        preBodyTags: props.preBodyTags,
        postBodyTags: props.postBodyTags,
        ssrTemplate,
        noIndex: props.siteConfig.noIndex,
        DOCUSAURUS_VERSION,
      },
    }),
  );
>>>>>>> b73ad1ec

  return ssgResult;
}

async function executePluginsPostBuild({
  plugins,
  props,
  collectedData,
}: {
  plugins: LoadedPlugin[];
  props: Props;
  collectedData: SiteCollectedData;
}) {
  const head = _.mapValues(collectedData, (d) => d.helmet);
  await Promise.all(
    plugins.map(async (plugin) => {
      if (!plugin.postBuild) {
        return;
      }
      await plugin.postBuild({
        ...props,
        head,
        content: plugin.content,
      });
    }),
  );
}

async function executeBrokenLinksCheck({
  props: {
    routes,
    siteConfig: {onBrokenLinks, onBrokenAnchors},
  },
  collectedData,
}: {
  props: Props;
  collectedData: SiteCollectedData;
}) {
  const collectedLinks = _.mapValues(collectedData, (d) => ({
    links: d.links,
    anchors: d.anchors,
  }));
  await handleBrokenLinks({
    collectedLinks,
    routes,
    onBrokenLinks,
    onBrokenAnchors,
  });
}

async function getBuildClientConfig({
  props,
  cliOptions,
}: {
  props: Props;
  cliOptions: BuildCLIOptions;
}) {
  const {plugins} = props;
  const result = await createBuildClientConfig({
    props,
    minify: cliOptions.minify ?? true,
    bundleAnalyzer: cliOptions.bundleAnalyzer ?? false,
  });
  let {config} = result;
  config = executePluginsConfigureWebpack({
    plugins,
    config,
    isServer: false,
    jsLoader: props.siteConfig.webpack?.jsLoader,
  });
  return {clientConfig: config, clientManifestPath: result.clientManifestPath};
}

async function getBuildServerConfig({props}: {props: Props}) {
  const {plugins} = props;
  const result = await createServerConfig({
    props,
  });
  let {config} = result;
  config = executePluginsConfigureWebpack({
    plugins,
    config,
    isServer: true,
    jsLoader: props.siteConfig.webpack?.jsLoader,
  });
  return {serverConfig: config, serverBundlePath: result.serverBundlePath};
}

async function ensureUnlink(filepath: string) {
  if (await fs.pathExists(filepath)) {
    await fs.unlink(filepath);
  }
}<|MERGE_RESOLUTION|>--- conflicted
+++ resolved
@@ -171,17 +171,12 @@
     }),
   );
 
-<<<<<<< HEAD
-  // Apply user webpack config.
+  const {props} = site;
   const {
     outDir,
     plugins,
     siteConfig: {router},
   } = props;
-=======
-  const {props} = site;
-  const {outDir, plugins} = props;
->>>>>>> b73ad1ec
 
   // We can build the 2 configs in parallel
   const [{clientConfig, clientManifestPath}, {serverConfig, serverBundlePath}] =
@@ -198,36 +193,23 @@
     );
 
   // Run webpack to build JS bundle (client) and static html files (server).
-<<<<<<< HEAD
-  PerfLogger.start('Bundling');
-  if (router === 'hash') {
-    await compile([clientConfig]);
-  } else {
-    await compile([clientConfig, serverConfig]);
-  }
-  PerfLogger.end('Bundling');
-
-  PerfLogger.start('Executing static site generation');
-  const {collectedData} = await executeSSG({
-    props,
-    serverBundlePath,
-    clientManifestPath,
-    router,
-  });
-  PerfLogger.end('Executing static site generation');
-=======
-  await PerfLogger.async('Bundling with Webpack', () =>
-    compile([clientConfig, serverConfig]),
-  );
+
+  await PerfLogger.async('Bundling with Webpack', () => {
+    if (router === 'hash') {
+      return compile([clientConfig]);
+    } else {
+      return compile([clientConfig, serverConfig]);
+    }
+  });
 
   const {collectedData} = await PerfLogger.async('SSG', () =>
     executeSSG({
       props,
       serverBundlePath,
       clientManifestPath,
-    }),
-  );
->>>>>>> b73ad1ec
+      router,
+    }),
+  );
 
   // Remove server.bundle.js because it is not needed.
   await PerfLogger.async('Deleting server bundle', () =>
@@ -261,25 +243,23 @@
   props: Props;
   serverBundlePath: string;
   clientManifestPath: string;
-<<<<<<< HEAD
   router: RouterType;
 }): Promise<{collectedData: SiteCollectedData}> {
-  PerfLogger.start('Reading client manifest');
-  const manifest: Manifest = await fs.readJSON(clientManifestPath, 'utf-8');
-  PerfLogger.end('Reading client manifest');
-=======
-}) {
   const manifest: Manifest = await PerfLogger.async(
     'Read client manifest',
     () => fs.readJSON(clientManifestPath, 'utf-8'),
   );
->>>>>>> b73ad1ec
 
   const ssrTemplate = await PerfLogger.async('Compile SSR template', () =>
     compileSSRTemplate(props.siteConfig.ssrTemplate ?? defaultSSRTemplate),
   );
 
-<<<<<<< HEAD
+  const renderer = await PerfLogger.async('Load App renderer', () =>
+    loadAppRenderer({
+      serverBundlePath,
+    }),
+  );
+
   const params: SSGParams = {
     trailingSlash: props.siteConfig.trailingSlash,
     outDir: props.outDir,
@@ -300,26 +280,6 @@
     PerfLogger.end('Generate Hash Router entry point');
     return {collectedData: {}};
   }
-
-  PerfLogger.start('Loading App renderer');
-  const renderer = await loadAppRenderer({
-    serverBundlePath,
-  });
-  PerfLogger.end('Loading App renderer');
-
-  PerfLogger.start('Generate static files');
-  const ssgResult = await generateStaticFiles({
-    pathnames: props.routesPaths,
-    renderer,
-    params,
-  });
-  PerfLogger.end('Generate static files');
-=======
-  const renderer = await PerfLogger.async('Load App renderer', () =>
-    loadAppRenderer({
-      serverBundlePath,
-    }),
-  );
 
   const ssgResult = await PerfLogger.async('Generate static files', () =>
     generateStaticFiles({
@@ -339,7 +299,6 @@
       },
     }),
   );
->>>>>>> b73ad1ec
 
   return ssgResult;
 }
