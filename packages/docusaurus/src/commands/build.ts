/**
 * Copyright (c) Facebook, Inc. and its affiliates.
 *
 * This source code is licensed under the MIT license found in the
 * LICENSE file in the root directory of this source tree.
 */

import chalk = require('chalk');
import CopyWebpackPlugin from 'copy-webpack-plugin';
import fs from 'fs-extra';
import path from 'path';
import ReactLoadableSSRAddon from 'react-loadable-ssr-addon';
import {Configuration, Plugin} from 'webpack';
import {BundleAnalyzerPlugin} from 'webpack-bundle-analyzer';
import merge from 'webpack-merge';
import {STATIC_DIR_NAME} from '../constants';
import {load} from '../server';
import {BuildCLIOptions, Props} from '@docusaurus/types';
import {createClientConfig} from '../webpack/client';
import {createServerConfig} from '../webpack/server';
import {applyConfigureWebpack, compile} from '../webpack/utils';
import CleanWebpackPlugin from '../webpack/plugins/CleanWebpackPlugin';

<<<<<<< HEAD
=======
function compile(config: Configuration[]): Promise<any> {
  return new Promise((resolve, reject) => {
    const compiler = webpack(config);
    compiler.run((err, stats) => {
      if (err) {
        reject(err);
      }
      if (stats.hasErrors()) {
        stats.toJson('errors-only').errors.forEach((e) => {
          console.error(e);
        });
        reject(new Error('Failed to compile with errors.'));
      }
      if (stats.hasWarnings()) {
        stats.toJson('errors-warnings').warnings.forEach((warning) => {
          console.warn(warning);
        });
      }
      resolve();
    });
  });
}

>>>>>>> 0f723c34
export async function build(
  siteDir: string,
  cliOptions: Partial<BuildCLIOptions> = {},
  forceTerminate: boolean = true,
): Promise<string> {
  process.env.BABEL_ENV = 'production';
  process.env.NODE_ENV = 'production';
  console.log(chalk.blue('Creating an optimized production build...'));

  const props: Props = await load(siteDir, cliOptions.outDir);

  // Apply user webpack config.
  const {outDir, generatedFilesDir, plugins} = props;

  const clientManifestPath = path.join(
    generatedFilesDir,
    'client-manifest.json',
  );
  let clientConfig: Configuration = merge(
    createClientConfig(props, cliOptions.minify),
    {
      plugins: [
        // Remove/clean build folders before building bundles.
        new CleanWebpackPlugin({verbose: false}),
        // Visualize size of webpack output files with an interactive zoomable treemap.
        cliOptions.bundleAnalyzer && new BundleAnalyzerPlugin(),
        // Generate client manifests file that will be used for server bundle.
        new ReactLoadableSSRAddon({
          filename: clientManifestPath,
        }),
      ].filter(Boolean) as Plugin[],
    },
  );

  let serverConfig: Configuration = createServerConfig(props);

  const staticDir = path.resolve(siteDir, STATIC_DIR_NAME);
  if (fs.existsSync(staticDir)) {
    serverConfig = merge(serverConfig, {
      plugins: [
        new CopyWebpackPlugin([
          {
            from: staticDir,
            to: outDir,
          },
        ]),
      ],
    });
  }

  // Plugin Lifecycle - configureWebpack.
  plugins.forEach((plugin) => {
    const {configureWebpack} = plugin;
    if (!configureWebpack) {
      return;
    }

    clientConfig = applyConfigureWebpack(
      configureWebpack.bind(plugin), // The plugin lifecycle may reference `this`.
      clientConfig,
      false,
    );

    serverConfig = applyConfigureWebpack(
      configureWebpack.bind(plugin), // The plugin lifecycle may reference `this`.
      serverConfig,
      true,
    );
  });

  // Make sure generated client-manifest is cleaned first so we don't reuse
  // the one from previous builds.
  if (fs.existsSync(clientManifestPath)) {
    fs.unlinkSync(clientManifestPath);
  }

  // Run webpack to build JS bundle (client) and static html files (server).
  await compile([clientConfig, serverConfig]);

  // Remove server.bundle.js because it is not needed.
  if (
    serverConfig.output &&
    serverConfig.output.filename &&
    typeof serverConfig.output.filename === 'string'
  ) {
    const serverBundle = path.join(outDir, serverConfig.output.filename);
    fs.pathExists(serverBundle).then((exist) => {
      exist && fs.unlink(serverBundle);
    });
  }

  // Plugin Lifecycle - postBuild.
  await Promise.all(
    plugins.map(async (plugin) => {
      if (!plugin.postBuild) {
        return;
      }
      await plugin.postBuild(props);
    }),
  );

  const relativeDir = path.relative(process.cwd(), outDir);
  console.log(
    `\n${chalk.green('Success!')} Generated static files in ${chalk.cyan(
      relativeDir,
    )}.\n`,
  );
  forceTerminate && !cliOptions.bundleAnalyzer && process.exit(0);
  return outDir;
}<|MERGE_RESOLUTION|>--- conflicted
+++ resolved
@@ -21,32 +21,6 @@
 import {applyConfigureWebpack, compile} from '../webpack/utils';
 import CleanWebpackPlugin from '../webpack/plugins/CleanWebpackPlugin';
 
-<<<<<<< HEAD
-=======
-function compile(config: Configuration[]): Promise<any> {
-  return new Promise((resolve, reject) => {
-    const compiler = webpack(config);
-    compiler.run((err, stats) => {
-      if (err) {
-        reject(err);
-      }
-      if (stats.hasErrors()) {
-        stats.toJson('errors-only').errors.forEach((e) => {
-          console.error(e);
-        });
-        reject(new Error('Failed to compile with errors.'));
-      }
-      if (stats.hasWarnings()) {
-        stats.toJson('errors-warnings').warnings.forEach((warning) => {
-          console.warn(warning);
-        });
-      }
-      resolve();
-    });
-  });
-}
-
->>>>>>> 0f723c34
 export async function build(
   siteDir: string,
   cliOptions: Partial<BuildCLIOptions> = {},
