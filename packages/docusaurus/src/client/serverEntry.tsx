/**
 * Copyright (c) Facebook, Inc. and its affiliates.
 *
 * This source code is licensed under the MIT license found in the
 * LICENSE file in the root directory of this source tree.
 */

import * as eta from 'eta';
import React from 'react';
import {StaticRouter} from 'react-router-dom';
import ReactDOMServer from 'react-dom/server';
import {HelmetProvider, type FilledContext} from 'react-helmet-async';
import {getBundles, type Manifest} from 'react-loadable-ssr-addon-v5-slorber';
import Loadable from 'react-loadable';
import {WritableAsPromise} from './writableAsPromise';

import {minify} from 'html-minifier-terser';
import path from 'path';
import fs from 'fs-extra';
import routes from '@generated/routes';
import preload from './preload';
import App from './App';
import {
  createStatefulLinksCollector,
  LinksCollectorProvider,
} from './LinksCollector';
import logger from '@docusaurus/logger';
// eslint-disable-next-line no-restricted-imports
import _ from 'lodash';
import type {Locals} from '@slorber/static-site-generator-webpack-plugin';

// eslint-disable-next-line @typescript-eslint/no-var-requires
const packageJson = require('../../package.json');

const getCompiledSSRTemplate = _.memoize((template: string) =>
  eta.compile(template.trim(), {
    rmWhitespace: true,
  }),
);

function renderSSRTemplate(ssrTemplate: string, data: object) {
  const compiled = getCompiledSSRTemplate(ssrTemplate);
  return compiled(data, eta.defaultConfig);
}

export default async function render(
  locals: Locals & {path: string},
): Promise<string> {
  try {
    return await doRender(locals);
  } catch (err) {
    logger.error`Docusaurus server-side rendering could not render static page with path path=${locals.path}.`;

    const isNotDefinedErrorRegex =
      /(?:window|document|localStorage|navigator|alert|location|buffer|self) is not defined/i;

    if (isNotDefinedErrorRegex.test((err as Error).message)) {
      logger.info`It looks like you are using code that should run on the client-side only.
To get around it, try using code=${'<BrowserOnly>'} (url=${'https://docusaurus.io/docs/docusaurus-core/#browseronly'}) or code=${'ExecutionEnvironment'} (url=${'https://docusaurus.io/docs/docusaurus-core/#executionenvironment'}).
It might also require to wrap your client code in code=${'useEffect'} hook and/or import a third-party library dynamically (if any).`;
    }

    throw err;
  }
}

// Renderer for static-site-generator-webpack-plugin (async rendering).
async function doRender(locals: Locals & {path: string}) {
  const {
    routesLocation,
    headTags,
    preBodyTags,
    postBodyTags,
    onLinksCollected,
    baseUrl,
    ssrTemplate,
    noIndex,
  } = locals;
  const location = routesLocation[locals.path]!;
  await preload(routes, location);
  const modules = new Set<string>();
  const routerContext = {};
  const helmetContext = {};

  const linksCollector = createStatefulLinksCollector();
<<<<<<< HEAD

  // inspired by https://github.com/gatsbyjs/gatsby/blob/master/packages/gatsby/cache-dir/static-entry.js
  const writableStream = new WritableAsPromise();
  const {pipe} = ReactDOMServer.renderToPipeableStream(
=======
  const appHtml = ReactDOMServer.renderToString(
    // @ts-expect-error: we are migrating away from react-loadable anyways
>>>>>>> 7d44961d
    <Loadable.Capture report={(moduleName) => modules.add(moduleName)}>
      {/* @ts-expect-error: https://github.com/staylor/react-helmet-async/pull/165 */}
      <HelmetProvider context={helmetContext}>
        <StaticRouter location={location} context={routerContext}>
          <LinksCollectorProvider linksCollector={linksCollector}>
            <App />
          </LinksCollectorProvider>
        </StaticRouter>
      </HelmetProvider>
    </Loadable.Capture>,
    {
      onAllReady() {
        pipe(writableStream);
      },
    },
  );
  const appHtml = await writableStream;
  onLinksCollected(location, linksCollector.getCollectedLinks());

  const {helmet} = helmetContext as FilledContext;
  const htmlAttributes = helmet.htmlAttributes.toString();
  const bodyAttributes = helmet.bodyAttributes.toString();
  const metaStrings = [
    helmet.title.toString(),
    helmet.meta.toString(),
    helmet.link.toString(),
    helmet.script.toString(),
  ];
  const metaAttributes = metaStrings.filter(Boolean);

  const {generatedFilesDir} = locals;
  const manifestPath = path.join(generatedFilesDir, 'client-manifest.json');
  const manifest: Manifest = JSON.parse(
    await fs.readFile(manifestPath, 'utf8'),
  );

  // Get all required assets for this particular page based on client
  // manifest information.
  const modulesToBeLoaded = [...manifest.entrypoints, ...Array.from(modules)];
  const bundles = getBundles(manifest, modulesToBeLoaded);
  const stylesheets = (bundles.css ?? []).map((b) => b.file);
  const scripts = (bundles.js ?? []).map((b) => b.file);

  const renderedHtml = renderSSRTemplate(ssrTemplate, {
    appHtml,
    baseUrl,
    htmlAttributes,
    bodyAttributes,
    headTags,
    preBodyTags,
    postBodyTags,
    metaAttributes,
    scripts,
    stylesheets,
    noIndex,
    version: packageJson.version,
  });

  try {
    // Minify html with https://github.com/DanielRuf/html-minifier-terser
    return await minify(renderedHtml, {
      removeComments: false,
      removeRedundantAttributes: true,
      removeEmptyAttributes: true,
      removeScriptTypeAttributes: true,
      removeStyleLinkTypeAttributes: true,
      useShortDoctype: true,
      minifyJS: true,
    });
  } catch (err) {
    logger.error`Minification of page path=${locals.path} failed.`;
    throw err;
  }
}<|MERGE_RESOLUTION|>--- conflicted
+++ resolved
@@ -83,15 +83,11 @@
   const helmetContext = {};
 
   const linksCollector = createStatefulLinksCollector();
-<<<<<<< HEAD
-
+  
   // inspired by https://github.com/gatsbyjs/gatsby/blob/master/packages/gatsby/cache-dir/static-entry.js
   const writableStream = new WritableAsPromise();
   const {pipe} = ReactDOMServer.renderToPipeableStream(
-=======
-  const appHtml = ReactDOMServer.renderToString(
     // @ts-expect-error: we are migrating away from react-loadable anyways
->>>>>>> 7d44961d
     <Loadable.Capture report={(moduleName) => modules.add(moduleName)}>
       {/* @ts-expect-error: https://github.com/staylor/react-helmet-async/pull/165 */}
       <HelmetProvider context={helmetContext}>
