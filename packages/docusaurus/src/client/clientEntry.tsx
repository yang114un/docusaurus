/**
 * Copyright (c) Facebook, Inc. and its affiliates.
 *
 * This source code is licensed under the MIT license found in the
 * LICENSE file in the root directory of this source tree.
 */

import React, {type ReactChild} from 'react';
import ReactDOM from 'react-dom/client';
import {BrowserRouter} from 'react-router-dom';
import {HelmetProvider} from 'react-helmet-async';

import ExecutionEnvironment from './exports/ExecutionEnvironment';
import App from './App';
import preload from './preload';
import docusaurus from './docusaurus';

declare global {
  interface NodeModule {
    hot?: {accept: () => void};
  }
}

// Client-side render (e.g: running in browser) to become single-page
// application (SPA).
if (ExecutionEnvironment.canUseDOM) {
  window.docusaurus = docusaurus;
  // For production, attempt to hydrate existing markup for performant
  // first-load experience.
  // For development, there is no existing markup so we had to render it.
  // We also preload async component to avoid first-load loading screen.
<<<<<<< HEAD
  const container = document.getElementById('__docusaurus')!;
  const renderMethod = (app: ReactChild) =>
    process.env.NODE_ENV === 'production'
      ? ReactDOM.hydrateRoot(container, app)
      : ReactDOM.createRoot(container).render(app);
  preload(routes, window.location.pathname).then(() => {
=======
  const renderMethod =
    process.env.NODE_ENV === 'production' ? ReactDOM.hydrate : ReactDOM.render;
  preload(window.location.pathname).then(() => {
>>>>>>> b50def3a
    renderMethod(
      // @ts-expect-error: https://github.com/staylor/react-helmet-async/pull/165
      <HelmetProvider>
        <BrowserRouter>
          <App />
        </BrowserRouter>
      </HelmetProvider>,
    );
  });

  // Webpack Hot Module Replacement API
  if (module.hot) {
    // Self-accepting method/ trick
    // (https://github.com/webpack/webpack-dev-server/issues/100#issuecomment-290911036)
    module.hot.accept();
  }
}<|MERGE_RESOLUTION|>--- conflicted
+++ resolved
@@ -29,18 +29,12 @@
   // first-load experience.
   // For development, there is no existing markup so we had to render it.
   // We also preload async component to avoid first-load loading screen.
-<<<<<<< HEAD
   const container = document.getElementById('__docusaurus')!;
   const renderMethod = (app: ReactChild) =>
     process.env.NODE_ENV === 'production'
       ? ReactDOM.hydrateRoot(container, app)
       : ReactDOM.createRoot(container).render(app);
-  preload(routes, window.location.pathname).then(() => {
-=======
-  const renderMethod =
-    process.env.NODE_ENV === 'production' ? ReactDOM.hydrate : ReactDOM.render;
   preload(window.location.pathname).then(() => {
->>>>>>> b50def3a
     renderMethod(
       // @ts-expect-error: https://github.com/staylor/react-helmet-async/pull/165
       <HelmetProvider>
