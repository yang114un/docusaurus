--- conflicted
+++ resolved
@@ -6,12 +6,8 @@
  */
 
 import React from 'react';
-<<<<<<< HEAD
-import {useLocation} from './exports/router';
-=======
 import '@generated/client-modules';
 
->>>>>>> ae788c53
 import routes from '@generated/routes';
 import {useLocation} from '@docusaurus/router';
 import normalizeLocation from './normalizeLocation';
@@ -30,12 +26,8 @@
 import Error from '@theme/Error';
 
 export default function App(): JSX.Element {
-<<<<<<< HEAD
-  const {pathname} = useLocation();
-=======
   const routeElement = renderRoutes(routes);
   const location = useLocation();
->>>>>>> ae788c53
   return (
     <ErrorBoundary fallback={Error}>
       <DocusaurusContextProvider>
@@ -44,15 +36,10 @@
             <SiteMetadataDefaults />
             <SiteMetadata />
             <BaseUrlIssueBanner />
-<<<<<<< HEAD
-            <PendingNavigation routes={routes} delay={1000}>
-              <RouteAnnouncer location={pathname}>
-                {renderRoutes(routes)}
+            <PendingNavigation location={normalizeLocation(location)}>
+              <RouteAnnouncer location={location.pathname}>
+                {routeElement}
               </RouteAnnouncer>
-=======
-            <PendingNavigation location={normalizeLocation(location)}>
-              {routeElement}
->>>>>>> ae788c53
             </PendingNavigation>
           </Root>
         </BrowserContextProvider>
