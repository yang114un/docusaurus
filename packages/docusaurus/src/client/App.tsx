/**
 * Copyright (c) Facebook, Inc. and its affiliates.
 *
 * This source code is licensed under the MIT license found in the
 * LICENSE file in the root directory of this source tree.
 */

import React, {useEffect, useState} from 'react';

import routes from '@generated/routes';
import siteConfig from '@generated/docusaurus.config';
<<<<<<< HEAD
import globalData from '@generated/globalData';
=======
import siteMetadata from '@generated/site-metadata';
>>>>>>> 1272ab83
import renderRoutes from './exports/renderRoutes';
import DocusaurusContext from './exports/context';
import PendingNavigation from './PendingNavigation';

import './client-lifecycles-dispatcher';

function App(): JSX.Element {
  const [isClient, setIsClient] = useState(false);

  useEffect(() => {
    setIsClient(true);
  }, []);

  return (
<<<<<<< HEAD
    <DocusaurusContext.Provider value={{siteConfig, isClient, globalData}}>
=======
    <DocusaurusContext.Provider value={{siteConfig, siteMetadata, isClient}}>
>>>>>>> 1272ab83
      <PendingNavigation routes={routes}>
        {renderRoutes(routes)}
      </PendingNavigation>
    </DocusaurusContext.Provider>
  );
}

export default App;<|MERGE_RESOLUTION|>--- conflicted
+++ resolved
@@ -9,11 +9,8 @@
 
 import routes from '@generated/routes';
 import siteConfig from '@generated/docusaurus.config';
-<<<<<<< HEAD
 import globalData from '@generated/globalData';
-=======
 import siteMetadata from '@generated/site-metadata';
->>>>>>> 1272ab83
 import renderRoutes from './exports/renderRoutes';
 import DocusaurusContext from './exports/context';
 import PendingNavigation from './PendingNavigation';
@@ -28,11 +25,8 @@
   }, []);
 
   return (
-<<<<<<< HEAD
-    <DocusaurusContext.Provider value={{siteConfig, isClient, globalData}}>
-=======
-    <DocusaurusContext.Provider value={{siteConfig, siteMetadata, isClient}}>
->>>>>>> 1272ab83
+    <DocusaurusContext.Provider
+      value={{siteConfig, siteMetadata, globalData, isClient}}>
       <PendingNavigation routes={routes}>
         {renderRoutes(routes)}
       </PendingNavigation>
