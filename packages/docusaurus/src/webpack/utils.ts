--- conflicted
+++ resolved
@@ -6,10 +6,7 @@
  */
 
 import MiniCssExtractPlugin from 'mini-css-extract-plugin';
-import merge from 'webpack-merge';
-<<<<<<< HEAD
-import webpack, {Configuration, RuleSetRule} from 'webpack';
-=======
+import merge from 'webpack-merge';                                                                
 import webpack, {
   Configuration,
   Loader,
@@ -18,7 +15,6 @@
   RuleSetRule,
   Stats,
 } from 'webpack';
->>>>>>> 5e73c72f
 import fs from 'fs-extra';
 import TerserPlugin from 'terser-webpack-plugin';
 import CssMinimizerPlugin from 'css-minimizer-webpack-plugin';
@@ -27,9 +23,6 @@
 import crypto from 'crypto';
 import chalk from 'chalk';
 import {TransformOptions} from '@babel/core';
-<<<<<<< HEAD
-import {ConfigurePostCssFn, ConfigureWebpackFn} from '@docusaurus/types';
-=======
 import {
   ConfigureWebpackFn,
   ConfigurePostCssFn,
@@ -37,7 +30,6 @@
 } from '@docusaurus/types';
 import CssNanoPreset from '@docusaurus/cssnano-preset';
 import {version as cacheLoaderVersion} from 'cache-loader/package.json';
->>>>>>> 5e73c72f
 import {
   BABEL_CONFIG_FILE_NAME,
   OUTPUT_STATIC_ASSETS_DIR_NAME,
@@ -177,14 +169,6 @@
   configurePostCss: NonNullable<ConfigurePostCssFn>,
   config: Configuration,
 ): Configuration {
-<<<<<<< HEAD
-  type LocalPostCSSLoader = {} & {options: {postcssOptions?: unknown}};
-
-  // TODO not ideal heuristic but good enough for our usecase?
-  function isPostCssLoader(loader: unknown): loader is LocalPostCSSLoader {
-    // @ts-expect-error @types/webpack strikes again
-    return !!(loader as unknown)?.options?.postcssOptions;
-=======
   type LocalPostCSSLoader = Loader & {
     options: {postcssOptions: PostCssOptions};
   };
@@ -192,7 +176,6 @@
   // TODO not ideal heuristic but good enough for our usecase?
   function isPostCssLoader(loader: Loader): loader is LocalPostCSSLoader {
     return !!(loader as NewLoader)?.options?.postcssOptions;
->>>>>>> 5e73c72f
   }
 
   // Does not handle all edge cases, but good enough for now
@@ -217,36 +200,7 @@
   return config;
 }
 
-<<<<<<< HEAD
 export function compile(config: Configuration[]): Promise<void> {
-=======
-// See https://webpack.js.org/configuration/stats/#statswarningsfilter
-// @slorber: note sure why we have to re-implement this logic
-// just know that legacy had this only partially implemented, so completed it
-type WarningFilter = string | RegExp | ((warning: string) => boolean);
-function filterWarnings(
-  warningsFilter: WarningFilter[],
-  warnings: string[],
-): string[] {
-  function isWarningFiltered(warning: string): boolean {
-    return warningsFilter.some((warningFilter) => {
-      if (typeof warningFilter === 'string') {
-        return warning.includes(warningFilter);
-      } else if (warningFilter instanceof RegExp) {
-        return !!warning.match(warningFilter);
-      } else if (warningFilter instanceof Function) {
-        return warningFilter(warning);
-      } else {
-        throw new Error(`Unknown warningFilter type = ${typeof warningFilter}`);
-      }
-    });
-  }
-
-  return warnings.filter((warning) => !isWarningFiltered(warning));
-}
-
-export function compile(config: Configuration[]): Promise<Stats.ToJsonOutput> {
->>>>>>> 5e73c72f
   return new Promise((resolve, reject) => {
     const compiler = webpack(config);
     compiler.run((err, stats) => {
