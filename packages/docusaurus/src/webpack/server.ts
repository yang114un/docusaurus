/**
 * Copyright (c) Facebook, Inc. and its affiliates.
 *
 * This source code is licensed under the MIT license found in the
 * LICENSE file in the root directory of this source tree.
 */

import path from 'path';
import merge from 'webpack-merge';
import {NODE_MAJOR_VERSION, NODE_MINOR_VERSION} from '@docusaurus/utils';
<<<<<<< HEAD
=======
import {getProgressBarPlugin} from '@docusaurus/bundler';
>>>>>>> 0692fe96
import {createBaseConfig} from './base';
import {getProgressBarPlugin} from './currentBundler';
import type {ConfigureWebpackUtils, Props} from '@docusaurus/types';
import type {Configuration} from 'webpack';

export default async function createServerConfig({
  props,
  configureWebpackUtils,
}: {
  props: Props;
  configureWebpackUtils: ConfigureWebpackUtils;
}): Promise<{config: Configuration; serverBundlePath: string}> {
  const baseConfig = await createBaseConfig({
    props,
    isServer: true,
    minify: false,
    faster: props.siteConfig.future.experimental_faster,
    configureWebpackUtils,
  });

  const ProgressBarPlugin = await getProgressBarPlugin({
<<<<<<< HEAD
    currentBundler: configureWebpackUtils.currentBundler,
=======
    currentBundler: props.currentBundler,
>>>>>>> 0692fe96
  });

  const outputFilename = 'server.bundle.js';
  const outputDir = path.join(props.outDir, '__server');
  const serverBundlePath = path.join(outputDir, outputFilename);

  const config = merge(baseConfig, {
    target: `node${NODE_MAJOR_VERSION}.${NODE_MINOR_VERSION}`,
    entry: {
      main: path.resolve(__dirname, '../client/serverEntry.js'),
    },
    output: {
      path: outputDir,
      filename: outputFilename,
      libraryTarget: 'commonjs2',
    },
    plugins: [
<<<<<<< HEAD
      // Show compilation progress bar.
=======
>>>>>>> 0692fe96
      new ProgressBarPlugin({
        name: 'Server',
        color: 'yellow',
      }),
    ].filter(Boolean),
  });

  return {config, serverBundlePath};
}<|MERGE_RESOLUTION|>--- conflicted
+++ resolved
@@ -8,12 +8,8 @@
 import path from 'path';
 import merge from 'webpack-merge';
 import {NODE_MAJOR_VERSION, NODE_MINOR_VERSION} from '@docusaurus/utils';
-<<<<<<< HEAD
-=======
 import {getProgressBarPlugin} from '@docusaurus/bundler';
->>>>>>> 0692fe96
 import {createBaseConfig} from './base';
-import {getProgressBarPlugin} from './currentBundler';
 import type {ConfigureWebpackUtils, Props} from '@docusaurus/types';
 import type {Configuration} from 'webpack';
 
@@ -33,11 +29,7 @@
   });
 
   const ProgressBarPlugin = await getProgressBarPlugin({
-<<<<<<< HEAD
-    currentBundler: configureWebpackUtils.currentBundler,
-=======
     currentBundler: props.currentBundler,
->>>>>>> 0692fe96
   });
 
   const outputFilename = 'server.bundle.js';
@@ -55,10 +47,6 @@
       libraryTarget: 'commonjs2',
     },
     plugins: [
-<<<<<<< HEAD
-      // Show compilation progress bar.
-=======
->>>>>>> 0692fe96
       new ProgressBarPlugin({
         name: 'Server',
         color: 'yellow',
