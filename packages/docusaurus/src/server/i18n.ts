/**
 * Copyright (c) Facebook, Inc. and its affiliates.
 *
 * This source code is licensed under the MIT license found in the
 * LICENSE file in the root directory of this source tree.
 */

import {getLangDir} from 'rtl-detect';
import logger from '@docusaurus/logger';
import type {I18n, DocusaurusConfig, I18nLocaleConfig} from '@docusaurus/types';
import type {LoadContextOptions} from './index';

function getDefaultLocaleLabel(locale: string) {
  const languageName = new Intl.DisplayNames(locale, {type: 'language'}).of(
    locale,
  )!;
  return (
    languageName.charAt(0).toLocaleUpperCase(locale) + languageName.substring(1)
  );
}

export function getDefaultLocaleConfig(locale: string): I18nLocaleConfig {
  return {
    label: getDefaultLocaleLabel(locale),
    direction: getLangDir(locale),
    htmlLang: locale,
    baseUrl: undefined,
  };
}

export async function loadI18n(
  config: DocusaurusConfig,
  options: Pick<LoadContextOptions, 'locale'>,
): Promise<I18n> {
  const {i18n: i18nConfig} = config;

  const currentLocale = options.locale ?? i18nConfig.defaultLocale;

  if (!i18nConfig.locales.includes(currentLocale)) {
    logger.warn`The locale name=${currentLocale} was not found in your site configuration: Available locales are: ${i18nConfig.locales}
Note: Docusaurus only support running one locale at a time.`;
  }

  const locales = i18nConfig.locales.includes(currentLocale)
    ? i18nConfig.locales
    : (i18nConfig.locales.concat(currentLocale) as [string, ...string[]]);

  function getLocaleConfig(locale: string): I18nLocaleConfig {
    return {
      ...getDefaultLocaleConfig(locale),
      ...i18nConfig.localeConfigs[locale],
    };
  }

  const localeConfigs = Object.fromEntries(
    locales.map((locale) => [locale, getLocaleConfig(locale)]),
  );

  return {
    defaultLocale: i18nConfig.defaultLocale,
    locales,
    currentLocale,
    localeConfigs,
  };
<<<<<<< HEAD
}

export function localizePath({
  pathType,
  path: originalPath,
  i18n,
  options = {},
}: {
  pathType: 'fs' | 'url';
  path: string;
  i18n: I18n;
  options?: {localizePath?: boolean};
}): string {
  const shouldLocalizePath: boolean =
    // By default, we don't localize the path of defaultLocale
    options.localizePath ??
    (i18n.currentLocale !== i18n.defaultLocale ||
      i18n.localeConfigs[i18n.currentLocale].baseUrl !== undefined);

  if (!shouldLocalizePath) {
    return originalPath;
  }
  // FS paths need special care, for Windows support
  if (pathType === 'fs') {
    return path.join(originalPath, i18n.currentLocale);
  }
  // Url paths; add a trailing slash so it's a valid base URL
  if (pathType === 'url') {
    return normalizeUrl([originalPath, i18n.currentLocale, '/']);
  }
  // should never happen
  throw new Error(`Unhandled path type "${pathType}".`);
=======
>>>>>>> 9145ae88
}<|MERGE_RESOLUTION|>--- conflicted
+++ resolved
@@ -62,39 +62,4 @@
     currentLocale,
     localeConfigs,
   };
-<<<<<<< HEAD
-}
-
-export function localizePath({
-  pathType,
-  path: originalPath,
-  i18n,
-  options = {},
-}: {
-  pathType: 'fs' | 'url';
-  path: string;
-  i18n: I18n;
-  options?: {localizePath?: boolean};
-}): string {
-  const shouldLocalizePath: boolean =
-    // By default, we don't localize the path of defaultLocale
-    options.localizePath ??
-    (i18n.currentLocale !== i18n.defaultLocale ||
-      i18n.localeConfigs[i18n.currentLocale].baseUrl !== undefined);
-
-  if (!shouldLocalizePath) {
-    return originalPath;
-  }
-  // FS paths need special care, for Windows support
-  if (pathType === 'fs') {
-    return path.join(originalPath, i18n.currentLocale);
-  }
-  // Url paths; add a trailing slash so it's a valid base URL
-  if (pathType === 'url') {
-    return normalizeUrl([originalPath, i18n.currentLocale, '/']);
-  }
-  // should never happen
-  throw new Error(`Unhandled path type "${pathType}".`);
-=======
->>>>>>> 9145ae88
 }