/**
 * Copyright (c) Facebook, Inc. and its affiliates.
 *
 * This source code is licensed under the MIT license found in the
 * LICENSE file in the root directory of this source tree.
 */

import {I18n, DocusaurusConfig, I18nLocaleConfig} from '@docusaurus/types';
import path from 'path';
import {normalizeUrl, NODE_MAJOR_VERSION} from '@docusaurus/utils';
import {getLangDir} from 'rtl-detect';
<<<<<<< HEAD
import logger from '@docusaurus/logger';
=======
import chalk from 'chalk';
>>>>>>> a5d28151

function getDefaultLocaleLabel(locale: string) {
  // Intl.DisplayNames is ES2021 - Node14+
  // https://v8.dev/features/intl-displaynames
  if (typeof Intl.DisplayNames !== 'undefined') {
    const languageName = new Intl.DisplayNames(locale, {type: 'language'}).of(
      locale,
    );
    return (
      languageName.charAt(0).toLocaleUpperCase(locale) +
      languageName.substring(1)
    );
  }
  return locale;
}

export function getDefaultLocaleConfig(locale: string): I18nLocaleConfig {
  return {
    label: getDefaultLocaleLabel(locale),
    direction: getLangDir(locale),
  };
}

export function shouldWarnAboutNodeVersion(
  version: number,
  locales: string[],
): boolean {
  const isOnlyEnglish = locales.length === 1 && locales.includes('en');
  const isOlderNodeVersion = version < 14;
  return isOlderNodeVersion && !isOnlyEnglish;
}

export async function loadI18n(
  config: DocusaurusConfig,
  options: {locale?: string} = {},
): Promise<I18n> {
  const {i18n: i18nConfig} = config;

  const currentLocale = options.locale ?? i18nConfig.defaultLocale;

  if (!i18nConfig.locales.includes(currentLocale)) {
    logger.warn`The locale name=${currentLocale} was not found in your site configuration: Available locales are: ${i18nConfig.locales}
Note: Docusaurus only support running one locale at a time.`;
  }

  const locales = i18nConfig.locales.includes(currentLocale)
    ? i18nConfig.locales
    : (i18nConfig.locales.concat(currentLocale) as [string, ...string[]]);

  function getLocaleConfig(locale: string): I18nLocaleConfig {
    return {
      ...getDefaultLocaleConfig(locale),
      ...i18nConfig.localeConfigs[locale],
    };
  }

  const localeConfigs = locales.reduce(
    (acc, locale) => ({...acc, [locale]: getLocaleConfig(locale)}),
    {},
  );

  return {
    defaultLocale: i18nConfig.defaultLocale,
    locales,
    currentLocale,
    localeConfigs,
  };
}

export function localizePath({
  pathType,
  path: originalPath,
  i18n,
  options = {},
}: {
  pathType: 'fs' | 'url';
  path: string;
  i18n: I18n;
  options?: {localizePath?: boolean};
}): string {
  const shouldLocalizePath: boolean =
    typeof options.localizePath === 'undefined'
      ? // By default, we don't localize the path of defaultLocale
        i18n.currentLocale !== i18n.defaultLocale
      : options.localizePath;

  if (shouldLocalizePath) {
    // FS paths need special care, for Windows support
    if (pathType === 'fs') {
      return path.join(originalPath, path.sep, i18n.currentLocale, path.sep);
    }
    // Url paths
    else if (pathType === 'url') {
      return normalizeUrl([originalPath, '/', i18n.currentLocale, '/']);
    }
    // should never happen
    else {
      throw new Error(`Unhandled path type "${pathType}".`);
    }
  } else {
    return originalPath;
  }
}<|MERGE_RESOLUTION|>--- conflicted
+++ resolved
@@ -7,13 +7,9 @@
 
 import {I18n, DocusaurusConfig, I18nLocaleConfig} from '@docusaurus/types';
 import path from 'path';
-import {normalizeUrl, NODE_MAJOR_VERSION} from '@docusaurus/utils';
+import {normalizeUrl} from '@docusaurus/utils';
 import {getLangDir} from 'rtl-detect';
-<<<<<<< HEAD
 import logger from '@docusaurus/logger';
-=======
-import chalk from 'chalk';
->>>>>>> a5d28151
 
 function getDefaultLocaleLabel(locale: string) {
   // Intl.DisplayNames is ES2021 - Node14+
