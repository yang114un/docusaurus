--- conflicted
+++ resolved
@@ -60,11 +60,8 @@
 export const DEFAULT_CONFIG: Pick<
   DocusaurusConfig,
   | 'i18n'
-<<<<<<< HEAD
+  | 'future'
   | 'router'
-=======
-  | 'future'
->>>>>>> b73ad1ec
   | 'onBrokenLinks'
   | 'onBrokenAnchors'
   | 'onBrokenMarkdownLinks'
@@ -86,11 +83,8 @@
   | 'markdown'
 > = {
   i18n: DEFAULT_I18N_CONFIG,
-<<<<<<< HEAD
   router: 'browser',
-=======
   future: DEFAULT_FUTURE_CONFIG,
->>>>>>> b73ad1ec
   onBrokenLinks: 'throw',
   onBrokenAnchors: 'warn', // TODO Docusaurus v4: change to throw
   onBrokenMarkdownLinks: 'warn',
