/**
 * Copyright (c) Facebook, Inc. and its affiliates.
 *
 * This source code is licensed under the MIT license found in the
 * LICENSE file in the root directory of this source tree.
 */

import {
  docuHash,
  normalizeUrl,
  simpleHash,
  escapePath,
  reportMessage,
} from '@docusaurus/utils';
import _ from 'lodash';
import query from 'querystring';
import {getAllFinalRoutes} from './utils';
import type {
  Module,
  RouteConfig,
  RouteModules,
  ChunkNames,
  RouteChunkNames,
  ReportingSeverity,
} from '@docusaurus/types';

type LoadedRoutes = {
  /** Serialized routes config that can be directly emitted into temp file. */
  routesConfig: string;
  /** @see {ChunkNames} */
  routesChunkNames: RouteChunkNames;
  /**
   * A map from chunk name to module paths. Module paths would have backslash
   * escaped already, so they can be directly printed.
   */
  registry: {
    [chunkName: string]: string;
  };
  /**
   * Collect all page paths for injecting it later in the plugin lifecycle.
   * This is useful for plugins like sitemaps, redirects etc... Only collects
   * "actual" pages, i.e. those without subroutes, because if a route has
   * subroutes, it is probably a wrapper.
   */
  routesPaths: string[];
};

/** Indents every line of `str` by one level. */
function indent(str: string) {
  return `  ${str.replace(/\n/g, `\n  `)}`;
}

const chunkNameCache = new Map<string, string>();

/**
 * Generates a unique chunk name that can be used in the chunk registry.
 *
 * @param modulePath A path to generate chunk name from. The actual value has no
 * semantic significance.
 * @param prefix A prefix to append to the chunk name, to avoid name clash.
 * @param preferredName Chunk names default to `modulePath`, and this can supply
 * a more human-readable name.
 * @param shortId When `true`, the chunk name would only be a hash without any
 * other characters. Useful for bundle size. Defaults to `true` in production.
 */
export function genChunkName(
  modulePath: string,
  prefix?: string,
  preferredName?: string,
  shortId: boolean = process.env.NODE_ENV === 'production',
): string {
  let chunkName = chunkNameCache.get(modulePath);
  if (!chunkName) {
    if (shortId) {
      chunkName = simpleHash(modulePath, 8);
    } else {
      let str = modulePath;
      if (preferredName) {
        const shortHash = simpleHash(modulePath, 3);
        str = `${preferredName}${shortHash}`;
      }
      const name = str === '/' ? 'index' : docuHash(str);
      chunkName = prefix ? `${prefix}---${name}` : name;
    }
    chunkNameCache.set(modulePath, chunkName);
  }
  return chunkName;
}

/**
 * Takes a piece of route config, and serializes it into raw JS code. The shape
 * is the same as react-router's `RouteConfig`. Formatting is similar to
 * `JSON.stringify` but without all the quotes.
 */
function serializeRouteConfig({
  routePath,
  routeHash,
  exact,
  subroutesCodeStrings,
  props,
}: {
  routePath: string;
  routeHash: string;
  exact?: boolean;
  subroutesCodeStrings?: string[];
  props: {[propName: string]: unknown};
}) {
  const parts = [
    `path: '${routePath}'`,
    `component: ComponentCreator('${routePath}', '${routeHash}')`,
  ];

  if (exact) {
    parts.push(`exact: true`);
  }

  if (subroutesCodeStrings) {
    parts.push(
      `routes: [
${indent(subroutesCodeStrings.join(',\n'))}
]`,
    );
  }

  Object.entries(props).forEach(([propName, propValue]) => {
<<<<<<< HEAD
    // Figure out how to "unquote" JS attributes that don't need to be quoted
    // Is this lib reliable? https://github.com/armanozak/should-quote
    const shouldQuote = true; // TODO
    const key = shouldQuote ? `'${propName}'` : propName;
    const value =
      typeof propValue === 'function'
        ? propValue.toString()
        : JSON.stringify(propValue);
    parts.push(`${key}: ${value}`);
=======
    // Inspired by https://github.com/armanozak/should-quote/blob/main/packages/should-quote/src/lib/should-quote.ts
    const shouldQuote = ((key: string) => {
      // Pre-sanitation to prevent injection
      if (/[.,;:}/\s]/.test(key)) {
        return true;
      }
      try {
        // If this key can be used in an expression like ({a:0}).a
        // eslint-disable-next-line no-eval
        eval(`({${key}:0}).${key}`);
        return false;
      } catch {
        return true;
      }
    })(propName);
    // Escape quotes as well
    const key = shouldQuote ? JSON.stringify(propName) : propName;
    parts.push(`${key}: ${JSON.stringify(propValue)}`);
>>>>>>> 9145ae88
  });

  return `{
${indent(parts.join(',\n'))}
}`;
}

const isModule = (value: unknown): value is Module =>
  typeof value === 'string' ||
  (typeof value === 'object' &&
    // eslint-disable-next-line no-underscore-dangle
    !!(value as {[key: string]: unknown})?.__import);

/**
 * Takes a {@link Module} (which is nothing more than a path plus some metadata
 * like query) and returns the string path it represents.
 */
function getModulePath(target: Module): string {
  if (typeof target === 'string') {
    return target;
  }
  const queryStr = target.query ? `?${query.stringify(target.query)}` : '';
  return `${target.path}${queryStr}`;
}

/**
 * Takes a route module (which is a tree of modules), and transforms each module
 * into a chunk name. It also mutates `res.registry` and registers the loaders
 * for each chunk.
 *
 * @param routeModule One route module to be transformed.
 * @param prefix Prefix passed to {@link genChunkName}.
 * @param name Preferred name passed to {@link genChunkName}.
 * @param res The route structures being loaded.
 */
function genChunkNames(
  routeModule: RouteModules,
  prefix: string,
  name: string,
  res: LoadedRoutes,
): ChunkNames;
function genChunkNames(
  routeModule: RouteModules | RouteModules[] | Module,
  prefix: string,
  name: string,
  res: LoadedRoutes,
): ChunkNames | ChunkNames[] | string;
function genChunkNames(
  routeModule: RouteModules | RouteModules[] | Module,
  prefix: string,
  name: string,
  res: LoadedRoutes,
): string | ChunkNames | ChunkNames[] {
  if (isModule(routeModule)) {
    // This is a leaf node, no need to recurse
    const modulePath = getModulePath(routeModule);
    const chunkName = genChunkName(modulePath, prefix, name);
    res.registry[chunkName] = escapePath(modulePath);
    return chunkName;
  }
  if (Array.isArray(routeModule)) {
    return routeModule.map((val, index) =>
      genChunkNames(val, `${index}`, name, res),
    );
  }
  return _.mapValues(routeModule, (v, key) => genChunkNames(v, key, name, res));
}

export function handleDuplicateRoutes(
  pluginsRouteConfigs: RouteConfig[],
  onDuplicateRoutes: ReportingSeverity,
): void {
  if (onDuplicateRoutes === 'ignore') {
    return;
  }
  const allRoutes: string[] = getAllFinalRoutes(pluginsRouteConfigs).map(
    (routeConfig) => routeConfig.path,
  );
  const seenRoutes = new Set<string>();
  const duplicatePaths = allRoutes.filter((route) => {
    if (seenRoutes.has(route)) {
      return true;
    }
    seenRoutes.add(route);
    return false;
  });
  if (duplicatePaths.length > 0) {
    const finalMessage = `Duplicate routes found!
${duplicatePaths
  .map(
    (duplicateRoute) =>
      `- Attempting to create page at ${duplicateRoute}, but a page already exists at this route.`,
  )
  .join('\n')}
This could lead to non-deterministic routing behavior.`;
    reportMessage(finalMessage, onDuplicateRoutes);
  }
}

/**
 * This is the higher level overview of route code generation. For each route
 * config node, it returns the node's serialized form, and mutates `registry`,
 * `routesPaths`, and `routesChunkNames` accordingly.
 */
function genRouteCode(routeConfig: RouteConfig, res: LoadedRoutes): string {
  const {
    path: routePath,
    component,
    modules = {},
    context,
    routes: subroutes,
    priority,
    exact,
    ...props
  } = routeConfig;

  if (typeof routePath !== 'string' || !component) {
    throw new Error(
      `Invalid route config: path must be a string and component is required.
${JSON.stringify(routeConfig)}`,
    );
  }

  if (!subroutes) {
    res.routesPaths.push(routePath);
  }

  const routeHash = simpleHash(JSON.stringify(routeConfig), 3);
  res.routesChunkNames[`${routePath}-${routeHash}`] = {
    // Avoid clash with a prop called "component"
    ...genChunkNames({__comp: component}, 'component', component, res),
    ...(context
      ? genChunkNames({__context: context}, 'context', routePath, res)
      : {}),
    ...genChunkNames(modules, 'module', routePath, res),
  };

  return serializeRouteConfig({
    routePath: routePath.replace(/'/g, "\\'"),
    routeHash,
    subroutesCodeStrings: subroutes?.map((r) => genRouteCode(r, res)),
    exact,
    props,
  });
}

/**
 * Routes are prepared into three temp files:
 *
 * - `routesConfig`, the route config passed to react-router. This file is kept
 * minimal, because it can't be code-splitted.
 * - `routesChunkNames`, a mapping from route paths (hashed) to code-splitted
 * chunk names.
 * - `registry`, a mapping from chunk names to options for react-loadable.
 */
export function loadRoutes(
  routeConfigs: RouteConfig[],
  baseUrl: string,
  onDuplicateRoutes: ReportingSeverity,
): LoadedRoutes {
  handleDuplicateRoutes(routeConfigs, onDuplicateRoutes);
  const res: LoadedRoutes = {
    // To be written by `genRouteCode`
    routesConfig: '',
    routesChunkNames: {},
    registry: {},
    routesPaths: [normalizeUrl([baseUrl, '404.html'])],
  };

  // `genRouteCode` would mutate `res`
  const routeConfigSerialized = routeConfigs
    .map((r) => genRouteCode(r, res))
    .join(',\n');

  res.routesConfig = `import React from 'react';
import ComponentCreator from '@docusaurus/ComponentCreator';

export default [
${indent(routeConfigSerialized)},
  {
    path: '*',
    component: ComponentCreator('*'),
  },
];
`;

  return res;
}<|MERGE_RESOLUTION|>--- conflicted
+++ resolved
@@ -123,17 +123,6 @@
   }
 
   Object.entries(props).forEach(([propName, propValue]) => {
-<<<<<<< HEAD
-    // Figure out how to "unquote" JS attributes that don't need to be quoted
-    // Is this lib reliable? https://github.com/armanozak/should-quote
-    const shouldQuote = true; // TODO
-    const key = shouldQuote ? `'${propName}'` : propName;
-    const value =
-      typeof propValue === 'function'
-        ? propValue.toString()
-        : JSON.stringify(propValue);
-    parts.push(`${key}: ${value}`);
-=======
     // Inspired by https://github.com/armanozak/should-quote/blob/main/packages/should-quote/src/lib/should-quote.ts
     const shouldQuote = ((key: string) => {
       // Pre-sanitation to prevent injection
@@ -151,8 +140,11 @@
     })(propName);
     // Escape quotes as well
     const key = shouldQuote ? JSON.stringify(propName) : propName;
-    parts.push(`${key}: ${JSON.stringify(propValue)}`);
->>>>>>> 9145ae88
+    const value =
+      typeof propValue === 'function'
+        ? propValue.toString()
+        : JSON.stringify(propValue);
+    parts.push(`${key}: ${value}`);
   });
 
   return `{
