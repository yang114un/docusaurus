/**
 * Copyright (c) Facebook, Inc. and its affiliates.
 *
 * This source code is licensed under the MIT license found in the
 * LICENSE file in the root directory of this source tree.
 */

import path from 'path';
import type {RuleSetRule} from 'webpack';
import type {HtmlTagObject, LoadedPlugin, LoadContext} from '@docusaurus/types';

/**
 * Make a synthetic plugin to:
 * - Inject site client modules
 * - Inject scripts/stylesheets
 */
export function createBootstrapPlugin({
  siteDir,
  siteConfig,
}: LoadContext): LoadedPlugin {
  const {
    stylesheets,
    scripts,
    clientModules: siteConfigClientModules,
  } = siteConfig;
  return {
    name: 'docusaurus-bootstrap-plugin',
    content: null,
    options: {
      id: 'default',
    },
    version: {type: 'synthetic'},
    path: siteDir,
    getClientModules() {
      return siteConfigClientModules;
    },
    injectHtmlTags: () => {
      const stylesheetsTags = stylesheets.map(
        (source): string | HtmlTagObject =>
          typeof source === 'string'
            ? `<link rel="stylesheet" href="${source}">`
            : {
                tagName: 'link',
                attributes: {
                  rel: 'stylesheet',
                  ...source,
                },
              },
      );
      const scriptsTags = scripts.map((source): string | HtmlTagObject =>
        typeof source === 'string'
          ? `<script src="${source}"></script>`
          : {
              tagName: 'script',
              attributes: {
                ...source,
              },
            },
      );
      return {
        headTags: [...stylesheetsTags, ...scriptsTags],
      };
    },
  };
}

/**
 * Configure Webpack fallback mdx loader for md/mdx files out of content-plugin
 * folders. Adds a "fallback" mdx loader for mdx files that are not processed by
 * content plugins. This allows to do things such as importing repo/README.md as
 * a partial from another doc. Not ideal solution, but good enough for now
 */
export function createMDXFallbackPlugin({
  siteDir,
  siteConfig,
}: LoadContext): LoadedPlugin {
  return {
    name: 'docusaurus-mdx-fallback-plugin',
    content: null,
    options: {
      id: 'default',
    },
    version: {type: 'synthetic'},
    // Synthetic, the path doesn't matter much
    path: '.',
    configureWebpack(config, isServer, {getJSLoader}) {
      // We need the mdx fallback loader to exclude files that were already
      // processed by content plugins mdx loaders. This works, but a bit
      // hacky... Not sure there's a way to handle that differently in webpack
      function getMDXFallbackExcludedPaths(): string[] {
        const rules: RuleSetRule[] = config.module?.rules as RuleSetRule[];
        return rules.flatMap((rule) => {
          const isMDXRule =
            rule.test instanceof RegExp && rule.test.test('x.mdx');
          return isMDXRule ? (rule.include as string[]) : [];
        });
      }
      const mdxLoaderOptions = {
        admonitions: true,
        staticDirs: siteConfig.staticDirectories.map((dir) =>
          path.resolve(siteDir, dir),
        ),
        siteDir,
        // External MDX files are always meant to be imported as partials
        isMDXPartial: () => true,
        // External MDX files might have front matter, just disable the warning
        isMDXPartialFrontMatterWarningDisabled: true,
<<<<<<< HEAD
        remarkPlugins: [admonitions],
        markdown: siteConfig.markdown,
=======
>>>>>>> bf9b69cf
      };

      return {
        module: {
          rules: [
            {
              test: /\.mdx?$/i,
              exclude: getMDXFallbackExcludedPaths(),
              use: [
                getJSLoader({isServer}),
                {
                  loader: require.resolve('@docusaurus/mdx-loader'),
                  options: mdxLoaderOptions,
                },
              ],
            },
          ],
        },
      };
    },
  };
}<|MERGE_RESOLUTION|>--- conflicted
+++ resolved
@@ -105,11 +105,7 @@
         isMDXPartial: () => true,
         // External MDX files might have front matter, just disable the warning
         isMDXPartialFrontMatterWarningDisabled: true,
-<<<<<<< HEAD
-        remarkPlugins: [admonitions],
         markdown: siteConfig.markdown,
-=======
->>>>>>> bf9b69cf
       };
 
       return {
