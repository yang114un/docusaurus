/**
 * Copyright (c) Facebook, Inc. and its affiliates.
 *
 * This source code is licensed under the MIT license found in the
 * LICENSE file in the root directory of this source tree.
 */

import Module from 'module';
import {join} from 'path';
import importFresh from 'import-fresh';
import {
  LoadContext,
  Plugin,
  PluginOptions,
  PluginConfig,
  DocusaurusPluginVersionInformation,
} from '@docusaurus/types';
import {CONFIG_FILE_NAME} from '../../constants';
import {getPluginVersion} from '../versions';
import {ensureUniquePluginInstanceIds} from './pluginIds';
import {
<<<<<<< HEAD
  isValidationDisabledEscapeHatch,
  logValidationBugReportHint,
} from '../utils';

export function pluginOptionsValidator<T>(
  schema: ValidationSchema<T>,
  options: Partial<T>,
): Partial<T> {
  // All plugins can be provided an "id" for multi-instance support
  // we don't ask the user to implement id validation, we add it automatically
  const finalSchema = schema.append({
    id: Joi.string(),
  });
  const {error, value} = finalSchema.validate(options, {
    convert: false,
  });
  if (error) {
    logValidationBugReportHint();
    if (isValidationDisabledEscapeHatch) {
      console.error(error);
      return options;
    } else {
      throw error;
    }
  }
  return value;
}

export function themeConfigValidator<T>(
  schema: ValidationSchema<T>,
  themeConfig: Partial<T>,
): Partial<T> {
  // A theme should only validate his "slice" of the full themeConfig,
  // not the whole object, so we allow unknown attributes to pass a theme validation
  const finalSchema = schema.unknown();

  const {error, value} = finalSchema.validate(themeConfig, {
    convert: false,
  });

  if (error) {
    logValidationBugReportHint();
    if (isValidationDisabledEscapeHatch) {
      console.error(error);
      return themeConfig;
    } else {
      throw error;
    }
  }
  return value;
}
=======
  normalizePluginOptions,
  normalizeThemeConfig,
} from '@docusaurus/utils-validation';
>>>>>>> f234c407

export type InitPlugin = Plugin<unknown> & {
  readonly options: PluginOptions;
  readonly version: DocusaurusPluginVersionInformation;
};

export default function initPlugins({
  pluginConfigs,
  context,
}: {
  pluginConfigs: PluginConfig[];
  context: LoadContext;
}): InitPlugin[] {
  // We need to resolve plugins from the perspective of the siteDir, since the siteDir's package.json
  // declares the dependency on these plugins.
  // We need to fallback to createRequireFromPath since createRequire is only available in node v12.
  // See: https://nodejs.org/api/modules.html#modules_module_createrequire_filename
  const createRequire = Module.createRequire || Module.createRequireFromPath;
  const pluginRequire = createRequire(join(context.siteDir, CONFIG_FILE_NAME));

  const plugins: InitPlugin[] = pluginConfigs
    .map((pluginItem) => {
      let pluginModuleImport: string | undefined;
      let pluginOptions: PluginOptions = {};

      if (!pluginItem) {
        return null;
      }

      if (typeof pluginItem === 'string') {
        pluginModuleImport = pluginItem;
      } else if (Array.isArray(pluginItem)) {
        [pluginModuleImport, pluginOptions = {}] = pluginItem;
      }

      if (!pluginModuleImport) {
        return null;
      }

      // The pluginModuleImport value is any valid
      // module identifier - npm package or locally-resolved path.
      const pluginPath = pluginRequire.resolve(pluginModuleImport);
      const pluginModule: any = importFresh(pluginPath);
      const pluginVersion = getPluginVersion(pluginPath, context.siteDir);

      const plugin = pluginModule.default || pluginModule;

      // support both commonjs and ES modules
      const validateOptions =
        pluginModule.default?.validateOptions ?? pluginModule.validateOptions;

      if (validateOptions) {
        const normalizedOptions = validateOptions({
          validate: normalizePluginOptions,
          options: pluginOptions,
        });
        pluginOptions = normalizedOptions;
      }

      // support both commonjs and ES modules
      const validateThemeConfig =
        pluginModule.default?.validateThemeConfig ??
        pluginModule.validateThemeConfig;

      if (validateThemeConfig) {
        const normalizedThemeConfig = validateThemeConfig({
          validate: normalizeThemeConfig,
          themeConfig: context.siteConfig.themeConfig,
        });

        context.siteConfig.themeConfig = {
          ...context.siteConfig.themeConfig,
          ...normalizedThemeConfig,
        };
      }

      return {
        ...plugin(context, pluginOptions),
        options: pluginOptions,
        version: pluginVersion,
      };
    })
    .filter(Boolean);

  ensureUniquePluginInstanceIds(plugins);

  return plugins;
}<|MERGE_RESOLUTION|>--- conflicted
+++ resolved
@@ -19,63 +19,9 @@
 import {getPluginVersion} from '../versions';
 import {ensureUniquePluginInstanceIds} from './pluginIds';
 import {
-<<<<<<< HEAD
-  isValidationDisabledEscapeHatch,
-  logValidationBugReportHint,
-} from '../utils';
-
-export function pluginOptionsValidator<T>(
-  schema: ValidationSchema<T>,
-  options: Partial<T>,
-): Partial<T> {
-  // All plugins can be provided an "id" for multi-instance support
-  // we don't ask the user to implement id validation, we add it automatically
-  const finalSchema = schema.append({
-    id: Joi.string(),
-  });
-  const {error, value} = finalSchema.validate(options, {
-    convert: false,
-  });
-  if (error) {
-    logValidationBugReportHint();
-    if (isValidationDisabledEscapeHatch) {
-      console.error(error);
-      return options;
-    } else {
-      throw error;
-    }
-  }
-  return value;
-}
-
-export function themeConfigValidator<T>(
-  schema: ValidationSchema<T>,
-  themeConfig: Partial<T>,
-): Partial<T> {
-  // A theme should only validate his "slice" of the full themeConfig,
-  // not the whole object, so we allow unknown attributes to pass a theme validation
-  const finalSchema = schema.unknown();
-
-  const {error, value} = finalSchema.validate(themeConfig, {
-    convert: false,
-  });
-
-  if (error) {
-    logValidationBugReportHint();
-    if (isValidationDisabledEscapeHatch) {
-      console.error(error);
-      return themeConfig;
-    } else {
-      throw error;
-    }
-  }
-  return value;
-}
-=======
   normalizePluginOptions,
   normalizeThemeConfig,
 } from '@docusaurus/utils-validation';
->>>>>>> f234c407
 
 export type InitPlugin = Plugin<unknown> & {
   readonly options: PluginOptions;
