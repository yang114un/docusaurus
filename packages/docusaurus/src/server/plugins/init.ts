/**
 * Copyright (c) Facebook, Inc. and its affiliates.
 *
 * This source code is licensed under the MIT license found in the
 * LICENSE file in the root directory of this source tree.
 */

import Module from 'module';
import {join} from 'path';
import importFresh from 'import-fresh';
import {
  LoadContext,
  Plugin,
  PluginOptions,
  PluginConfig,
  ValidationSchema,
  DocusaurusPluginVersionInformation,
} from '@docusaurus/types';
import {CONFIG_FILE_NAME} from '../../constants';
import {getPluginVersion} from '../versions';
import {ensureUniquePluginInstanceIds} from './pluginIds';
import * as Joi from '@hapi/joi';
import {
  isValidationDisabledEscapeHatch,
  logValidationBugReportHint,
} from '../validationUtils';

export function pluginOptionsValidator<T>(
  schema: ValidationSchema<T>,
  options: Partial<T>,
): T {
  // All plugins can be provided an "id" for multi-instance support
  // we don't ask the user to implement id validation, we add it automatically
  const finalSchema = schema.append({
    id: Joi.string(),
  });
  const {error, value} = finalSchema.validate(options, {
    convert: false,
  });
  if (error) {
    logValidationBugReportHint();
    if (isValidationDisabledEscapeHatch) {
      console.error(error);
      return options;
    } else {
      throw error;
    }
  }
  return value;
}

export function themeConfigValidator<T>(
  schema: ValidationSchema<T>,
<<<<<<< HEAD
  options: Partial<T>,
): T {
=======
  themeConfig: Partial<T>,
) {
>>>>>>> ee2d1b42
  // A theme should only validate his "slice" of the full themeConfig,
  // not the whole object, so we allow unknown attributes to pass a theme validation
  const finalSchema = schema.unknown();

  const {error, value} = finalSchema.validate(themeConfig, {
    convert: false,
  });

  if (error) {
    logValidationBugReportHint();
    if (isValidationDisabledEscapeHatch) {
      console.error(error);
      return themeConfig;
    } else {
      throw error;
    }
  }
  return value;
}

export type InitPlugin = Plugin<unknown> & {
  readonly options: PluginOptions;
  readonly version: DocusaurusPluginVersionInformation;
};

export default function initPlugins({
  pluginConfigs,
  context,
}: {
  pluginConfigs: PluginConfig[];
  context: LoadContext;
}): InitPlugin[] {
  // We need to resolve plugins from the perspective of the siteDir, since the siteDir's package.json
  // declares the dependency on these plugins.
  // We need to fallback to createRequireFromPath since createRequire is only available in node v12.
  // See: https://nodejs.org/api/modules.html#modules_module_createrequire_filename
  const createRequire = Module.createRequire || Module.createRequireFromPath;
  const pluginRequire = createRequire(join(context.siteDir, CONFIG_FILE_NAME));

  const plugins: InitPlugin[] = pluginConfigs
    .map((pluginItem) => {
      let pluginModuleImport: string | undefined;
      let pluginOptions: PluginOptions = {};

      if (!pluginItem) {
        return null;
      }

      if (typeof pluginItem === 'string') {
        pluginModuleImport = pluginItem;
      } else if (Array.isArray(pluginItem)) {
        [pluginModuleImport, pluginOptions = {}] = pluginItem;
      }

      if (!pluginModuleImport) {
        return null;
      }

      // The pluginModuleImport value is any valid
      // module identifier - npm package or locally-resolved path.
      const pluginPath = pluginRequire.resolve(pluginModuleImport);
      const pluginModule: any = importFresh(pluginPath);
      const pluginVersion = getPluginVersion(pluginPath, context.siteDir);

      const plugin = pluginModule.default || pluginModule;

      // support both commonjs and ES modules
      const validateOptions =
        pluginModule.default?.validateOptions ?? pluginModule.validateOptions;

      if (validateOptions) {
        const normalizedOptions = validateOptions({
          validate: pluginOptionsValidator,
          options: pluginOptions,
        });
        pluginOptions = normalizedOptions;
      }

      // support both commonjs and ES modules
      const validateThemeConfig =
        pluginModule.default?.validateThemeConfig ??
        pluginModule.validateThemeConfig;

      if (validateThemeConfig) {
        const normalizedThemeConfig = validateThemeConfig({
          validate: themeConfigValidator,
          themeConfig: context.siteConfig.themeConfig,
        });

        context.siteConfig.themeConfig = {
          ...context.siteConfig.themeConfig,
          ...normalizedThemeConfig,
        };
      }

      return {
        ...plugin(context, pluginOptions),
        options: pluginOptions,
        version: pluginVersion,
      };
    })
    .filter(Boolean);

  ensureUniquePluginInstanceIds(plugins);

  return plugins;
}<|MERGE_RESOLUTION|>--- conflicted
+++ resolved
@@ -51,13 +51,8 @@
 
 export function themeConfigValidator<T>(
   schema: ValidationSchema<T>,
-<<<<<<< HEAD
-  options: Partial<T>,
-): T {
-=======
   themeConfig: Partial<T>,
 ) {
->>>>>>> ee2d1b42
   // A theme should only validate his "slice" of the full themeConfig,
   // not the whole object, so we allow unknown attributes to pass a theme validation
   const finalSchema = schema.unknown();
