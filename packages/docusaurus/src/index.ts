/**
 * Copyright (c) Facebook, Inc. and its affiliates.
 *
 * This source code is licensed under the MIT license found in the
 * LICENSE file in the root directory of this source tree.
 */

export {default as build} from './commands/build';
export {default as start} from './commands/start';
export {default as swizzle} from './commands/swizzle';
export {default as deploy} from './commands/deploy';
export {default as externalCommand} from './commands/external';
export {default as serve} from './commands/serve';
export {default as clear} from './commands/clear';
export {default as writeTranslations} from './commands/writeTranslations';
<<<<<<< HEAD
export {default as upgrade} from './commands/upgrade';
=======
export {default as writeHeadingIds} from './commands/writeHeadingIds';
>>>>>>> 284cdabb
<|MERGE_RESOLUTION|>--- conflicted
+++ resolved
@@ -13,8 +13,5 @@
 export {default as serve} from './commands/serve';
 export {default as clear} from './commands/clear';
 export {default as writeTranslations} from './commands/writeTranslations';
-<<<<<<< HEAD
-export {default as upgrade} from './commands/upgrade';
-=======
 export {default as writeHeadingIds} from './commands/writeHeadingIds';
->>>>>>> 284cdabb
+export {default as upgrade} from './commands/upgrade';