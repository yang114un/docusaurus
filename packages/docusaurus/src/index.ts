/**
 * Copyright (c) Facebook, Inc. and its affiliates.
 *
 * This source code is licensed under the MIT license found in the
 * LICENSE file in the root directory of this source tree.
 */

<<<<<<< HEAD
export {default as build} from './commands/build';
export {default as start} from './commands/start';
export {default as swizzle} from './commands/swizzle';
export {default as deploy} from './commands/deploy';
export {default as externalCommand} from './commands/external';
export {default as serve} from './commands/serve';
export {default as clear} from './commands/clear';
export {default as upgrade} from './commands/upgrade';
export {default as writeTranslations} from './commands/writeTranslations';
export {default as writeHeadingIds} from './commands/writeHeadingIds';
=======
export {build} from './commands/build';
export {clear} from './commands/clear';
export {deploy} from './commands/deploy';
export {externalCommand} from './commands/external';
export {serve} from './commands/serve';
export {start} from './commands/start';
export {swizzle} from './commands/swizzle';
export {writeHeadingIds} from './commands/writeHeadingIds';
export {writeTranslations} from './commands/writeTranslations';
>>>>>>> 9145ae88
<|MERGE_RESOLUTION|>--- conflicted
+++ resolved
@@ -5,18 +5,6 @@
  * LICENSE file in the root directory of this source tree.
  */
 
-<<<<<<< HEAD
-export {default as build} from './commands/build';
-export {default as start} from './commands/start';
-export {default as swizzle} from './commands/swizzle';
-export {default as deploy} from './commands/deploy';
-export {default as externalCommand} from './commands/external';
-export {default as serve} from './commands/serve';
-export {default as clear} from './commands/clear';
-export {default as upgrade} from './commands/upgrade';
-export {default as writeTranslations} from './commands/writeTranslations';
-export {default as writeHeadingIds} from './commands/writeHeadingIds';
-=======
 export {build} from './commands/build';
 export {clear} from './commands/clear';
 export {deploy} from './commands/deploy';
@@ -24,6 +12,6 @@
 export {serve} from './commands/serve';
 export {start} from './commands/start';
 export {swizzle} from './commands/swizzle';
+export {upgrade} from './commands/upgrade';
 export {writeHeadingIds} from './commands/writeHeadingIds';
-export {writeTranslations} from './commands/writeTranslations';
->>>>>>> 9145ae88
+export {writeTranslations} from './commands/writeTranslations';