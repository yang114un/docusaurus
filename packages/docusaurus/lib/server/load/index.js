--- conflicted
+++ resolved
@@ -58,12 +58,8 @@
 
   // Routing
   const {
-<<<<<<< HEAD
+    registry,
     routesChunkNames,
-=======
-    registry,
-    routesAsyncModules,
->>>>>>> b4daac96
     routesConfig,
     routesMetadata,
     routesMetadataPath,
