/**
 * Copyright (c) Facebook, Inc. and its affiliates.
 *
 * This source code is licensed under the MIT license found in the
 * LICENSE file in the root directory of this source tree.
 */

import React, {type ReactNode} from 'react';

// Workaround because it's difficult in MDX v1 to provide a MDX title as props
// See https://github.com/facebook/docusaurus/pull/7152#issuecomment-1145779682
function extractMDXAdmonitionTitle(children: ReactNode): {
  mdxAdmonitionTitle: ReactNode | undefined;
  rest: ReactNode;
} {
  const items = React.Children.toArray(children);
  const mdxAdmonitionTitleChildren = items.find(
    (item) =>
      React.isValidElement(item) &&
      (item.props as {mdxType: string} | null)?.mdxType ===
        'mdxAdmonitionTitle',
  ) as JSX.Element | undefined;
<<<<<<< HEAD

  const rest = (
    <>{items.filter((item) => item !== mdxAdmonitionTitleChildren)}</>
  );

  const mdxAdmonitionTitle = mdxAdmonitionTitleChildren?.props.children;

  return {
    mdxAdmonitionTitle,
    rest,
=======
  const rest = items.filter((item) => item !== mdxAdmonitionTitle);
  return {
    mdxAdmonitionTitle: mdxAdmonitionTitle?.props.children,
    rest: rest.length > 0 ? <>{rest}</> : null,
>>>>>>> 45f3e873
  };
}

export function processAdmonitionProps<
  Props extends {readonly children: ReactNode; readonly title?: ReactNode},
>(props: Props): Props {
  const {mdxAdmonitionTitle, rest} = extractMDXAdmonitionTitle(props.children);
  const title = props.title ?? mdxAdmonitionTitle;
  return {
    ...props,
    // Do not return "title: undefined" prop
    // this might create unwanted props overrides when merging props
    // For example: {...default,...props}
    ...(title && {title}),
    children: rest,
  };
}<|MERGE_RESOLUTION|>--- conflicted
+++ resolved
@@ -20,23 +20,14 @@
       (item.props as {mdxType: string} | null)?.mdxType ===
         'mdxAdmonitionTitle',
   ) as JSX.Element | undefined;
-<<<<<<< HEAD
 
-  const rest = (
-    <>{items.filter((item) => item !== mdxAdmonitionTitleChildren)}</>
-  );
+  const rest = items.filter((item) => item !== mdxAdmonitionTitleChildren);
 
   const mdxAdmonitionTitle = mdxAdmonitionTitleChildren?.props.children;
 
   return {
     mdxAdmonitionTitle,
-    rest,
-=======
-  const rest = items.filter((item) => item !== mdxAdmonitionTitle);
-  return {
-    mdxAdmonitionTitle: mdxAdmonitionTitle?.props.children,
     rest: rest.length > 0 ? <>{rest}</> : null,
->>>>>>> 45f3e873
   };
 }
 
