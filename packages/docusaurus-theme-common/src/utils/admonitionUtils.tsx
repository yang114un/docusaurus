/**
 * Copyright (c) Facebook, Inc. and its affiliates.
 *
 * This source code is licensed under the MIT license found in the
 * LICENSE file in the root directory of this source tree.
 */

import React, {type ReactNode} from 'react';

// Workaround because it's difficult in MDX v1 to provide a MDX title as props
// See https://github.com/facebook/docusaurus/pull/7152#issuecomment-1145779682
function extractMDXAdmonitionTitle(children: ReactNode): {
  mdxAdmonitionTitle: ReactNode | undefined;
  rest: ReactNode;
} {
  const items = React.Children.toArray(children);
  const mdxAdmonitionTitle = items.find(
    (item) =>
      React.isValidElement(item) &&
      (item.props as {mdxType: string} | null)?.mdxType ===
        'mdxAdmonitionTitle',
<<<<<<< HEAD
  );
  const rest = items.filter((item) => item !== mdxAdmonitionTitle);
  return {
    mdxAdmonitionTitle,
    rest: rest.length > 0 ? <>{rest}</> : null,
=======
  ) as JSX.Element | undefined;
  const rest = <>{items.filter((item) => item !== mdxAdmonitionTitle)}</>;
  return {
    mdxAdmonitionTitle: mdxAdmonitionTitle?.props.children,
    rest,
>>>>>>> 32dc1edd
  };
}

export function processAdmonitionProps<
  Props extends {readonly children: ReactNode; readonly title?: ReactNode},
>(props: Props): Props {
  const {mdxAdmonitionTitle, rest} = extractMDXAdmonitionTitle(props.children);
  const title = props.title ?? mdxAdmonitionTitle;
  return {
    ...props,
    // Do not return "title: undefined" prop
    // this might create unwanted props overrides when merging props
    // For example: {...default,...props}
    ...(title && {title}),
    children: rest,
  };
}<|MERGE_RESOLUTION|>--- conflicted
+++ resolved
@@ -19,19 +19,11 @@
       React.isValidElement(item) &&
       (item.props as {mdxType: string} | null)?.mdxType ===
         'mdxAdmonitionTitle',
-<<<<<<< HEAD
-  );
+  ) as JSX.Element | undefined;
   const rest = items.filter((item) => item !== mdxAdmonitionTitle);
   return {
-    mdxAdmonitionTitle,
+    mdxAdmonitionTitle: mdxAdmonitionTitle?.props.children,
     rest: rest.length > 0 ? <>{rest}</> : null,
-=======
-  ) as JSX.Element | undefined;
-  const rest = <>{items.filter((item) => item !== mdxAdmonitionTitle)}</>;
-  return {
-    mdxAdmonitionTitle: mdxAdmonitionTitle?.props.children,
-    rest,
->>>>>>> 32dc1edd
   };
 }
 
