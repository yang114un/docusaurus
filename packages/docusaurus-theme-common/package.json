{
  "name": "@docusaurus/theme-common",
  "version": "2.0.0-beta.14",
  "description": "Common code for Docusaurus themes.",
  "main": "./lib/index.js",
  "types": "./lib/index.d.ts",
  "scripts": {
    "build": "node copyUntypedFiles.mjs && tsc",
    "watch": "node copyUntypedFiles.mjs && tsc --watch"
  },
  "publishConfig": {
    "access": "public"
  },
  "repository": {
    "type": "git",
    "url": "https://github.com/facebook/docusaurus.git",
    "directory": "packages/docusaurus-theme-common"
  },
  "license": "MIT",
  "dependencies": {
    "@docusaurus/plugin-content-blog": "2.0.0-beta.14",
    "@docusaurus/plugin-content-docs": "2.0.0-beta.14",
    "@docusaurus/plugin-content-pages": "2.0.0-beta.14",
    "clsx": "^1.1.1",
    "parse-numeric-range": "^1.3.0",
    "tslib": "^2.3.1",
    "utility-types": "^3.10.0"
  },
  "devDependencies": {
<<<<<<< HEAD
    "@docusaurus/module-type-aliases": "2.0.0-beta.7",
    "@docusaurus/utils-build": "2.0.0-beta.7",
=======
    "@docusaurus/core": "2.0.0-beta.14",
    "@docusaurus/module-type-aliases": "2.0.0-beta.14",
    "@docusaurus/types": "2.0.0-beta.14",
    "@testing-library/react-hooks": "^7.0.2",
    "fs-extra": "^10.0.0",
>>>>>>> d0fc31c8
    "lodash": "^4.17.20"
  },
  "peerDependencies": {
    "prism-react-renderer": "^1.2.1",
    "react": "^16.8.4 || ^17.0.0",
    "react-dom": "^16.8.4 || ^17.0.0"
  },
  "engines": {
    "node": ">=14"
  }
}<|MERGE_RESOLUTION|>--- conflicted
+++ resolved
@@ -27,16 +27,12 @@
     "utility-types": "^3.10.0"
   },
   "devDependencies": {
-<<<<<<< HEAD
-    "@docusaurus/module-type-aliases": "2.0.0-beta.7",
-    "@docusaurus/utils-build": "2.0.0-beta.7",
-=======
     "@docusaurus/core": "2.0.0-beta.14",
     "@docusaurus/module-type-aliases": "2.0.0-beta.14",
     "@docusaurus/types": "2.0.0-beta.14",
+    "@docusaurus/utils-build": "2.0.0-beta.14",
     "@testing-library/react-hooks": "^7.0.2",
     "fs-extra": "^10.0.0",
->>>>>>> d0fc31c8
     "lodash": "^4.17.20"
   },
   "peerDependencies": {
