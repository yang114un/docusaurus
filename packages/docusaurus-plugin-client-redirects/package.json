--- conflicted
+++ resolved
@@ -18,31 +18,19 @@
   },
   "license": "MIT",
   "dependencies": {
-<<<<<<< HEAD
-    "@docusaurus/core": "2.0.0-beta.7",
-    "@docusaurus/utils": "2.0.0-beta.7",
-    "@docusaurus/utils-common": "2.0.0-beta.7",
-    "@docusaurus/utils-validation": "2.0.0-beta.7",
-    "chalk": "^4.1.2",
-=======
     "@docusaurus/core": "2.0.0-beta.14",
     "@docusaurus/logger": "2.0.0-beta.14",
     "@docusaurus/utils": "2.0.0-beta.14",
     "@docusaurus/utils-common": "2.0.0-beta.14",
     "@docusaurus/utils-validation": "2.0.0-beta.14",
->>>>>>> d0fc31c8
     "eta": "^1.12.3",
     "fs-extra": "^10.0.0",
     "lodash": "^4.17.20",
     "tslib": "^2.3.1"
   },
   "devDependencies": {
-<<<<<<< HEAD
-    "@docusaurus/types": "2.0.0-beta.7",
-    "@docusaurus/utils-build": "2.0.0-beta.7"
-=======
-    "@docusaurus/types": "2.0.0-beta.14"
->>>>>>> d0fc31c8
+    "@docusaurus/types": "2.0.0-beta.14",
+    "@docusaurus/utils-build": "2.0.0-beta.14"
   },
   "peerDependencies": {
     "react": "^16.8.4 || ^17.0.0",
