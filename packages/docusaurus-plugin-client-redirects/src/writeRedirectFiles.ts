--- conflicted
+++ resolved
@@ -11,16 +11,7 @@
 
 import {PluginContext, RedirectMetadata} from './types';
 import createRedirectPageContent from './createRedirectPageContent';
-<<<<<<< HEAD
-import {
-  addTrailingSlash,
-  getFilePathForRoutePath,
-  posixPath,
-  removeTrailingSlash,
-} from '@docusaurus/utils';
-=======
 import {getFilePathForRoutePath, normalizeUrl} from '@docusaurus/utils';
->>>>>>> 88a6f566
 
 export type WriteFilesPluginContext = Pick<PluginContext, 'baseUrl' | 'outDir'>;
 
@@ -49,15 +40,7 @@
       pluginContext.outDir,
       getFilePathForRoutePath(redirect.from),
     );
-<<<<<<< HEAD
-    const toUrl = addTrailingSlash(
-      `${removeTrailingSlash(pluginContext.baseUrl)}${posixPath(
-        path.join(redirect.to),
-      )}`,
-    );
-=======
     const toUrl = createToUrl(pluginContext.baseUrl, redirect.to);
->>>>>>> 88a6f566
     const fileContent = createPageContentMemoized(toUrl);
     return {
       ...redirect,
