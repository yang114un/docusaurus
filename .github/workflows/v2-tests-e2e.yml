--- conflicted
+++ resolved
@@ -29,11 +29,7 @@
         uses: bahmutov/npm-install@v1
         with:
           install-command: yarn
-<<<<<<< HEAD
-      - name: Setup test-website project against main release
-=======
-      - name: Generate test-website project against master release
->>>>>>> c76dfb8a
+      - name: Generate test-website project against main branch
         run: |
           KEEP_CONTAINER=true yarn test:build:v2 -s
           mv test-website ../test-website
@@ -69,12 +65,8 @@
         uses: bahmutov/npm-install@v1
         with:
           install-command: yarn
-<<<<<<< HEAD
-      - name: Setup test-website project against main release
-=======
 
-      - name: Generate test-website project against master release
->>>>>>> c76dfb8a
+      - name: Generate test-website project against main branch
         run: |
           KEEP_CONTAINER=true yarn test:build:v2 -s
           mv test-website ../test-website
