/**
 * Copyright (c) 2017-present, Facebook, Inc.
 *
 * This source code is licensed under the MIT license found in the
 * LICENSE file in the root directory of this source tree.
 */

const CWD = process.cwd();

const path = require('path');
const fs = require('fs');
const glob = require('glob');

const metadataUtils = require('./metadataUtils');

const env = require('./env.js');
const blog = require('./blog.js');

const siteConfig = require(`${CWD}/siteConfig.js`);
const versionFallback = require('./versionFallback.js');
const utils = require('./utils.js');

const SupportedHeaderFields = new Set([
  'id',
  'title',
  'author',
  'authorURL',
  'authorFBID',
  'sidebar_label',
  'original_id',
  'hide_title',
  'layout',
  'custom_edit_url',
]);

<<<<<<< HEAD
const {getDocsUrl} = require('./routing.js');
=======
let allSidebars;
if (fs.existsSync(`${CWD}/sidebars.json`)) {
  allSidebars = require(`${CWD}/sidebars.json`);
} else {
  allSidebars = {};
}
>>>>>>> 95445608

// Can have a custom docs path. Top level folder still needs to be in directory
// at the same level as `website`, not inside `website`.
//   e.g., docs/whereDocsReallyExist
//         website-docs/
// All .md docs still (currently) must be in one flat directory hierarchy.
//   e.g., docs/whereDocsReallyExist/*.md (all .md files in this dir)
function getDocsPath() {
  return siteConfig.customDocsPath ? siteConfig.customDocsPath : 'docs';
}

// returns map from id to object containing sidebar ordering info
function readSidebar(sidebars = {}) {
  Object.assign(sidebars, versionFallback.sidebarData());

  const order = {};

  Object.keys(sidebars).forEach(sidebar => {
    const categories = sidebars[sidebar];

    let ids = [];
    const categoryOrder = [];
    const subCategoryOrder = [];
    Object.keys(categories).forEach(category => {
      if (Array.isArray(categories[category])) {
        ids = ids.concat(categories[category]);

        for (let i = 0; i < categories[category].length; i++) {
          categoryOrder.push(category);
          subCategoryOrder.push(undefined);
        }
      } else {
        Object.keys(categories[category]).forEach(subCategory => {
          ids = ids.concat(categories[category][subCategory]);

          for (let i = 0; i < categories[category][subCategory].length; i++) {
            categoryOrder.push(category);
            subCategoryOrder.push(subCategory);
          }
        });
      }
    });

    for (let i = 0; i < ids.length; i++) {
      const id = ids[i];
      let previous;
      let next;

      if (i > 0) previous = ids[i - 1];

      if (i < ids.length - 1) next = ids[i + 1];

      order[id] = {
        previous,
        next,
        sidebar,
        category: categoryOrder[i],
        sub_category: subCategoryOrder[i],
        sort: i + 1,
      };
    }
  });

  return order;
}

// process the metadata for a document found in either 'docs' or 'translated_docs'
function processMetadata(file, refDir) {
  const result = metadataUtils.extractMetadata(fs.readFileSync(file, 'utf8'));
  const language = utils.getLanguage(file, refDir) || 'en';

  const metadata = {};
  Object.keys(result.metadata).forEach(fieldName => {
    if (SupportedHeaderFields.has(fieldName)) {
      metadata[fieldName] = result.metadata[fieldName];
    } else {
      console.warn(`Header field "${fieldName}" in ${file} is not supported.`);
    }
  });

  const rawContent = result.rawContent;

  if (!metadata.id) {
    metadata.id = path.basename(file, path.extname(file));
  }
  if (metadata.id.includes('/')) {
    throw new Error('Document id cannot include "/".');
  }

  // If a file is located in a subdirectory, prepend the subdir to it's ID
  // Example:
  //  (file: 'docusaurus/docs/projectA/test.md', ID 'test', refDir: 'docusaurus/docs')
  //  returns 'projectA/test'
  const subDir = utils.getSubDir(file, refDir);
  if (subDir) {
    metadata.id = `${subDir}/${metadata.id}`;
  }

  // Example: `docs/projectA/test.md` source is `projectA/test.md`
  metadata.source = subDir
    ? `${subDir}/${path.basename(file)}`
    : path.basename(file);

  if (!metadata.title) {
    metadata.title = metadata.id;
  }

  const langPart =
    env.translation.enabled || siteConfig.useEnglishUrl ? `${language}/` : '';
  let versionPart = '';
  if (env.versioning.enabled) {
    metadata.version = 'next';
    versionPart = 'next/';
  }

  metadata.permalink = `${getDocsUrl(
    siteConfig.docsUrl,
  )}/${langPart}${versionPart}${metadata.id}.html`;

  // change ids previous, next
  metadata.localized_id = metadata.id;
  metadata.id = (env.translation.enabled ? `${language}-` : '') + metadata.id;
  metadata.language = env.translation.enabled ? language : 'en';

  const order = readSidebar(allSidebars);
  const id = metadata.localized_id;

  if (order[id]) {
    metadata.sidebar = order[id].sidebar;
    metadata.category = order[id].category;
    metadata.sub_category = order[id].sub_category;
    metadata.sort = order[id].sort;

    if (order[id].next) {
      metadata.next_id = order[id].next;
      metadata.next =
        (env.translation.enabled ? `${language}-` : '') + order[id].next;
    }
    if (order[id].previous) {
      metadata.previous_id = order[id].previous;
      metadata.previous =
        (env.translation.enabled ? `${language}-` : '') + order[id].previous;
    }
  }

  return {metadata, rawContent};
}

// process metadata for all docs and save into core/metadata.js
function generateMetadataDocs() {
  let order;
  try {
    order = readSidebar(allSidebars);
  } catch (e) {
    console.error(e);
    process.exit(1);
  }

  const enabledLanguages = env.translation
    .enabledLanguages()
    .map(language => language.tag);

  const metadatas = {};
  const defaultMetadatas = {};

  // metadata for english files
  const docsDir = path.join(CWD, '../', getDocsPath());
  let files = glob.sync(`${docsDir}/**`);
  files.forEach(file => {
    const extension = path.extname(file);

    if (extension === '.md' || extension === '.markdown') {
      const res = processMetadata(file, docsDir);

      if (!res) {
        return;
      }
      const metadata = res.metadata;
      metadatas[metadata.id] = metadata;

      // create a default list of documents for each enabled language based on docs in English
      // these will get replaced if/when the localized file is downloaded from crowdin
      enabledLanguages
        .filter(currentLanguage => currentLanguage !== 'en')
        .forEach(currentLanguage => {
          const baseMetadata = Object.assign({}, metadata);
          baseMetadata.id = baseMetadata.id
            .toString()
            .replace(/^en-/, `${currentLanguage}-`);
          if (baseMetadata.permalink)
            baseMetadata.permalink = baseMetadata.permalink
              .toString()
              .replace(
                new RegExp(`^${getDocsUrl(siteConfig.docsUrl)}/en/`),
                `${getDocsUrl(siteConfig.docsUrl)}/${currentLanguage}/`,
              );
          if (baseMetadata.next)
            baseMetadata.next = baseMetadata.next
              .toString()
              .replace(/^en-/, `${currentLanguage}-`);
          if (baseMetadata.previous)
            baseMetadata.previous = baseMetadata.previous
              .toString()
              .replace(/^en-/, `${currentLanguage}-`);
          baseMetadata.language = currentLanguage;
          defaultMetadatas[baseMetadata.id] = baseMetadata;
        });
      Object.assign(metadatas, defaultMetadatas);
    }
  });

  // metadata for non-english docs
  const translatedDir = path.join(CWD, 'translated_docs');
  files = glob.sync(`${CWD}/translated_docs/**`);
  files.forEach(file => {
    if (!utils.getLanguage(file, translatedDir)) {
      return;
    }

    const extension = path.extname(file);

    if (extension === '.md' || extension === '.markdown') {
      const res = processMetadata(file, translatedDir);
      if (!res) {
        return;
      }
      const metadata = res.metadata;
      metadatas[metadata.id] = metadata;
    }
  });

  // metadata for versioned docs
  const versionData = versionFallback.docData();
  versionData.forEach(metadata => {
    const id = metadata.localized_id;
    if (order[id]) {
      metadata.sidebar = order[id].sidebar;
      metadata.category = order[id].category;
      metadata.sub_category = order[id].sub_category;
      metadata.sort = order[id].sort;

      if (order[id].next) {
        metadata.next_id = order[id].next.replace(
          `version-${metadata.version}-`,
          '',
        );
        metadata.next =
          (env.translation.enabled ? `${metadata.language}-` : '') +
          order[id].next;
      }
      if (order[id].previous) {
        metadata.previous_id = order[id].previous.replace(
          `version-${metadata.version}-`,
          '',
        );
        metadata.previous =
          (env.translation.enabled ? `${metadata.language}-` : '') +
          order[id].previous;
      }
    }
    metadatas[metadata.id] = metadata;
  });

  // Get the titles of the previous and next ids so that we can use them in
  // navigation buttons in DocsLayout.js
  Object.keys(metadatas).forEach(metadata => {
    if (metadatas[metadata].previous) {
      if (metadatas[metadatas[metadata].previous]) {
        metadatas[metadata].previous_title =
          metadatas[metadatas[metadata].previous].title;
      } else {
        metadatas[metadata].previous_title = 'Previous';
      }
    }
    if (metadatas[metadata].next) {
      if (metadatas[metadatas[metadata].next]) {
        metadatas[metadata].next_title =
          metadatas[metadatas[metadata].next].title;
      } else {
        metadatas[metadata].next_title = 'Next';
      }
    }
  });

  fs.writeFileSync(
    path.join(__dirname, '/../core/metadata.js'),
    `${'/**\n' +
    ' * @' +
    'generated\n' + // separate this out for Nuclide treating @generated as readonly
      ' */\n' +
      'module.exports = '}${JSON.stringify(metadatas, null, 2)};\n`,
  );
}

// process metadata for blog posts and save into core/MetadataBlog.js
function generateMetadataBlog() {
  const metadatas = [];

  const files = glob.sync(`${CWD}/blog/**/*.*`);
  files
    .sort()
    .reverse()
    .forEach(file => {
      const extension = path.extname(file);
      if (extension !== '.md' && extension !== '.markdown') {
        return;
      }
      const metadata = blog.getMetadata(file);
      // Extract, YYYY, MM, DD from the file name
      const filePathDateArr = path
        .basename(file)
        .toString()
        .split('-');
      metadata.date = new Date(
        `${filePathDateArr[0]}-${filePathDateArr[1]}-${
          filePathDateArr[2]
        }T06:00:00.000Z`,
      );
      // allow easier sorting of blog by providing seconds since epoch
      metadata.seconds = Math.round(metadata.date.getTime() / 1000);

      metadatas.push(metadata);
    });

  const sortedMetadatas = metadatas.sort(
    (a, b) => parseInt(b.seconds, 10) - parseInt(a.seconds, 10),
  );

  fs.writeFileSync(
    path.join(__dirname, '/../core/MetadataBlog.js'),
    `${'/**\n' +
    ' * @' +
    'generated\n' + // separate this out for Nuclide treating @generated as readonly
      ' */\n' +
      'module.exports = '}${JSON.stringify(sortedMetadatas, null, 2)};\n`,
  );
}

module.exports = {
  getDocsPath,
  readSidebar,
  processMetadata,
  generateMetadataDocs,
  generateMetadataBlog,
};<|MERGE_RESOLUTION|>--- conflicted
+++ resolved
@@ -33,16 +33,14 @@
   'custom_edit_url',
 ]);
 
-<<<<<<< HEAD
 const {getDocsUrl} = require('./routing.js');
-=======
+
 let allSidebars;
 if (fs.existsSync(`${CWD}/sidebars.json`)) {
   allSidebars = require(`${CWD}/sidebars.json`);
 } else {
   allSidebars = {};
 }
->>>>>>> 95445608
 
 // Can have a custom docs path. Top level folder still needs to be in directory
 // at the same level as `website`, not inside `website`.
