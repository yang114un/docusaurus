--- conflicted
+++ resolved
@@ -118,22 +118,14 @@
 // cannot use shell.cp because it doesn't support copying dotfiles and we
 // need to copy directories like .circleci, for example
 // https://github.com/shelljs/shelljs/issues/79
-<<<<<<< HEAD
 if (
   shell.exec(
-    `rsync -rtv --exclude=${excludePath} --exclude=.DS_Store ${fromPath} ${
-      toPath
-    }`
+    `rsync -rt --exclude=${excludePath} --exclude=.DS_Store ${fromPath} ${toPath}`
   ).code !== 0
 ) {
   shell.echo(`Error: Copying build assets failed`);
   shell.exit(1);
 }
-=======
-shell.exec(
-  `rsync -rt --exclude=${excludePath} --exclude=.DS_Store ${fromPath} ${toPath}`
-);
->>>>>>> ea5a11bc
 
 shell.cd(path.join('build', `${PROJECT_NAME}-${DEPLOYMENT_BRANCH}`));
 
