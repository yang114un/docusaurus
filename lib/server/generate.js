/**
 * Copyright (c) 2017-present, Facebook, Inc.
 *
 * This source code is licensed under the MIT license found in the
 * LICENSE file in the root directory of this source tree.
 */

async function execute() {
  require('../write-translations.js');
  const metadataUtils = require('./metadataUtils');
  const blog = require('./blog');
  const docs = require('./docs');
  const CWD = process.cwd();
  const fs = require('fs-extra');
  const readMetadata = require('./readMetadata.js');
  const path = require('path');
<<<<<<< HEAD
  const {minifyCss, isSeparateCss} = require('./utils');
=======
  const {getPath} = require('../core/utils.js');
  const {minifyCss, isSeparateCss, autoPrefixCss} = require('./utils');
>>>>>>> d3417b3b
  const React = require('react');
  const mkdirp = require('mkdirp');
  const glob = require('glob');
  const chalk = require('chalk');
  const Site = require('../core/Site.js');
  const env = require('./env.js');
  const siteConfig = require(`${CWD}/siteConfig.js`);
  const translate = require('./translate.js');
  const feed = require('./feed.js');
  const sitemap = require('./sitemap.js');
  const join = path.join;
  const sep = path.sep;
  const escapeStringRegexp = require('escape-string-regexp');
  const {renderToStaticMarkupWithDoctype} = require('./renderUtils');
  const commander = require('commander');
  const imagemin = require('imagemin');
  const imageminJpegtran = require('imagemin-jpegtran');
  const imageminOptipng = require('imagemin-optipng');
  const imageminSvgo = require('imagemin-svgo');
  const imageminGifsicle = require('imagemin-gifsicle');

  commander.option('--skip-image-compression').parse(process.argv);

  // create the folder path for a file if it does not exist, then write the file
  function writeFileAndCreateFolder(file, content) {
    mkdirp.sync(path.dirname(file));
    fs.writeFileSync(file, content);

    // build extra file for extension-less url if "cleanUrl" siteConfig is true
    if (siteConfig.cleanUrl && file.indexOf('index.html') === -1) {
      const extraFile = file.replace(/\.html$/, '/index.html');
      mkdirp.sync(path.dirname(extraFile));
      fs.writeFileSync(extraFile, content);
    }
  }

  console.log('generate.js triggered...');

  readMetadata.generateMetadataDocs();
  const Metadata = require('../core/metadata.js');

  // TODO: what if the project is a github org page? We should not use
  // siteConfig.projectName in this case. Otherwise a GitHub org doc URL would
  // look weird: https://myorg.github.io/myorg/docs

  // TODO: siteConfig.projectName is a misnomer. The actual project name is
  // `title`. `projectName` is only used to generate a folder, which isn't
  // needed when the project's a GitHub org page

  const buildDir = join(CWD, 'build', siteConfig.projectName);
  fs.removeSync(join(CWD, 'build'));

  // create html files for all docs by going through all doc ids
  const mdToHtml = metadataUtils.mdToHtml(Metadata, siteConfig.baseUrl);
  Object.keys(Metadata).forEach(id => {
    const metadata = Metadata[id];
    const file = docs.getFile(metadata);
    if (!file) {
      return;
    }
    const rawContent = metadataUtils.extractMetadata(file).rawContent;
    const str = docs.getStr(rawContent, mdToHtml, metadata);
    const targetFile = join(buildDir, metadata.permalink);
    writeFileAndCreateFolder(targetFile, str);

    // generate english page redirects when languages are enabled
    const redirectStr = docs.getRedirectStr(metadata);
    if (!redirectStr) {
      return;
    }
    const redirectFile = join(
      buildDir,
      metadata.permalink.replace('docs/en', 'docs')
    );
    writeFileAndCreateFolder(redirectFile, redirectStr);
  });

  // copy docs assets if they exist
  if (fs.existsSync(join(CWD, '..', readMetadata.getDocsPath(), 'assets'))) {
    fs.copySync(
      join(CWD, '..', readMetadata.getDocsPath(), 'assets'),
      join(buildDir, 'docs', 'assets')
    );
  }

  // create html files for all blog posts (each article)
  if (fs.existsSync(join(__dirname, '..', 'core', 'MetadataBlog.js'))) {
    fs.removeSync(join(__dirname, '..', 'core', 'MetadataBlog.js'));
  }
  readMetadata.generateMetadataBlog();
  const MetadataBlog = require('../core/MetadataBlog.js');

  let files = glob.sync(join(CWD, 'blog', '**', '*.*'));
  files
    .sort()
    .reverse()
    .forEach(file => {
      // Why normalize? In case we are on Windows.
      // Remember the nuance of glob: https://www.npmjs.com/package/glob#windows
      const normalizedFile = path.normalize(file);
      const extension = path.extname(normalizedFile);
      if (extension !== '.md' && extension !== '.markdown') {
        return;
      }
      const urlPath = blog.fileToUrl(normalizedFile);
      const str = blog.getPost(normalizedFile, siteConfig);
      if (!str) {
        return;
      }
      const targetFile = join(buildDir, 'blog', urlPath);
      writeFileAndCreateFolder(targetFile, str);
    });

  // create html files for all blog pages (collections of article previews)
  const blogPages = blog.getPages(MetadataBlog.length, siteConfig);
  Object.keys(blogPages).forEach(pagePath => {
    const targetFile = join(buildDir, 'blog', pagePath);
    writeFileAndCreateFolder(targetFile, blogPages[pagePath]);
  });

  // create rss files for all blog pages, if there are any blog files
  if (MetadataBlog.length > 0) {
    let targetFile = join(buildDir, 'blog', 'feed.xml');
    writeFileAndCreateFolder(targetFile, feed());
    targetFile = join(buildDir, 'blog', 'atom.xml');
    writeFileAndCreateFolder(targetFile, feed('atom'));
  }

  // create sitemap
  if (MetadataBlog.length > 0 || Object.keys(Metadata).length > 0) {
    sitemap((err, xml) => {
      if (!err) {
        const targetFile = join(buildDir, 'sitemap.xml');
        writeFileAndCreateFolder(targetFile, xml);
      }
    });
  }

  // copy blog assets if they exist
  if (fs.existsSync(join(CWD, 'blog', 'assets'))) {
    fs.copySync(join(CWD, 'blog', 'assets'), join(buildDir, 'blog', 'assets'));
  }

  // copy all static files from docusaurus
  files = glob.sync(join(__dirname, '..', 'static', '**'));
  files.forEach(file => {
    // Why normalize? In case we are on Windows.
    // Remember the nuance of glob: https://www.npmjs.com/package/glob#windows
    let targetFile = path.normalize(file);
    targetFile = join(
      buildDir,
      targetFile.split(`${sep}static${sep}`)[1] || ''
    );
    // parse css files to replace colors according to siteConfig
    if (file.match(/\.css$/)) {
      let cssContent = fs.readFileSync(file, 'utf8');

      if (
        !siteConfig.colors ||
        !siteConfig.colors.primaryColor ||
        !siteConfig.colors.secondaryColor
      ) {
        console.error(
          `${chalk.yellow(
            'Missing color configuration.'
          )} Make sure siteConfig.colors includes primaryColor and secondaryColor fields.`
        );
      }

      Object.keys(siteConfig.colors).forEach(key => {
        const color = siteConfig.colors[key];
        cssContent = cssContent.replace(new RegExp(`\\$${key}`, 'g'), color);
      });

      if (siteConfig.fonts) {
        Object.keys(siteConfig.fonts).forEach(key => {
          const fontString = siteConfig.fonts[key]
            .map(font => `"${font}"`)
            .join(', ');
          cssContent = cssContent.replace(
            new RegExp(`\\$${key}`, 'g'),
            fontString
          );
        });
      }

      mkdirp.sync(path.dirname(targetFile));
      fs.writeFileSync(targetFile, cssContent);
    } else if (!fs.lstatSync(file).isDirectory()) {
      mkdirp.sync(path.dirname(targetFile));
      fs.copySync(file, targetFile);
    }
  });

  // Copy all static files from user.
  files = glob.sync(join(CWD, 'static', '**'), {dot: true});
  files.forEach(file => {
    // Why normalize? In case we are on Windows.
    // Remember the nuance of glob: https://www.npmjs.com/package/glob#windows
    const normalizedFile = path.normalize(file);
    // parse css files to replace colors and fonts according to siteConfig
    if (
      normalizedFile.match(/\.css$/) &&
      !isSeparateCss(normalizedFile, siteConfig.separateCss)
    ) {
      const mainCss = join(buildDir, 'css', 'main.css');
      let cssContent = fs.readFileSync(normalizedFile, 'utf8');
      cssContent = `${fs.readFileSync(mainCss, 'utf8')}\n${cssContent}`;

      Object.keys(siteConfig.colors).forEach(key => {
        const color = siteConfig.colors[key];
        cssContent = cssContent.replace(new RegExp(`\\$${key}`, 'g'), color);
      });

      if (siteConfig.fonts) {
        Object.keys(siteConfig.fonts).forEach(key => {
          const fontString = siteConfig.fonts[key]
            .map(font => `"${font}"`)
            .join(', ');
          cssContent = cssContent.replace(
            new RegExp(`\\$${key}`, 'g'),
            fontString
          );
        });
      }

      fs.writeFileSync(mainCss, cssContent);
    } else if (
      normalizedFile.match(/\.png$|.jpg$|.svg$|.gif$/) &&
      !commander.skipImageCompression
    ) {
      const parts = normalizedFile.split(`${sep}static${sep}`);
      const targetDirectory = join(
        buildDir,
        parts[1].substring(0, parts[1].lastIndexOf(sep))
      );
      mkdirp.sync(path.dirname(targetDirectory));
      imagemin([normalizedFile], targetDirectory, {
        use: [
          imageminOptipng(),
          imageminJpegtran(),
          imageminSvgo({
            plugins: [{removeViewBox: false}],
          }),
          imageminGifsicle(),
        ],
      });
    } else if (!fs.lstatSync(normalizedFile).isDirectory()) {
      const parts = normalizedFile.split(`${sep}static${sep}`);
      const targetFile = join(buildDir, parts[1]);
      mkdirp.sync(path.dirname(targetFile));
      fs.copySync(normalizedFile, targetFile);
    }
  });

  // Use cssnano to minify the final combined CSS.
  // Use autoprefixer to add vendor prefixes
  const mainCss = join(buildDir, 'css', 'main.css');
  const cssContent = fs.readFileSync(mainCss, 'utf8');
  const minifiedCSS = await minifyCss(cssContent);
  const css = await autoPrefixCss(minifiedCSS);
  fs.writeFileSync(mainCss, css);

  // compile/copy pages from user
  const enabledLanguages = env.translation
    .enabledLanguages()
    .map(lang => lang.tag);
  files = glob.sync(join(CWD, 'pages', '**'));
  files.forEach(file => {
    // Why normalize? In case we are on Windows.
    // Remember the nuance of glob: https://www.npmjs.com/package/glob#windows
    const normalizedFile = path.normalize(file);
    // render .js files to strings
    if (normalizedFile.match(/\.js$/)) {
      const pageID = path.basename(normalizedFile, '.js');

      // make temp file for sake of require paths
      const parts = normalizedFile.split('pages');
      let tempFile = join(__dirname, '..', 'pages', parts[1]);
      tempFile = tempFile.replace(
        path.basename(normalizedFile),
        `temp${path.basename(normalizedFile)}`
      );
      mkdirp.sync(path.dirname(tempFile));
      fs.copySync(normalizedFile, tempFile);

      const ReactComp = require(tempFile);

      let targetFile = join(buildDir, parts[1]);
      targetFile = targetFile.replace(/\.js$/, '.html');

      const regexLang = new RegExp(
        `${escapeStringRegexp(`${sep}pages${sep}`)}(.*)${escapeStringRegexp(
          sep
        )}`
      );
      const match = regexLang.exec(normalizedFile);
      const langParts = match[1].split(sep);
      if (langParts.indexOf('en') !== -1) {
        // Copy and compile a page for each enabled language from the English file.
        for (let i = 0; i < enabledLanguages.length; i++) {
          const language = enabledLanguages[i];
          // Skip conversion from English file if a file exists for this language.
          if (
            language === 'en' ||
            !fs.existsSync(
              normalizedFile.replace(`${sep}en${sep}`, sep + language + sep)
            )
          ) {
            translate.setLanguage(language);
            const str = renderToStaticMarkupWithDoctype(
              <Site
                language={language}
                config={siteConfig}
                title={ReactComp.title}
                description={ReactComp.description}
                metadata={{id: pageID}}>
                <ReactComp language={language} />
              </Site>
            );
            writeFileAndCreateFolder(
              // TODO: use path functions
              targetFile.replace(`${sep}en${sep}`, sep + language + sep),
              str
            );
          }
        }

        // write to base level
        const language = env.translation.enabled ? 'en' : '';
        translate.setLanguage(language);
        const str = renderToStaticMarkupWithDoctype(
          <Site
            title={ReactComp.title}
            language={language}
            config={siteConfig}
            description={ReactComp.description}
            metadata={{id: pageID}}>
            <ReactComp language={language} />
          </Site>
        );
        writeFileAndCreateFolder(
          targetFile.replace(`${sep}en${sep}`, sep),
          str
        );
      } else {
        // allow for rendering of other files not in pages/en folder
        const language = env.translation.enabled ? 'en' : '';
        translate.setLanguage(language);
        const str = renderToStaticMarkupWithDoctype(
          <Site
            title={ReactComp.title}
            language={language}
            config={siteConfig}
            description={ReactComp.description}
            metadata={{id: pageID}}>
            <ReactComp language={language} />
          </Site>
        );
        writeFileAndCreateFolder(
          targetFile.replace(`${sep}en${sep}`, sep),
          str
        );
      }
      fs.removeSync(tempFile);
    } else if (siteConfig.wrapPagesHTML && normalizedFile.match(/\.html$/)) {
      const pageID = path.basename(normalizedFile, '.html');
      const parts = normalizedFile.split('pages');
      const targetFile = join(buildDir, parts[1]);
      const str = renderToStaticMarkupWithDoctype(
        <Site language="en" config={siteConfig} metadata={{id: pageID}}>
          <div
            dangerouslySetInnerHTML={{
              __html: fs.readFileSync(normalizedFile, {encoding: 'utf8'}),
            }}
          />
        </Site>
      );

      writeFileAndCreateFolder(targetFile, str);
    } else if (!fs.lstatSync(normalizedFile).isDirectory()) {
      // copy other non .js files
      const parts = normalizedFile.split('pages');
      const targetFile = join(buildDir, parts[1]);
      mkdirp.sync(path.dirname(targetFile));
      fs.copySync(normalizedFile, targetFile);
    }
  });

  // Generate CNAME file if a custom domain is specified in siteConfig
  if (siteConfig.cname) {
    const targetFile = join(buildDir, 'CNAME');
    fs.writeFileSync(targetFile, siteConfig.cname);
  }
}

module.exports = execute;<|MERGE_RESOLUTION|>--- conflicted
+++ resolved
@@ -14,12 +14,7 @@
   const fs = require('fs-extra');
   const readMetadata = require('./readMetadata.js');
   const path = require('path');
-<<<<<<< HEAD
-  const {minifyCss, isSeparateCss} = require('./utils');
-=======
-  const {getPath} = require('../core/utils.js');
   const {minifyCss, isSeparateCss, autoPrefixCss} = require('./utils');
->>>>>>> d3417b3b
   const React = require('react');
   const mkdirp = require('mkdirp');
   const glob = require('glob');
