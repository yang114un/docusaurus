--- conflicted
+++ resolved
@@ -156,14 +156,8 @@
       return versions[i];
     }
   }
-<<<<<<< HEAD
   console.warn(`Could not find a suitable '${id}' document for use in ${req_version}.`);
   return null;
-=======
-  throw new Error(
-    `No document with id '${id}' available for use in version ${req_version} of the website. Verify that all version files are correct. Was the document deleted in a past version?`
-  );
->>>>>>> 45998451
 }
 
 // returns whether a given file has content that differ from the
