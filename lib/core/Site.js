--- conflicted
+++ resolved
@@ -128,16 +128,6 @@
                 }}
               />
             ))}
-<<<<<<< HEAD
-          <script src={`//cdnjs.cloudflare.com/ajax/libs/highlight.js/${highlightVersion}/highlight.min.js`}></script>
-          <script
-            dangerouslySetInnerHTML={{
-              __html: `hljs.initHighlightingOnLoad();`
-            }}
-          />
-=======
-
->>>>>>> ba666cc6
         </body>
       </html>
     );
