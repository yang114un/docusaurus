/**
 * Copyright (c) 2017-present, Facebook, Inc.
 *
 * This source code is licensed under the MIT license found in the
 * LICENSE file in the root directory of this source tree.
 */

const MarkdownBlock = require("./MarkdownBlock.js");
const React = require("react");

// inner blog component for the article itself, without sidebar/header/footer
class BlogPost extends React.Component {
  renderContent() {
    let content = this.props.content;
    let hasSplit = false;
    if (content.split("<!--truncate-->").length > 1) {
      hasSplit = (
        <div className="read-more">
          <a
            className="button"
            href={this.props.config.baseUrl + "blog/" + this.props.post.path}>
            Read More
          </a>
        </div>
      );
    }
    if (this.props.truncate) {
      content = content.split("<!--truncate-->")[0];
      return (
        <article className="post-content">
<<<<<<< HEAD
          <MarkdownBlock>
            {content}
          </MarkdownBlock>
          <div className="read-more">
            <a
              className="button"
              href={this.props.config.baseUrl + "blog/" + this.props.post.path}
            >
              Read More
            </a>
          </div>
        </article>
      );
    }
    return (
      <MarkdownBlock>
        {content}
      </MarkdownBlock>
    );
=======
          <Marked>{content}</Marked>
          {hasSplit}
        </article>
      );
    }
    return <Marked>{content}</Marked>;
>>>>>>> 867a49dd
  }

  renderAuthorPhoto() {
    const post = this.props.post;
    const className =
      "authorPhoto" +
      (post.author && post.authorTitle ? " authorPhoto-big" : "");
    if (post.authorFBID) {
      return (
        <div className={className}>
          <a href={post.authorURL} target="_blank">
            <img
              src={
                "https://graph.facebook.com/" +
                post.authorFBID +
                "/picture/?height=200&width=200"
              }
            />
          </a>
        </div>
      );
    } else if (post.authorImage) {
      return (
        <div className={className}>
          <a href={post.authorURL} target="_blank">
            <img src={post.authorImage} />
          </a>
        </div>
      );
    } else {
      return null;
    }
  }

  renderTitle() {
    const post = this.props.post;
    return (
      <h1>
        <a href={this.props.config.baseUrl + "blog/" + post.path}>
          {post.title}
        </a>
      </h1>
    );
  }

  renderPostHeader() {
    const post = this.props.post;
    const match = post.path.match(/([0-9]+)\/([0-9]+)\/([0-9]+)/);
    // Because JavaScript sucks at date handling :(
    const year = match[1];
    const month = [
      "January",
      "February",
      "March",
      "April",
      "May",
      "June",
      "July",
      "August",
      "September",
      "October",
      "November",
      "December"
    ][parseInt(match[2], 10) - 1];
    const day = parseInt(match[3], 10);

    return (
      <header className="postHeader">
        {this.renderTitle()}
        <p className="post-meta">
          {month} {day}, {year}
        </p>
        <div className="authorBlock">
          {post.author ? (
            <p className="post-authorName">
              <a href={post.authorURL} target="_blank">
                {post.author}
              </a>
              {post.authorTitle}
            </p>
          ) : null}
          {this.renderAuthorPhoto()}
        </div>
      </header>
    );
  }

  render() {
    return (
      <div className="post">
        {this.renderPostHeader()}
        {this.renderContent()}
      </div>
    );
  }
}

module.exports = BlogPost;<|MERGE_RESOLUTION|>--- conflicted
+++ resolved
@@ -28,34 +28,12 @@
       content = content.split("<!--truncate-->")[0];
       return (
         <article className="post-content">
-<<<<<<< HEAD
-          <MarkdownBlock>
-            {content}
-          </MarkdownBlock>
-          <div className="read-more">
-            <a
-              className="button"
-              href={this.props.config.baseUrl + "blog/" + this.props.post.path}
-            >
-              Read More
-            </a>
-          </div>
-        </article>
-      );
-    }
-    return (
-      <MarkdownBlock>
-        {content}
-      </MarkdownBlock>
-    );
-=======
-          <Marked>{content}</Marked>
+          <MarkdownBlock>{content}</MarkdownBlock>
           {hasSplit}
         </article>
       );
     }
-    return <Marked>{content}</Marked>;
->>>>>>> 867a49dd
+    return <MarkdownBlock>{content}</MarkdownBlock>;
   }
 
   renderAuthorPhoto() {
